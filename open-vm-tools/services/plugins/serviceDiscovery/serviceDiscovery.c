--- conflicted
+++ resolved
@@ -200,19 +200,11 @@
       status = RpcChannel_SendOneRawPriv(msg, msgLen, result, resultLen);
 
       /*
-<<<<<<< HEAD
-       * RpcChannel_SendOneRawPriv returns 'Permission denied' if the
-       * privileged vsocket can not be established.
-       */
-      if (!status && result != NULL &&
-          strcmp(*result, "Permission denied") == 0) {
-=======
        * RpcChannel_SendOneRawPriv returns RPCCHANNEL_SEND_PERMISSION_DENIED
        * if the privileged vsocket can not be established.
        */
       if (!status && result != NULL &&
           strcmp(*result, RPCCHANNEL_SEND_PERMISSION_DENIED) == 0) {
->>>>>>> 8acaae0c
          g_debug("%s: Retrying RPC send", __FUNCTION__);
          free(*result);
          g_usleep(SERVICE_DISCOVERY_RPC_WAIT_TIME * 1000);
