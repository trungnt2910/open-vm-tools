/*********************************************************
<<<<<<< HEAD
 * Copyright (C) 1998-2017 VMware, Inc. All rights reserved.
=======
 * Copyright (C) 1998-2018 VMware, Inc. All rights reserved.
>>>>>>> 2147df6a
 *
 * This program is free software; you can redistribute it and/or modify it
 * under the terms of the GNU Lesser General Public License as published
 * by the Free Software Foundation version 2.1 and no later version.
 *
 * This program is distributed in the hope that it will be useful, but
 * WITHOUT ANY WARRANTY; without even the implied warranty of MERCHANTABILITY
 * or FITNESS FOR A PARTICULAR PURPOSE.  See the Lesser GNU General Public
 * License for more details.
 *
 * You should have received a copy of the GNU Lesser General Public License
 * along with this program; if not, write to the Free Software Foundation, Inc.,
 * 51 Franklin St, Fifth Floor, Boston, MA  02110-1301 USA.
 *
 *********************************************************/

/*
 * guestInfoServer.c --
 *
 *      This is the implementation of the common code in the guest tools
 *      to send out guest information to the host. The guest info server
 *      runs in the context of the tools daemon's event loop and periodically
 *      gathers all guest information and sends updates to the host if required.
 *      This file implements the platform independent framework for this.
 */


#include <stdio.h>
#include <stdlib.h>
#include <string.h>
#include <math.h>
#include <limits.h>

#ifndef WIN32
#   include <arpa/inet.h>
#endif

#include "vmware.h"
#include "buildNumber.h"
#include "conf.h"
#include "debug.h"
#include "dynxdr.h"
#include "hostinfo.h"
#include "guestInfoInt.h"
#include "guest_msg_def.h" // For GUESTMSG_MAX_IN_SIZE
#include "netutil.h"
#include "rpcvmx.h"
#include "procMgr.h"
#include "str.h"
#include "strutil.h"
#include "system.h"
#include "util.h"
#include "xdrutil.h"
#include "vmsupport.h"
#include "vmware/guestrpc/tclodefs.h"
#include "vmware/tools/log.h"
#include "vmware/tools/plugin.h"
#include "vmware/tools/utils.h"
#include "vmware/tools/vmbackup.h"

#if defined(_WIN32)
#include "guestStats.h"
#include "win32/guestInfoWin32.h"
#include <time.h>
#endif

#if !defined(__APPLE__)
#include "vm_version.h"
#include "embed_version.h"
#include "vmtoolsd_version.h"
VM_EMBED_VERSION(VMTOOLSD_VERSION_STRING);
#endif

/**
 * Default poll interval for guestInfo is 30s
 */
#define GUESTINFO_POLL_INTERVAL 30

/**
 * Default poll interval for guestStats is 20s
 */
#define GUESTINFO_STATS_INTERVAL 20

#define GUESTINFO_DEFAULT_DELIMITER ' '

/**
 * The default setting for exclude-nics
 */
#if defined(_WIN32)
#define GUESTINFO_DEFAULT_IFACE_EXCLUDES "vEthernet*"
#else
#define GUESTINFO_DEFAULT_IFACE_EXCLUDES "docker*,veth*"
#endif

/*
 * Define what guest info types and nic info versions could be sent
 * to update nic info at VMX. The order defines a sequence of fallback
 * paths to provide backward compatibility for ESX running with nic
 * info version older than the guest OS.
 */
typedef enum NicInfoMethod {
   NIC_INFO_V3_WITH_INFO_IPADDRESS_V3,
   NIC_INFO_V3_WITH_INFO_IPADDRESS_V2,
   NIC_INFO_V2_WITH_INFO_IPADDRESS_V2,
   NIC_INFO_V1_WITH_INFO_IPADDRESS,
   NIC_INFO_METHOD_MAX
} NicInfoMethod;

/*
 * Stores information about all guest information sent to the vmx.
 */

typedef struct _GuestInfoCache {
   /* Stores values of all key-value pairs. */
   char          *value[INFO_MAX];
   NicInfoV3     *nicInfo;
   GuestDiskInfo *diskInfo;
   NicInfoMethod  method;
} GuestInfoCache;


/**
 * Defines the current poll interval (in milliseconds).
 *
 * This value is controlled by the guestinfo.poll-interval config file option.
 */
int guestInfoPollInterval = 0;

/**
 * The time when the guestInfo was last gathered.
 */
time_t gGuestInfoLastGatherTime = 0;

/**
 * Defines the current stats interval (in milliseconds).
 *
 * This value is controlled by the guestinfo.stats-interval config file option.
 */
int guestInfoStatsInterval = 0;

/**
 * GuestInfo gather loop timeout source.
 */
static GSource *gatherInfoTimeoutSource = NULL;

/**
 * GuestStats gather loop timeout source.
 */
static GSource *gatherStatsTimeoutSource = NULL;

/* Local cache of the guest information that was last sent to vmx. */
static GuestInfoCache gInfoCache;

/*
 * A boolean flag that specifies whether the state of the VM was
 * changed since the last time guest info was sent to the VMX.
 * Tools daemon sets it to TRUE after the VM was resumed.
 */

static Bool gVMResumed;


/*
 * Local functions
 */


static Bool GuestInfoUpdateVmdb(ToolsAppCtx *ctx,
                                GuestInfoType infoType,
                                void *info,
                                size_t infoSize);
static Bool SetGuestInfo(ToolsAppCtx *ctx, GuestInfoType key,
                         const char *value);
static void SendUptime(ToolsAppCtx *ctx);
static Bool DiskInfoChanged(const GuestDiskInfo *diskInfo);
static void GuestInfoClearCache(void);
static GuestNicList *NicInfoV3ToV2(const NicInfoV3 *infoV3);
static void TweakGatherLoops(ToolsAppCtx *ctx, gboolean enable);


/*
 ******************************************************************************
 * GuestInfoVMSupport --                                                 */ /**
 *
 * Launches the vm-support process.  Data returned asynchronously via RPCI.
 *
 * @param[in]   data     RPC request data.
 *
 * @return      TRUE if able to launch script, FALSE if script failed.
 *
 ******************************************************************************
 */

static gboolean
GuestInfoVMSupport(RpcInData *data)
{
#if defined(_WIN32)

    char vmSupportCmd[] = "vm-support.vbs";
    char *vmSupportPath = NULL;
    gchar *vmSupport = NULL;

    SECURITY_ATTRIBUTES saProcess = {0}, saThread = {0};

    ProcMgr_AsyncProc *vmSupportProc = NULL;
    ProcMgr_ProcArgs vmSupportProcArgs = {0};

    /*
     * Construct the commandline to be passed during execution
     * This will be the path of our vm-support.vbs
     */
    vmSupportPath = GuestApp_GetInstallPath();

    if (vmSupportPath == NULL) {
       return RPCIN_SETRETVALS(data,
                               "GuestApp_GetInstallPath failed", FALSE);
    }

    /* Put together absolute vm-support filename. */
    vmSupport = g_strdup_printf("cscript \"%s%s%s\" -u",
                                vmSupportPath, DIRSEPS, vmSupportCmd);
    vm_free(vmSupportPath);

    saProcess.nLength = sizeof saProcess;
    saProcess.bInheritHandle = TRUE;

    saThread.nLength = sizeof saThread;

    vmSupportProcArgs.lpProcessAttributes = &saProcess;
    vmSupportProcArgs.lpThreadAttributes = &saThread;
    vmSupportProcArgs.dwCreationFlags = CREATE_NO_WINDOW;

    g_message("Starting vm-support script - %s\n", vmSupport);
    vmSupportProc = ProcMgr_ExecAsync(vmSupport, &vmSupportProcArgs);
    g_free(vmSupport);

    if (vmSupportProc == NULL) {
       g_warning("Error starting vm-support script\n");
       return RPCIN_SETRETVALS(data,
                               "Error starting vm-support script", FALSE);
    }

    ProcMgr_Free(vmSupportProc);
    return RPCIN_SETRETVALS(data, "", TRUE);

#else

     gchar *vmSupportCmdArgv[] = {"vm-support", "-u", NULL};

     g_message("Starting vm-support script - %s\n", vmSupportCmdArgv[0]);
     if (!g_spawn_async(NULL, vmSupportCmdArgv, NULL,
                        G_SPAWN_SEARCH_PATH |
                        G_SPAWN_STDOUT_TO_DEV_NULL |
                        G_SPAWN_STDERR_TO_DEV_NULL,
                        NULL, NULL, NULL, NULL)) {
        g_warning("Error starting vm-support script\n");
        return RPCIN_SETRETVALS(data,
                                "Error starting vm-support script", FALSE);
     }

     return RPCIN_SETRETVALS(data, "", TRUE);

#endif
}


/*
 ******************************************************************************
 * GuestInfoCheckIfRunningSlow --                                        */ /**
 *
 * Checks the time when the guestInfo was last collected.
 * Logs a warning message and sends a RPC message to the VMX if
 * the function was called after longer than expected interval.
 *
 * @param[in]  ctx     The application context.
 *
 * @return None
 *
 ******************************************************************************
 */

static void
GuestInfoCheckIfRunningSlow(ToolsAppCtx *ctx)
{
   time_t now = time(NULL);

   if (gGuestInfoLastGatherTime != 0) {
      time_t delta = now - gGuestInfoLastGatherTime;
      /*
       * Have a long enough delta to ensure that we have really missed a
       * collection.
       */
      if (((int) delta * 1000) >= (2 * guestInfoPollInterval)) {
         gchar *msg, *rpcMsg;

         msg = g_strdup_printf(
                   "*** WARNING: GuestInfo collection interval longer than "
                   "expected; actual=%d sec, expected=%d sec. ***\n",
                   (int) delta, guestInfoPollInterval / 1000);

         rpcMsg = g_strdup_printf("log %s", msg);

         if (!RpcChannel_Send(ctx->rpc, rpcMsg, strlen(rpcMsg) + 1,
                              NULL, NULL)) {
            g_warning("%s: Error sending rpc message.\n", __FUNCTION__);
         }

         g_warning("%s", msg);

         g_free(rpcMsg);
         g_free(msg);
      }
   }

   gGuestInfoLastGatherTime = now;
}


/*
 ******************************************************************************
 * GuestInfoSetConfigList --                                             */ /**
 *
 * Gets a list setting from the config, and sets the list pointed to by pList.
 *
 * @param[in]  ctx           the application context.
 * @param[in]  pCachedValue  a pointer to the location of the old value
 * @param[in]  configName    the configuration name
 * @param[in]  defaultValue  the default value
 * @param[out] pList         pointer to the pointer list, set when the value has
 *                           changed, otherwise this value will stay unchanged.
 *                           Caller needs to free this with g_strfreev().
 *
 * @return TRUE to indicate that the value has changed, FALSE otherwise
 ******************************************************************************
 */

static Bool
GuestInfoSetConfigList(ToolsAppCtx *ctx,
                       gchar **pCachedValue,
                       const gchar *configName,
                       const gchar *defaultValue,
                       gchar ***pList)
{
   gchar *listString = VMTools_ConfigGetString(ctx->config,
                                               CONFGROUPNAME_GUESTINFO,
                                               configName, defaultValue);
   if (g_strcmp0(listString, *pCachedValue) != 0) {
      gchar **list = NULL;
      if (listString != NULL && listString[0] != '\0') {
         list = g_strsplit(listString, ",", 0);
      }
      g_free(*pCachedValue);
      *pCachedValue = listString;
      *pList = list;

      return TRUE;
   } else {
      g_free(listString);
   }
   return FALSE;
}


/*
 * ****************************************************************************
 * GuestInfoResetNicPrimaryList --                                       */ /**
 *
 * Gets primary-nics setting from the config, and sets the list of primary
 * patterns.
 *
 * @param[in]  ctx     The application context.
 *
 * @return TRUE to indicate that the value has changed, FALSE otherwise
 ******************************************************************************
 */

static Bool
GuestInfoResetNicPrimaryList(ToolsAppCtx *ctx)
{
   static gchar *ifacePrimaryStringCached = NULL;
   gchar **list;

   if (GuestInfoSetConfigList(ctx, &ifacePrimaryStringCached,
                             CONFNAME_GUESTINFO_PRIMARYNICS, NULL,
                             &list)) {
      GuestInfo_SetIfacePrimaryList(list);
      g_strfreev(list);
      return TRUE;
   }
   return FALSE;
}


/*
 * ****************************************************************************
 * GuestInfoResetNicLowPriorityList --                                   */ /**
 *
 * Gets low-priority-nics setting from the config, and sets the list of low
 * priority patterns.
 *
 * @param[in]  ctx     The application context.
 *
 * @return TRUE to indicate that the value has changed, FALSE otherwise
 ******************************************************************************
 */

static Bool
GuestInfoResetNicLowPriorityList(ToolsAppCtx *ctx)
{
   static gchar *ifaceLowPriorityStringCached = NULL;
   gchar **list;

   if (GuestInfoSetConfigList(ctx, &ifaceLowPriorityStringCached,
                             CONFNAME_GUESTINFO_LOWPRIORITYNICS, NULL,
                             &list)) {
      GuestInfo_SetIfaceLowPriorityList(list);
      g_strfreev(list);
      return TRUE;
   }
   return FALSE;
}


/*
 * ****************************************************************************
 * GuestInfoResetNicExcludeList --                                       */ /**
 *
 * Gets exclude-nics setting from the config, and sets the list of exclude
 * patterns.
 *
 * @param[in]  ctx     The application context.
 *
 * @return TRUE to indicate that the value has changed, FALSE otherwise
 ******************************************************************************
 */

static Bool
GuestInfoResetNicExcludeList(ToolsAppCtx *ctx)
{
   static gchar *ifaceExcludeStringCached = NULL;
   gchar **list;

   if (GuestInfoSetConfigList(ctx, &ifaceExcludeStringCached,
                             CONFNAME_GUESTINFO_EXCLUDENICS,
                             GUESTINFO_DEFAULT_IFACE_EXCLUDES,
                             &list)) {
      GuestInfo_SetIfaceExcludeList(list);
      g_strfreev(list);
      return TRUE;
   }
   return FALSE;
}


/*
 ******************************************************************************
 * GuestInfoGather --                                                    */ /**
 *
 * Collects all the desired guest information and updates the VMX.
 *
 * @param[in]  data     The application context.
 *
 * @return TRUE to indicate that the timer should be rescheduled.
 *
 ******************************************************************************
 */

static gboolean
GuestInfoGather(gpointer data)
{
   char name[256];  // Size is derived from the SUS2 specification
                    // "Host names are limited to 255 bytes"
   char *osString = NULL;
#if !defined(USERWORLD)
   gboolean disableQueryDiskInfo;
   GuestDiskInfo *diskInfo = NULL;
#endif
   NicInfoV3 *nicInfo = NULL;
   ToolsAppCtx *ctx = data;
   Bool primaryChanged;
   Bool lowPriorityChanged;
<<<<<<< HEAD
=======
   int maxIPv4RoutesToGather;
   int maxIPv6RoutesToGather;
>>>>>>> 2147df6a

   g_debug("Entered guest info gather.\n");

   GuestInfoCheckIfRunningSlow(ctx);

   /* Send tools version. */
   if (!GuestInfoUpdateVmdb(ctx, INFO_BUILD_NUMBER, BUILD_NUMBER, 0)) {
      /*
       * An older vmx talking to new tools wont be able to handle
       * this message. Continue, if thats the case.
       */

      g_warning("Failed to update VMDB with tools version.\n");
   }

   /* Gather all the relevant guest information. */
   osString = Hostinfo_GetOSName();
   if (osString == NULL) {
      g_warning("Failed to get OS info.\n");
   } else {
      if (!GuestInfoUpdateVmdb(ctx, INFO_OS_NAME_FULL, osString, 0)) {
         g_warning("Failed to update VMDB\n");
      }
   }
   free(osString);

   osString = Hostinfo_GetOSGuestString();
   if (osString == NULL) {
      g_warning("Failed to get OS info.\n");
   } else {
      if (!GuestInfoUpdateVmdb(ctx, INFO_OS_NAME, osString, 0)) {
         g_warning("Failed to update VMDB\n");
      }
   }
   free(osString);

#if !defined(USERWORLD)
   disableQueryDiskInfo =
      g_key_file_get_boolean(ctx->config, CONFGROUPNAME_GUESTINFO,
                             CONFNAME_GUESTINFO_DISABLEQUERYDISKINFO, NULL);
   if (!disableQueryDiskInfo) {
      if ((diskInfo = GuestInfo_GetDiskInfo(ctx)) == NULL) {
         g_warning("Failed to get disk info.\n");
      } else {
         if (GuestInfoUpdateVmdb(ctx, INFO_DISK_FREE_SPACE, diskInfo, 0)) {
            GuestInfo_FreeDiskInfo(gInfoCache.diskInfo);
            gInfoCache.diskInfo = diskInfo;
         } else {
            g_warning("Failed to update VMDB\n.");
            GuestInfo_FreeDiskInfo(diskInfo);
         }
      }
   }
#endif

   if (!System_GetNodeName(sizeof name, name)) {
      g_warning("Failed to get netbios name.\n");
   } else if (!GuestInfoUpdateVmdb(ctx, INFO_DNS_NAME, name, 0)) {
      g_warning("Failed to update VMDB.\n");
   }

   /* Get NIC information. */

   primaryChanged = GuestInfoResetNicPrimaryList(ctx);
   lowPriorityChanged = GuestInfoResetNicLowPriorityList(ctx);
   GuestInfoResetNicExcludeList(ctx);
<<<<<<< HEAD
=======

   /*
    * Check the config registry for max IPv4/6 routes to gather
    */
   maxIPv4RoutesToGather =
         VMTools_ConfigGetInteger(ctx->config,
                                  CONFGROUPNAME_GUESTINFO,
                                  CONFNAME_GUESTINFO_MAXIPV4ROUTES,
                                  NICINFO_MAX_ROUTES);
   if (maxIPv4RoutesToGather < 0 ||
       maxIPv4RoutesToGather > NICINFO_MAX_ROUTES) {
      g_warning("Invalid %s.%s value: %d. Using default %u.\n",
                CONFGROUPNAME_GUESTINFO,
                CONFNAME_GUESTINFO_MAXIPV4ROUTES,
                maxIPv4RoutesToGather,
                NICINFO_MAX_ROUTES);
      maxIPv4RoutesToGather = NICINFO_MAX_ROUTES;
   }
>>>>>>> 2147df6a

   maxIPv6RoutesToGather =
         VMTools_ConfigGetInteger(ctx->config,
                                  CONFGROUPNAME_GUESTINFO,
                                  CONFNAME_GUESTINFO_MAXIPV6ROUTES,
                                  NICINFO_MAX_ROUTES);
   if (maxIPv6RoutesToGather < 0 ||
       maxIPv6RoutesToGather > NICINFO_MAX_ROUTES) {
      g_warning("Invalid %s.%s value: %d. Using default %u.\n",
                CONFGROUPNAME_GUESTINFO,
                CONFNAME_GUESTINFO_MAXIPV6ROUTES,
                maxIPv6RoutesToGather,
                NICINFO_MAX_ROUTES);
      maxIPv6RoutesToGather = NICINFO_MAX_ROUTES;
   }

   if (!GuestInfo_GetNicInfo(maxIPv4RoutesToGather,
                             maxIPv6RoutesToGather,
                             &nicInfo)) {
      g_warning("Failed to get nic info.\n");
      /*
       * Return an empty nic info.
       */
      nicInfo = Util_SafeCalloc(1, sizeof (struct NicInfoV3));
   }

   /*
    * We need to check if the setting for the primary interfaces or
    * low priority nics have changed, because
    * GuestInfo_IsEqual_NicInfoV3 does not detect a change in the
    * order.
    */
   if (!primaryChanged && !lowPriorityChanged &&
       GuestInfo_IsEqual_NicInfoV3(nicInfo, gInfoCache.nicInfo)) {
      g_debug("Nic info not changed.\n");
      GuestInfo_FreeNicInfo(nicInfo);
   } else if (GuestInfoUpdateVmdb(ctx, INFO_IPADDRESS, nicInfo, 0)) {
      /*
       * Since the update succeeded, free the old cached object, and assign
       * ours to the cache.
       */
      GuestInfo_FreeNicInfo(gInfoCache.nicInfo);
      gInfoCache.nicInfo = nicInfo;
   } else {
      g_warning("Failed to update VMDB.\n");
      GuestInfo_FreeNicInfo(nicInfo);
   }

   /* Send the uptime to VMX so that it can detect soft resets. */
   SendUptime(ctx);

   return TRUE;
}


/*
 ******************************************************************************
 * GuestInfoConvertNicInfoToNicInfoV1 --                                 */ /**
 *
 * Converts V3 XDR NicInfo to hand-packed GuestNicInfoV1.
 *
 * @note Any NICs above MAX_NICS or IPs above MAX_IPS will be truncated.
 *
 * @param[in]  info   V3 input data.
 * @param[out] infoV1 V1 output data.
 *
 * @retval TRUE Conversion succeeded.
 * @retval FALSE Conversion failed.
 *
 ******************************************************************************
 */

void
GuestInfoConvertNicInfoToNicInfoV1(NicInfoV3 *info,
                                   GuestNicInfoV1 *infoV1)
{
   uint32 maxNics;
   u_int i;

   ASSERT(info);
   ASSERT(infoV1);

   maxNics = MIN(info->nics.nics_len, MAX_NICS);
   infoV1->numNicEntries = maxNics;
   if (maxNics < info->nics.nics_len) {
      g_debug("Truncating NIC list for backwards compatibility.\n");
   }

   XDRUTIL_FOREACH(i, info, nics) {
      u_int j;
      uint32 maxIPs;
      GuestNicV3 *nic = XDRUTIL_GETITEM(info, nics, i);

      Str_Strcpy(infoV1->nicList[i].macAddress,
                 nic->macAddress,
                 sizeof infoV1->nicList[i].macAddress);

      maxIPs = MIN(nic->ips.ips_len, MAX_IPS);
      infoV1->nicList[i].numIPs = 0;

      XDRUTIL_FOREACH(j, nic, ips) {
         IpAddressEntry *ip = XDRUTIL_GETITEM(nic, ips, j);
         TypedIpAddress *typedIp = &ip->ipAddressAddr;

         if (typedIp->ipAddressAddrType != IAT_IPV4) {
            continue;
         }

         if (NetUtil_InetNToP(AF_INET, typedIp->ipAddressAddr.InetAddress_val,
                              infoV1->nicList[i].ipAddress[j],
                              sizeof infoV1->nicList[i].ipAddress[j])) {
            infoV1->nicList[i].numIPs++;
            if (infoV1->nicList[i].numIPs == maxIPs) {
               break;
            }
         }
      }

      if (infoV1->nicList[i].numIPs != nic->ips.ips_len) {
         g_debug("Some IP addresses were ignored for compatibility.\n");
      }
      if (i == maxNics) {
         break;
      }
   }
}


/*
 ******************************************************************************
 * GuestInfoSendMemoryInfo --                                            */ /**
 *
 * Push memory informations about the guest to the vmx
 *
 * @param[in] ctx       Application context.
 * @param[in] infoSize  Size of the struct to send
 * @param[in] info      Struct that contains memory info
 *
 * @retval TRUE  Update sent successfully.
 * @retval FALSE Had trouble with transmission.
 *
 ******************************************************************************
 */

static Bool
GuestInfoSendMemoryInfo(ToolsAppCtx *ctx,  // IN: Application context
                        uint64 infoSize,   // IN: Size of the following struct
                        void* info)        // IN: Pointer to GuestMemInfoRPC
{
   char *request;
   char header[32];
   size_t headerLen;
   size_t requestSize;
   Bool success = FALSE;

   Str_Sprintf(header, sizeof header, "%s  %d ", GUEST_INFO_COMMAND,
               INFO_MEMORY);

   headerLen = strlen(header);
   requestSize = headerLen + infoSize;

   request = g_malloc(requestSize);

   if (request == NULL) {
      g_warning("Failed to allocate GuestMemInfo memory.\n");
   } else {
      g_debug("Sending GuestMemInfo message.\n");

      /* Yes, stomp on the NUL at the end of the header */
      memcpy(request, header, headerLen);
      memcpy(request + headerLen, info, infoSize);

      /* Send all the information in the message. */
      success = RpcChannel_Send(ctx->rpc, request, requestSize, NULL, NULL);

      g_free(request);
   }

   if (success) {
      g_debug("GuestMemInfo sent successfully.\n");
   } else {
      g_warning("Error sending GuestMemInfo.\n");
   }

   return success;
}


/*
 ******************************************************************************
 *
 * NIC_INFO_V3_WITH_INFO_IPADDRESS_V3: Bump up the NICINFO_MAX_IPS to 2048
 * NIC_INFO_V3_WITH_INFO_IPADDRESS_V2: NICINFO_MAX_IPS to 64
 *
 * The current fallback paths:
 * +---------------+-------------------+-------------------+------------------+
 * |               | INFO_IPADDRESS_V3 | INFO_IPADDRESS_V2 | INFO_IPADDRESS   |
 * +---------------+-------------------+-------------------+------------------+
 * |  NIC_INFO_V3  |        (0)        |        (1)        |                  |
 * +---------------+-------------------+-------------------+------------------+
 * |  NIC_INFO_V2  |                   |        (2)        |                  |
 * +---------------+-------------------+-------------------+------------------+
 * |  NIC_INFO_V1  |                   |                   |        (3)       |
 * +---------------+-------------------+-------------------+------------------+
 *
 ******************************************************************************
 */


/*
 ******************************************************************************
 * GuestInfoSendNicInfoXdr --                                            */ /**
 *
 * Push updated nic info to VMX using XDR data format.
 *
 * @param[in] ctx      Application context.
 * @param[in] message  The protocol for a 'nic info' message.
 * @param[in] type     Guest information type.
 *
 * @retval TRUE  Update sent successfully.
 * @retval FALSE Had trouble with serialization or transmission.
 *
 ******************************************************************************
 */

static Bool
GuestInfoSendNicInfoXdr(ToolsAppCtx *ctx,          // IN
                        GuestNicProto *message,    // IN
                        GuestInfoType type)        // IN
{
   Bool status = FALSE;
   XDR xdrs;
   gchar *request;
   char *reply = NULL;
   size_t replyLen;

   /* Add the RPC preamble: message name, and type. */
   request = g_strdup_printf("%s  %d ", GUEST_INFO_COMMAND, type);

   if (DynXdr_Create(&xdrs) == NULL) {
      goto exit;
   }

   /* Write preamble and serialized nic info to XDR stream. */
   if (!DynXdr_AppendRaw(&xdrs, request, strlen(request)) ||
       !xdr_GuestNicProto(&xdrs, message)) {
      g_warning("Error serializing nic info v%d data.", message->ver);
   } else {
      status = RpcChannel_Send(ctx->rpc, DynXdr_Get(&xdrs), xdr_getpos(&xdrs),
                               &reply, &replyLen);
      if (!status) {
         g_warning("%s: update failed: request \"%s\", reply \"%s\".\n",
                    __FUNCTION__, request, reply);
      }
      vm_free(reply);
   }
   DynXdr_Destroy(&xdrs, TRUE);

exit:
   g_free(request);
   return status;
}


/*
 ******************************************************************************
 * GuestInfoSendData --                                                  */ /**
 *
 * Push GuestInfo information to the VMX. So far, it is mainly used to
 * send the fixed nic info V1 data.
 *
 * @param[in] ctx         Application context.
 * @param[in] info        Guest information data.
 * @param[in] infoLength  Length of guest information.
 * @param[in] type        Guest information type.
 *
 * @retval TRUE  Update sent successfully.
 * @retval FALSE Had trouble with transmission.
 *
 ******************************************************************************
 */

static Bool
GuestInfoSendData(ToolsAppCtx *ctx,                // IN
                  void *info,                      // IN
                  u_int infoLength,                // IN
                  GuestInfoType type)              // IN
{
   Bool status;
   gchar *request;
   u_int msgLength = infoLength;
   gchar *message = NULL;
   char *reply = NULL;
   size_t replyLen;

   /* Add the RPC preamble: message name, and type. */
   request = g_strdup_printf("%s  %d ", GUEST_INFO_COMMAND, type);

   msgLength += strlen(request);
   message = g_malloc(msgLength);

   memcpy(message, request, strlen(request));
   memcpy(message + strlen(request), info, infoLength);

   status = RpcChannel_Send(ctx->rpc, message, msgLength, &reply, &replyLen);
   if (!status) {
      g_warning("%s: update failed: request \"%s\", reply \"%s\".\n",
                __FUNCTION__, request, reply);
   }
   vm_free(reply);

   g_free(message);
   g_free(request);

   return status;
}


/*
 ******************************************************************************
 * GuestNicInfoV3ToV3_64 --                                              */ /**
 *
 * New NicInfoV3 allows more IP addresses than the previous version. Preseve
 * the backward compatibility such that NicInfoV3 with old limit could still
 * go through without falling all the way to V2 or V1. It reduces the number
 * of IP addresses at each interface to the previous max limit 64.
 *
 * @param[in] info  NicInfoV3 container.
 *
 * @retval Pointer to a shallow copy of NicInfoV3 with reduced max IPs.
 *
 ******************************************************************************
 */

static NicInfoV3*
GuestNicInfoV3ToV3_64(NicInfoV3 *info)             // IN
{
   u_int idx;

   NicInfoV3 *info64 = g_malloc(sizeof(struct NicInfoV3));

   memcpy(info64, info, sizeof(struct NicInfoV3));
   info64->nics.nics_val =
      g_malloc(info64->nics.nics_len * sizeof(struct GuestNicV3));

   for (idx = 0; idx < info64->nics.nics_len; idx++) {
      memcpy(&info64->nics.nics_val[idx], &info->nics.nics_val[idx],
             sizeof(struct GuestNicV3));

      if (info64->nics.nics_val[idx].ips.ips_len > INFO_IPADDRESS_V2_MAX_IPS) {
         info64->nics.nics_val[idx].ips.ips_len = INFO_IPADDRESS_V2_MAX_IPS;
      }
   }

   return info64;
}


/*
 ******************************************************************************
 * GuestInfoSendNicInfo --                                               */ /**
 *
 * Push updated nic info to the VMX. Take care of failed transmissions or
 * unknown guest information types. Use a fixed sequence of fallback paths
 * to retry.
 *
 * @param[in] ctx   Application context.
 * @param[in] info  NicInfoV3 container.
 *
 * @retval TRUE  Update sent successfully.
 * @retval FALSE Had trouble with serialization or transmission.
 *
 ******************************************************************************
 */

static Bool
GuestInfoSendNicInfo(ToolsAppCtx *ctx,             // IN
                     NicInfoV3 *info)              // IN
{
   Bool status = FALSE;
   GuestNicProto message = {0};
   NicInfoV3 *info64 = NULL;

   do {
      switch (gInfoCache.method) {
      case NIC_INFO_V3_WITH_INFO_IPADDRESS_V3:
         message.ver = NIC_INFO_V3;
         message.GuestNicProto_u.nicInfoV3 = info;
         if (GuestInfoSendNicInfoXdr(ctx, &message, INFO_IPADDRESS_V3)) {
            status = TRUE;
         }
         break;
      case NIC_INFO_V3_WITH_INFO_IPADDRESS_V2:
         info64 = GuestNicInfoV3ToV3_64(info);
         message.ver = NIC_INFO_V3;
         message.GuestNicProto_u.nicInfoV3 = info64;
         if (GuestInfoSendNicInfoXdr(ctx, &message, INFO_IPADDRESS_V2)) {
            status = TRUE;
         }
         break;
      case NIC_INFO_V2_WITH_INFO_IPADDRESS_V2:
         if (!info64) {
            info64 = GuestNicInfoV3ToV3_64(info);
         }
         {
            GuestNicList *nicList = NicInfoV3ToV2(info64);
            message.ver = NIC_INFO_V2;
            message.GuestNicProto_u.nicsV2 = nicList;
            if (GuestInfoSendNicInfoXdr(ctx, &message, INFO_IPADDRESS_V2)) {
               status = TRUE;
            }
            VMX_XDR_FREE(xdr_GuestNicList, nicList);
            free(nicList);
         }
         break;
      case NIC_INFO_V1_WITH_INFO_IPADDRESS:
         {
            GuestNicInfoV1 infoV1;
            GuestInfoConvertNicInfoToNicInfoV1(info, &infoV1);
            if (GuestInfoSendData(ctx, &infoV1, sizeof(infoV1),
                                  INFO_IPADDRESS)) {
               status = TRUE;
            }
         }
         break;
      default:
         g_error("Invalid nicInfo send method: %d\n", gInfoCache.method);
         break;
      }
   } while (!status && (++gInfoCache.method < NIC_INFO_METHOD_MAX));

   if (info64) {
      g_free(info64->nics.nics_val);
      g_free(info64);
   }

   if (status) {
      g_debug("Updating nicInfo successfully: method=%d\n", gInfoCache.method);
   } else {
      gInfoCache.method = NIC_INFO_V3_WITH_INFO_IPADDRESS_V3;
      g_warning("Fail to send nicInfo: method=%d status=%d\n",
                gInfoCache.method, status);
   }

   return status;
}


/*
 ******************************************************************************
 * GuestInfoUpdateVmdb --                                                */ /**
 *
 * Push singular GuestInfo snippets to the VMX.
 *
 * @note Data are cached, so updates are sent only if they have changed.
 *
 * @param[in] ctx       Application context.
 * @param[in] infoType  Guest information type.
 * @param[in] info      Type-specific information.
 *
 * @retval TRUE  Update sent successfully.
 * @retval FALSE Had trouble with serialization or transmission.
 *
 ******************************************************************************
 */


#if defined(_WIN64) && (_MSC_VER == 1500) && GLIB_CHECK_VERSION(2, 46, 0)
/*
 * Turn off optimizer for this compiler, since something with new glib
 * makes it go into an infinite loop, only on 64bit.
 */
#pragma optimize("", off)
#endif

static Bool
GuestInfoUpdateVmdb(ToolsAppCtx *ctx,       // IN: Application context
                    GuestInfoType infoType, // IN: guest information type
                    void *info,             // IN: type specific information
                    size_t infoSize)        // IN: size of *info
{
   ASSERT(info);
   g_debug("Entered update vmdb: %d.\n", infoType);

   if (gVMResumed) {
      gVMResumed = FALSE;
      GuestInfoClearCache();
   }

   switch (infoType) {
   case INFO_DNS_NAME:
   case INFO_BUILD_NUMBER:
   case INFO_OS_NAME:
   case INFO_OS_NAME_FULL:
   case INFO_UPTIME:
      /*
       * This is one of our key value pairs. Update it if it has changed.
       * Above fall-through is intentional.
       */

      if (gInfoCache.value[infoType] != NULL &&
          strcmp(gInfoCache.value[infoType], (char *)info) == 0) {
         /* The value has not changed */
         g_debug("Value unchanged for infotype %d.\n", infoType);
         break;
      }

      if (!SetGuestInfo(ctx, infoType, (char *)info)) {
         g_warning("Failed to update key/value pair for type %d.\n", infoType);
         return FALSE;
      }

      /* Update the value in the cache as well. */
      free(gInfoCache.value[infoType]);
      gInfoCache.value[infoType] = Util_SafeStrdup((char *) info);
      break;

   case INFO_IPADDRESS:
      {
         if (!GuestInfoSendNicInfo(ctx, (NicInfoV3 *) info)) {
            g_warning("Failed to update nic information.\n");
            return FALSE;
         }
         break;
      }

   case INFO_MEMORY:
      {
         if (!GuestInfoSendMemoryInfo(ctx, infoSize, info)) {
            g_warning("Unable to send GuestMemInfo\n");
            return FALSE;
         }
         break;
      }

   case INFO_DISK_FREE_SPACE:
      {
         /*
          * 2 accounts for the digits of infotype and 3 for the three
          * spaces.
          */
         unsigned int requestSize = sizeof GUEST_INFO_COMMAND + 2 +
                                    3 * sizeof (char);
         uint8 partitionCount;
         size_t offset;
         char *request;
         char *reply;
         size_t replyLen;
         Bool status;
         GuestDiskInfo *pdi = info;

         if (!DiskInfoChanged(pdi)) {
            g_debug("Disk info not changed.\n");
            break;
         }

         ASSERT((pdi->numEntries && pdi->partitionList) ||
                (!pdi->numEntries && !pdi->partitionList));

         /* partitionCount is a uint8 and cannot be larger than UCHAR_MAX. */
         if (pdi->numEntries > UCHAR_MAX) {
            g_message("%s: Too many local filesystems (%d); truncating to %d entries\n",
                      __FUNCTION__, pdi->numEntries, UCHAR_MAX);
            partitionCount = UCHAR_MAX;
         } else {
            partitionCount = pdi->numEntries;
         }

         requestSize += sizeof partitionCount +
                        sizeof *pdi->partitionList * partitionCount;
         request = Util_SafeCalloc(requestSize, sizeof *request);

         Str_Sprintf(request, requestSize, "%s  %d ", GUEST_INFO_COMMAND,
                     INFO_DISK_FREE_SPACE);

         offset = strlen(request);

         /*
          * Construct the disk information message to send to the host.  This
          * contains a single byte indicating the number partitions followed by
          * the PartitionEntry structure for each one.
          *
          * Note that the use of a uint8 to specify the partitionCount is the
          * result of a bug (see bug 117224) but should not cause a problem
          * since UCHAR_MAX is 255.  Also note that PartitionEntry is packed so
          * it's safe to send it from 64-bit Tools to a 32-bit VMX, etc.
          */
         memcpy(request + offset, &partitionCount, sizeof partitionCount);

         /*
          * Conditioned because memcpy(dst, NULL, 0) -may- lead to undefined
          * behavior.
          */
         if (pdi->partitionList) {
            memcpy(request + offset + sizeof partitionCount, pdi->partitionList,
                   sizeof *pdi->partitionList * partitionCount);
         }

         g_debug("sizeof request is %d\n", requestSize);
         status = RpcChannel_Send(ctx->rpc, request, requestSize, &reply,
                                  &replyLen);
         if (status) {
            status = (*reply == '\0');
         }

         vm_free(request);
         vm_free(reply);

         if (!status) {
            g_warning("Failed to update disk information.\n");
            return FALSE;
         }

         g_debug("Updated disk info information\n");

         break;
      }
   default:
      g_error("Invalid info type: %d\n", infoType);
      break;
   }

   g_debug("Returning after updating guest information: %d\n", infoType);
   return TRUE;
}
#if defined(_WIN64) && (_MSC_VER == 1500) && GLIB_CHECK_VERSION(2, 46, 0)
/*
 * Restore optimizer.
 */
#pragma optimize("", on)
#endif


/*
 ******************************************************************************
 * SendUptime --                                                         */ /**
 *
 * Send the guest uptime through the backdoor.
 *
 * @param[in]  ctx      The application context.
 *
 ******************************************************************************
 */

static void
SendUptime(ToolsAppCtx *ctx)
{
   gchar *uptime = g_strdup_printf("%"FMT64"u", System_Uptime());
   g_debug("Setting guest uptime to '%s'\n", uptime);
   GuestInfoUpdateVmdb(ctx, INFO_UPTIME, uptime, 0);
   g_free(uptime);
}


/*
 ******************************************************************************
 * SetGuestInfo --                                                       */ /**
 *
 * Sends a simple key-value update request to the VMX.
 *
 * @param[in] ctx       Application context.
 * @param[in] key       VMDB key to set
 * @param[in] value     GuestInfo data
 *
 * @retval TRUE  RPCI succeeded.
 * @retval FALSE RPCI failed.
 *
 ******************************************************************************
 */

Bool
SetGuestInfo(ToolsAppCtx *ctx,
             GuestInfoType key,
             const char *value)
{
   Bool status;
   char *reply;
   gchar *msg;
   size_t replyLen;

   ASSERT(key);
   ASSERT(value);

   /*
    * XXX Consider retiring this runtime "delimiter" business and just
    * insert raw spaces into the format string.
    */
   msg = g_strdup_printf("%s %c%d%c%s", GUEST_INFO_COMMAND,
                         GUESTINFO_DEFAULT_DELIMITER, key,
                         GUESTINFO_DEFAULT_DELIMITER, value);

   status = RpcChannel_Send(ctx->rpc, msg, strlen(msg) + 1, &reply, &replyLen);
   g_free(msg);

   if (!status) {
      g_warning("Error sending rpc message: %s\n", reply ? reply : "NULL");
      vm_free(reply);
      return FALSE;
   }

   /* The reply indicates whether the key,value pair was updated in VMDB. */
   status = (*reply == '\0');
   vm_free(reply);
   return status;
}


/*
 ******************************************************************************
 * GuestInfoFindMacAddress --                                            */ /**
 *
 * Locates a NIC with the given MAC address in the NIC list.
 *
 * @param[in] nicInfo    NicInfoV3 container.
 * @param[in] macAddress Requested MAC address.
 *
 * @return Valid pointer if NIC found, else NULL.
 *
 ******************************************************************************
 */


GuestNicV3 *
GuestInfoFindMacAddress(NicInfoV3 *nicInfo,     // IN/OUT
                        const char *macAddress) // IN
{
   u_int i;

   for (i = 0; i < nicInfo->nics.nics_len; i++) {
      GuestNicV3 *nic = &nicInfo->nics.nics_val[i];
      if (strncmp(nic->macAddress, macAddress, NICINFO_MAC_LEN) == 0) {
         return nic;
      }
   }

   return NULL;
}


/*
 ******************************************************************************
 * DiskInfoChanged --                                                    */ /**
 *
 * Checks whether disk info information just obtained is different from the
 * information last sent to the VMX.
 *
 * @param[in]  diskInfo New disk info.
 *
 * @retval TRUE  Data has changed.
 * @retval FALSE Data has not changed.
 *
 ******************************************************************************
 */

static Bool
DiskInfoChanged(const GuestDiskInfo *diskInfo)
{
   int index;
   char *name;
   int i;
   int matchedPartition;
   PGuestDiskInfo cachedDiskInfo;

   cachedDiskInfo = gInfoCache.diskInfo;

   if (cachedDiskInfo == diskInfo) {
      return FALSE;
      /* Implies that either cachedDiskInfo or diskInfo != NULL. */
   } else if (!cachedDiskInfo || !diskInfo) {
      return TRUE;
   }

   if (cachedDiskInfo->numEntries != diskInfo->numEntries) {
      g_debug("Number of disks has changed\n");
      return TRUE;
   }

   /* Have any disks been modified? */
   for (index = 0; index < cachedDiskInfo->numEntries; index++) {
      name = cachedDiskInfo->partitionList[index].name;

      /* Find the corresponding partition in the new partition info. */
      for (i = 0; i < diskInfo->numEntries; i++) {
         if (!strncmp(diskInfo->partitionList[i].name, name, PARTITION_NAME_SIZE)) {
            break;
         }
      }

      matchedPartition = i;
      if (matchedPartition == diskInfo->numEntries) {
         /* This partition has been deleted. */
         g_debug("Partition %s deleted\n", name);
         return TRUE;
      } else {
         /* Compare the free space. */
         if (diskInfo->partitionList[matchedPartition].freeBytes !=
             cachedDiskInfo->partitionList[index].freeBytes) {
            g_debug("Free space changed\n");
            return TRUE;
         }
         if (diskInfo->partitionList[matchedPartition].totalBytes !=
            cachedDiskInfo->partitionList[index].totalBytes) {
            g_debug("Total space changed\n");
            return TRUE;
         }
      }
   }

   return FALSE;
}


/*
 ******************************************************************************
 * GuestInfoClearCache --                                                */ /**
 *
 * Clears the cached guest info data.
 *
 ******************************************************************************
 */

static void
GuestInfoClearCache(void)
{
   int i;

   for (i = 0; i < INFO_MAX; i++) {
      free(gInfoCache.value[i]);
      gInfoCache.value[i] = NULL;
   }

   GuestInfo_FreeDiskInfo(gInfoCache.diskInfo);
   gInfoCache.diskInfo = NULL;

   GuestInfo_FreeNicInfo(gInfoCache.nicInfo);
   gInfoCache.nicInfo = NULL;

   gInfoCache.method = NIC_INFO_V3_WITH_INFO_IPADDRESS_V3;
}


/*
 ***********************************************************************
 * NicInfoV3ToV2 --                                             */ /**
 *
 * @brief Converts the NicInfoV3 NIC list to a GuestNicList.
 *
 * @note  This function performs @e shallow copies of things such as
 *        IP address array, making it depend on the source NicInfoV3.
 *        In other words, do @e not free NicInfoV3 before freeing the
 *        returned pointer.
 *
 * @param[in]  infoV3   Source NicInfoV3 container.
 *
 * @return Pointer to a GuestNicList.  Caller should free it using
 *         plain ol' @c free.
 *
 ***********************************************************************
 */

static GuestNicList *
NicInfoV3ToV2(const NicInfoV3 *infoV3)
{
   GuestNicList *nicList;
   unsigned int i, j;

   nicList = Util_SafeCalloc(sizeof *nicList, 1);

   (void)XDRUTIL_ARRAYAPPEND(nicList, nics, infoV3->nics.nics_len);
   XDRUTIL_FOREACH(i, infoV3, nics) {
      GuestNicV3 *nic = XDRUTIL_GETITEM(infoV3, nics, i);
      GuestNic *oldNic = XDRUTIL_GETITEM(nicList, nics, i);

      Str_Strcpy(oldNic->macAddress, nic->macAddress, sizeof oldNic->macAddress);

      (void)XDRUTIL_ARRAYAPPEND(oldNic, ips, nic->ips.ips_len);

      XDRUTIL_FOREACH(j, nic, ips) {
         IpAddressEntry *ipEntry = XDRUTIL_GETITEM(nic, ips, j);
         TypedIpAddress *ip = &ipEntry->ipAddressAddr;
         VmIpAddress *oldIp = XDRUTIL_GETITEM(oldNic, ips, j);

         /* XXX */
         oldIp->addressFamily = (ip->ipAddressAddrType == IAT_IPV4) ?
            NICINFO_ADDR_IPV4 : NICINFO_ADDR_IPV6;

         NetUtil_InetNToP(ip->ipAddressAddrType == IAT_IPV4 ?
                          AF_INET : AF_INET6,
                          ip->ipAddressAddr.InetAddress_val, oldIp->ipAddress,
                          sizeof oldIp->ipAddress);

         Str_Sprintf(oldIp->subnetMask, sizeof oldIp->subnetMask, "%u",
                     ipEntry->ipAddressPrefixLength);
      }
   }

   return nicList;
}


/*
 ******************************************************************************
 * TweakGatherLoop --                                                    */ /**
 *
 * @brief Start, stop, reconfigure a GuestInfoGather poll loop.
 *
 * This function is responsible for creating, manipulating, and resetting a
 * GuestInfoGather loop timeout source.
 *
 * @param[in]     ctx           The app context.
 * @param[in]     enable        Whether to enable the gather loop.
 * @param[in]     cfgKey        Config key to fetch user pref.
 * @param[in]     defInterval   Default interval value in seconds.
 * @param[in]     callback      Function to be called on expiry of interval.
 * @param[in,out] currInterval  Current interval value in seconds.
 * @param[out]    timeoutSource GSource object created.
 *
 ******************************************************************************
 */

static void
TweakGatherLoop(ToolsAppCtx *ctx,
                gboolean enable,
                gchar *cfgKey,
                gint defInterval,
                GSourceFunc callback,
                gint *currInterval,
                GSource **timeoutSource)
{
   gint pollInterval = 0;

   if (enable) {
      pollInterval = defInterval * 1000;

      /*
       * Check the config registry for custom poll interval,
       * converting from seconds to milliseconds.
       */
      if (g_key_file_has_key(ctx->config, CONFGROUPNAME_GUESTINFO,
                             cfgKey, NULL)) {
         GError *gError = NULL;

         pollInterval = g_key_file_get_integer(ctx->config,
                                               CONFGROUPNAME_GUESTINFO,
                                               cfgKey, &gError);
         pollInterval *= 1000;

         if (pollInterval < 0 || gError) {
            g_warning("Invalid %s.%s value. Using default %us.\n",
                      CONFGROUPNAME_GUESTINFO, cfgKey, defInterval);
            pollInterval = defInterval * 1000;
         }

         g_clear_error(&gError);
      }
   }

   if (*timeoutSource != NULL) {
      /*
       * If the interval hasn't changed, let's not interfere with the existing
       * timeout source.
       */
      if (pollInterval == *currInterval) {
         ASSERT(pollInterval);
         return;
      }

      /*
       * Destroy the existing timeout source since the interval has changed.
       */

      g_source_destroy(*timeoutSource);
      *timeoutSource = NULL;
   }

   /*
    * All checks have passed.  Create a new timeout source and attach it.
    */
   *currInterval = pollInterval;

   if (*currInterval) {
      g_info("New value for %s is %us.\n", cfgKey, *currInterval / 1000);

      *timeoutSource = g_timeout_source_new(*currInterval);
      VMTOOLSAPP_ATTACH_SOURCE(ctx, *timeoutSource, callback, ctx, NULL);
      g_source_unref(*timeoutSource);
   } else {
      g_info("Poll loop for %s disabled.\n", cfgKey);
   }
}


/*
 ******************************************************************************
 * TweakGatherLoops --                                                   */ /**
 *
 * @brief Start, stop, reconfigure the GuestInfoGather loops.
 *
 * This function is responsible for creating, manipulating, and resetting
 * the GuestInfoGather loops (info and stats) timeout sources.
 *
 * @param[in]  ctx      The app context.
 * @param[in]  enable   Whether to enable the gather loops.
 *
 * @sa CONFNAME_GUESTINFO_POLLINTERVAL
 * @sa CONFNAME_GUESTINFO_STATSINTERVAL
 *
 ******************************************************************************
 */

static void
TweakGatherLoops(ToolsAppCtx *ctx,
                 gboolean enable)
{
#if defined(__linux__) || defined(USERWORLD) || defined(_WIN32)
   gboolean perfmonEnabled;

   perfmonEnabled = !g_key_file_get_boolean(ctx->config,
                                            CONFGROUPNAME_GUESTINFO,
                                            CONFNAME_GUESTINFO_DISABLEPERFMON,
                                            NULL);

   if (perfmonEnabled) {
      /*
       * Tweak GuestStats gather loop
       */
      TweakGatherLoop(ctx, enable,
                      CONFNAME_GUESTINFO_STATSINTERVAL,
                      GUESTINFO_STATS_INTERVAL,
                      GuestInfo_StatProviderPoll,
                      &guestInfoStatsInterval,
                      &gatherStatsTimeoutSource);
   } else {
      /*
       * Destroy the existing timeout source, if it exists.
       */
      if (gatherStatsTimeoutSource != NULL) {
         g_source_destroy(gatherStatsTimeoutSource);
         gatherStatsTimeoutSource = NULL;

         g_info("PerfMon gather loop disabled.\n");
      }
   }
#endif

   /*
    * Tweak GuestInfo gather loop
    */
   TweakGatherLoop(ctx, enable,
                   CONFNAME_GUESTINFO_POLLINTERVAL,
                   GUESTINFO_POLL_INTERVAL,
                   GuestInfoGather,
                   &guestInfoPollInterval,
                   &gatherInfoTimeoutSource);
}


/*
 ******************************************************************************
 *
 * GuestInfo_ServerReportStats --
 *
 *      Report gathered stats.
 *
 * Results:
 *      Stats reported to VMX/VMDB. Returns FALSE on failure.
 *
 * Side effects:
 *      None.
 *
 ******************************************************************************
 */

Bool
GuestInfo_ServerReportStats(
   ToolsAppCtx *ctx,  // IN
   DynBuf *stats)     // IN
{
   return GuestInfoUpdateVmdb(ctx,
                              INFO_MEMORY,
                              DynBuf_Get(stats),
                              DynBuf_GetSize(stats));
}


/*
 ******************************************************************************
 * BEGIN Tools Core Services goodies.
 */


/*
 ******************************************************************************
 * GuestInfoServerConfReload --                                          */ /**
 *
 * @brief Reconfigures the poll loop interval upon config file reload.
 *
 * @param[in]  src     The source object.
 * @param[in]  ctx     The application context.
 * @param[in]  data    Unused.
 *
 ******************************************************************************
 */

static void
GuestInfoServerConfReload(gpointer src,
                          ToolsAppCtx *ctx,
                          gpointer data)
{
   TweakGatherLoops(ctx, TRUE);
}


/*
 ******************************************************************************
 * GuestInfoServerIOFreeze --                                           */ /**
 *
 * IO freeze signal handler. Disables info gathering while I/O is frozen.
 * See bug 529653.
 *
 * @param[in]  src      The source object.
 * @param[in]  ctx      The application context.
 * @param[in]  freeze   Whether I/O is being frozen.
 * @param[in]  data     Unused.
 *
 ******************************************************************************
 */

static void
GuestInfoServerIOFreeze(gpointer src,
                        ToolsAppCtx *ctx,
                        gboolean freeze,
                        gpointer data)
{
   TweakGatherLoops(ctx, !freeze);
}


/*
 ******************************************************************************
 * GuestInfoServerShutdown --                                            */ /**
 *
 * Cleanup internal data on shutdown.
 *
 * @param[in]  src     The source object.
 * @param[in]  ctx     Unused.
 * @param[in]  data    Unused.
 *
 ******************************************************************************
 */

static void
GuestInfoServerShutdown(gpointer src,
                        ToolsAppCtx *ctx,
                        gpointer data)
{
   GuestInfoClearCache();

   GuestInfo_SetIfaceExcludeList(NULL);

   if (gatherInfoTimeoutSource != NULL) {
      g_source_destroy(gatherInfoTimeoutSource);
      gatherInfoTimeoutSource = NULL;
   }

   if (gatherStatsTimeoutSource != NULL) {
      g_source_destroy(gatherStatsTimeoutSource);
      gatherStatsTimeoutSource = NULL;
   }

<<<<<<< HEAD
#if !defined(__APPLE__)
=======
#if defined(__linux__) || defined(USERWORLD) || defined(_WIN32)
>>>>>>> 2147df6a
   GuestInfo_StatProviderShutdown();
#endif

#ifdef _WIN32
   NetUtil_FreeIpHlpApiDll();
#endif
}


/*
 ******************************************************************************
 * GuestInfoServerReset --                                               */ /**
 *
 * Reset callback - sets the internal flag that says we should purge all
 * caches.
 *
 * @param[in]  src      The source object.
 * @param[in]  ctx      Unused.
 * @param[in]  data     Unused.
 *
 ******************************************************************************
 */

static void
GuestInfoServerReset(gpointer src,
                     ToolsAppCtx *ctx,
                     gpointer data)
{
   gVMResumed = TRUE;

   /* Reset the last gather time */
   gGuestInfoLastGatherTime = 0;
}


/*
 ******************************************************************************
 * GuestInfoServerSendCaps --                                            */ /**
 *
 * Send capabilities callback.  If setting capabilities, sends VM's uptime.
 *
 * This is weird.  There's sort of an old Tools <-> VMX understanding that
 * vmsvc should report the guest's uptime in response to a "what're your
 * capabilities?" RPC.
 *
 * @param[in]  src      The source object.
 * @param[in]  ctx      The application context.
 * @param[in]  set      TRUE if setting capabilities, FALSE if unsetting them.
 * @param[in]  data     Client data.
 *
 * @retval NULL This function returns no capabilities.
 *
 ******************************************************************************
 */

static GArray *
GuestInfoServerSendCaps(gpointer src,
                        ToolsAppCtx *ctx,
                        gboolean set,
                        gpointer data)
{
   if (set) {
      SendUptime(ctx);
   }
   return NULL;
}


/*
 ******************************************************************************
 * GuestInfoServerSetOption --                                           */ /**
 *
 * Responds to a "broadcastIP" Set_Option command, by sending the primary IP
 * back to the VMX.
 *
 * @param[in]  src      The source object.
 * @param[in]  ctx      The application context.
 * @param[in]  option   Option name.
 * @param[in]  value    Option value.
 * @param[in]  data     Unused.
 *
 ******************************************************************************
 */

static gboolean
GuestInfoServerSetOption(gpointer src,
                         ToolsAppCtx *ctx,
                         const gchar *option,
                         const gchar *value,
                         gpointer data)
{
   char *ip;
   Bool ret = FALSE;
   gchar *msg;

   if (strcmp(option, TOOLSOPTION_BROADCASTIP) != 0) {
      goto exit;
   }

   if (strcmp(value, "0") == 0) {
      ret = TRUE;
      goto exit;
   }

   if (strcmp(value, "1") != 0) {
      goto exit;
   }

   ip = GuestInfo_GetPrimaryIP();

   msg = g_strdup_printf("info-set guestinfo.ip %s", ip);
   ret = RpcChannel_Send(ctx->rpc, msg, strlen(msg) + 1, NULL, NULL);
   vm_free(ip);
   g_free(msg);

exit:
   return (gboolean) ret;
}


/*
 ******************************************************************************
 * ToolsOnLoad --                                                        */ /**
 *
 * Plugin entry point. Initializes internal plugin state.
 *
 * @param[in]  ctx   The app context.
 *
 * @return The registration data.
 *
 ******************************************************************************
 */

TOOLS_MODULE_EXPORT ToolsPluginData *
ToolsOnLoad(ToolsAppCtx *ctx)
{
   static ToolsPluginData regData = {
      "guestInfo",
      NULL,
      NULL
   };

   /*
    * This plugin is useless without an RpcChannel.  If we don't have one,
    * just bail.
    */
   if (ctx->rpc != NULL) {
      RpcChannelCallback rpcs[] = {
         { RPC_VMSUPPORT_START, GuestInfoVMSupport, &regData, NULL, NULL, 0 }
      };
      ToolsPluginSignalCb sigs[] = {
         { TOOLS_CORE_SIG_CAPABILITIES, GuestInfoServerSendCaps, NULL },
         { TOOLS_CORE_SIG_CONF_RELOAD, GuestInfoServerConfReload, NULL },
         { TOOLS_CORE_SIG_IO_FREEZE, GuestInfoServerIOFreeze, NULL },
         { TOOLS_CORE_SIG_RESET, GuestInfoServerReset, NULL },
         { TOOLS_CORE_SIG_SET_OPTION, GuestInfoServerSetOption, NULL },
         { TOOLS_CORE_SIG_SHUTDOWN, GuestInfoServerShutdown, NULL }
      };
      ToolsAppReg regs[] = {
         { TOOLS_APP_GUESTRPC, VMTools_WrapArray(rpcs, sizeof *rpcs, ARRAYSIZE(rpcs)) },
         { TOOLS_APP_SIGNALS, VMTools_WrapArray(sigs, sizeof *sigs, ARRAYSIZE(sigs)) }
      };

#ifdef _WIN32
      if (NetUtil_LoadIpHlpApiDll() != ERROR_SUCCESS) {
         g_warning("Failed to load iphlpapi.dll.  Cannot report networking details.\n");
         return NULL;
      }

      ToolsCore_InitializeCOM(ctx);
#endif

      regData.regs = VMTools_WrapArray(regs, sizeof *regs, ARRAYSIZE(regs));

      memset(&gInfoCache, 0, sizeof gInfoCache);
      gVMResumed = FALSE;
      gInfoCache.method = NIC_INFO_V3_WITH_INFO_IPADDRESS_V3;

      /*
       * Set up the GuestInfo gather loops.
       */
      TweakGatherLoops(ctx, TRUE);

      return &regData;
   }

   return NULL;
}


/*
 * END Tools Core Services goodies.
 ******************************************************************************
 */<|MERGE_RESOLUTION|>--- conflicted
+++ resolved
@@ -1,9 +1,5 @@
 /*********************************************************
-<<<<<<< HEAD
- * Copyright (C) 1998-2017 VMware, Inc. All rights reserved.
-=======
  * Copyright (C) 1998-2018 VMware, Inc. All rights reserved.
->>>>>>> 2147df6a
  *
  * This program is free software; you can redistribute it and/or modify it
  * under the terms of the GNU Lesser General Public License as published
@@ -485,11 +481,8 @@
    ToolsAppCtx *ctx = data;
    Bool primaryChanged;
    Bool lowPriorityChanged;
-<<<<<<< HEAD
-=======
    int maxIPv4RoutesToGather;
    int maxIPv6RoutesToGather;
->>>>>>> 2147df6a
 
    g_debug("Entered guest info gather.\n");
 
@@ -556,8 +549,6 @@
    primaryChanged = GuestInfoResetNicPrimaryList(ctx);
    lowPriorityChanged = GuestInfoResetNicLowPriorityList(ctx);
    GuestInfoResetNicExcludeList(ctx);
-<<<<<<< HEAD
-=======
 
    /*
     * Check the config registry for max IPv4/6 routes to gather
@@ -576,7 +567,6 @@
                 NICINFO_MAX_ROUTES);
       maxIPv4RoutesToGather = NICINFO_MAX_ROUTES;
    }
->>>>>>> 2147df6a
 
    maxIPv6RoutesToGather =
          VMTools_ConfigGetInteger(ctx->config,
@@ -1747,11 +1737,7 @@
       gatherStatsTimeoutSource = NULL;
    }
 
-<<<<<<< HEAD
-#if !defined(__APPLE__)
-=======
 #if defined(__linux__) || defined(USERWORLD) || defined(_WIN32)
->>>>>>> 2147df6a
    GuestInfo_StatProviderShutdown();
 #endif
 
