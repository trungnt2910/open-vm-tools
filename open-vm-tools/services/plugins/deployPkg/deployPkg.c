/*********************************************************
 * Copyright (C) 2006-2018 VMware, Inc. All rights reserved.
 *
 * This program is free software; you can redistribute it and/or modify it
 * under the terms of the GNU Lesser General Public License as published
 * by the Free Software Foundation version 2.1 and no later version.
 *
 * This program is distributed in the hope that it will be useful, but
 * WITHOUT ANY WARRANTY; without even the implied warranty of MERCHANTABILITY
 * or FITNESS FOR A PARTICULAR PURPOSE.  See the Lesser GNU General Public
 * License for more details.
 *
 * You should have received a copy of the GNU Lesser General Public License
 * along with this program; if not, write to the Free Software Foundation, Inc.,
 * 51 Franklin St, Fifth Floor, Boston, MA  02110-1301 USA.
 *
 *********************************************************/


/*
 * deployPkg.c --
 *
 *    Support functions for guest package deployment.
 *
 */

#include "deployPkgInt.h"
#ifdef __cplusplus
#include "deployPkg/deployPkgDll.h"
#else
#include "deployPkg/linuxDeployment.h"
#endif

#include "file.h"
#include "str.h"
#include "util.h"
#include "unicodeBase.h"

#ifdef __cplusplus
extern "C" {
#endif
   #include "vmware/tools/plugin.h"
   #include "vmware/tools/threadPool.h"
#ifdef __cplusplus
}
#endif

#ifdef __cplusplus
// deployPkg.c is compiled using c++ in Windows.
// For c++, LogLevel enum is defined in ImgCustCommon namespace.
using namespace ImgCustCommon;
#endif

static char *DeployPkgGetTempDir(void);


/*
 *----------------------------------------------------------------------
 *
 * DeployPkgDeployPkgInGuest --
 *
 *    Load the deployPkg so, setup logging and do the job.
 *
 * Results:
 *    TOOLSDEPLOYPKG_ERROR_SUCCESS on success
 *    TOOLSDEPLOYPKG_ERROR_DEPLOY_FAILED on failure
 *
 * Side effects:
 *    None
 *
 *----------------------------------------------------------------------
 */

static ToolsDeployPkgError
DeployPkgDeployPkgInGuest(const char* pkgFile, // IN: the package filename
                          char* errBuf,        // OUT: buffer for msg on fail
                          int errBufSize)      // IN: size of errBuf
{
   char *tempFileName = NULL;
   ToolsDeployPkgError ret = TOOLSDEPLOYPKG_ERROR_SUCCESS;

   /* Init the logger */
   DeployPkgLog_Open();
   DeployPkg_SetLogger(DeployPkgLog_Log);

   DeployPkgLog_Log(log_debug, "Deploying %s", pkgFile);

#ifdef _WIN32
   /*
    * Because DeployPkg_DeployPackageFromFile can only accept file path of
    * local code page under Windows, convert pkgFile from utf8 to local code
    * page.
    *
    * PR 962946
    */
   tempFileName = (char *)Unicode_GetAllocBytes(pkgFile, STRING_ENCODING_DEFAULT);
   if (tempFileName == NULL) {
      Str_Snprintf(errBuf, errBufSize,
                   "Package deploy failed in Unicode_GetAllocBytes");
      DeployPkgLog_Log(log_error, errBuf);
      ret = TOOLSDEPLOYPKG_ERROR_DEPLOY_FAILED;
      goto ExitPoint;
   }
   pkgFile = tempFileName;
#endif

   if (0 != DeployPkg_DeployPackageFromFile(pkgFile)) {
      Str_Snprintf(errBuf, errBufSize,
                   "Package deploy failed in DeployPkg_DeployPackageFromFile");
      DeployPkgLog_Log(log_error, errBuf);
      ret = TOOLSDEPLOYPKG_ERROR_DEPLOY_FAILED;
      goto ExitPoint;
   }
   DeployPkgLog_Log(log_debug, "Ran DeployPkg_DeployPackageFromFile successfully");

ExitPoint:
   free(tempFileName);
   DeployPkgLog_Close();
   return ret;
}


/*
 *-----------------------------------------------------------------------------
 *
 * DeployPkgTcloBegin --
 *
 *    TCLO handler for "deployPkg.begin". Try to get temporary directory for file
 *    copy and return the directory name to vmx as result.
 *
 * Return value:
 *    TRUE if get temp dir and send it back
 *    FALSE if something failed
 *
 * Side effects:
 *    None.
 *
 *-----------------------------------------------------------------------------
 */

gboolean
DeployPkg_TcloBegin(RpcInData *data)   // IN
{
   static char resultBuffer[FILE_MAXPATH];
   char *tempDir = DeployPkgGetTempDir();

   g_debug("DeployPkgTcloBegin got call\n");

   if (tempDir) {
      Str_Strcpy(resultBuffer, tempDir, sizeof resultBuffer);
      free(tempDir);
      return RPCIN_SETRETVALS(data, resultBuffer, TRUE);
   }
   return RPCIN_SETRETVALS(data, "failed to get temp dir", FALSE);
}


/*
 * ---------------------------------------------------------------------------
 * DeployPkgExecDeploy --
 *
 *    Start the deploy execution in a new thread.
 *
 * Return Value:
 *    None.
 *
 * Side effects:
 *    None.
 *
 * ---------------------------------------------------------------------------
 */

void
DeployPkgExecDeploy(ToolsAppCtx *ctx,   // IN: app context
                    void *pkgName)      // IN: pkg file name
{
   char errMsg[2048];
   ToolsDeployPkgError ret;
   gchar *msg;
   char *pkgNameStr = (char *) pkgName;

   g_debug("%s: Deploypkg deploy task started.\n", __FUNCTION__);

   /* Unpack the package and run the command. */
   ret = DeployPkgDeployPkgInGuest(pkgNameStr, errMsg, sizeof errMsg);
   if (ret != TOOLSDEPLOYPKG_ERROR_SUCCESS) {
      msg = g_strdup_printf("deployPkg.update.state %d %d %s",
                            TOOLSDEPLOYPKG_DEPLOYING,
                            TOOLSDEPLOYPKG_ERROR_DEPLOY_FAILED,
                            errMsg);
      if (!RpcChannel_Send(ctx->rpc, msg, strlen(msg), NULL, NULL)) {
         g_warning("%s: failed to send error code %d for state TOOLSDEPLOYPKG_DEPLOYING\n",
                   __FUNCTION__,
                   TOOLSDEPLOYPKG_ERROR_DEPLOY_FAILED);
      }
      g_free(msg);
      g_warning("DeployPkgInGuest failed, error = %d\n", ret);
   }

   /* Attempt to delete the package file and tempdir. */
   g_debug("Deleting file %s\n", pkgNameStr);
   if (File_Unlink(pkgNameStr) == 0) {
      char *vol, *dir, *path;
      File_SplitName(pkgNameStr, &vol, &dir, NULL);
      path = Str_Asprintf(NULL, "%s%s", vol, dir);
      if (path != NULL) {
         g_debug("Deleting directory %s\n", path);
         File_DeleteEmptyDirectory(path);
         free(path);
      }
      free(vol);
      free(dir);
   } else {
      g_warning("Unable to delete the file: %s\n", pkgNameStr);
   }
}


/*
 *-----------------------------------------------------------------------------
 *
 * DeployPkg_TcloDeploy --
 *
 *    TCLO handler for "deployPkg.deploy". Start image guest package deployment.
 *
 * Return value:
 *    TRUE if success
 *    FALSE if pkg file path is not valid
 *
 * Side effects:
 *    None
 *
 *-----------------------------------------------------------------------------
 */

gboolean
DeployPkg_TcloDeploy(RpcInData *data)  // IN
{
   char *argCopy, *pkgStart, *pkgEnd, *pkgName;
   const char *white = " \t\r\n";

   /* Set state to DEPLOYING. */
   gchar *msg;
   ToolsAppCtx *ctx = (ToolsAppCtx *)(data->appCtx);

   msg = g_strdup_printf("deployPkg.update.state %d",
                         TOOLSDEPLOYPKG_DEPLOYING);
   if (!RpcChannel_Send(ctx->rpc, msg, strlen(msg), NULL, NULL)) {
      g_warning("%s: failed to update state to TOOLSDEPLOYPKG_DEPLOYING\n",
                __FUNCTION__);
   }
   g_free(msg);

   /* The package filename is in args. First clean up extra whitespace: */
   argCopy = Util_SafeStrdup(data->args);
   pkgStart = argCopy;
   while (*pkgStart != '\0' && Str_Strchr(white, *pkgStart) != NULL) {
      pkgStart++;
   }

   pkgEnd = pkgStart + strlen(pkgStart);
   while (pkgEnd != pkgStart && Str_Strchr(white, *pkgEnd) != NULL) {
      *pkgEnd-- = '\0';
   }

   /* Now make sure the package exists */
   if (!File_Exists(pkgStart)) {
      msg = g_strdup_printf("deployPkg.update.state %d %d Package file %s not found",
                            TOOLSDEPLOYPKG_DEPLOYING,
                            TOOLSDEPLOYPKG_ERROR_DEPLOY_FAILED,
                            pkgStart);
      if (!RpcChannel_Send(ctx->rpc, msg, strlen(msg), NULL, NULL)) {
         g_warning("%s: failed to send error code %d for state TOOLSDEPLOYPKG_DEPLOYING\n",
                   __FUNCTION__,
                   TOOLSDEPLOYPKG_ERROR_DEPLOY_FAILED);
      }
      g_free(msg);
      g_warning("Package file '%s' doesn't exist!!\n", pkgStart);

      free(argCopy);
      return RPCIN_SETRETVALS(data, "failed to get package file", FALSE);
   }

   pkgName = Util_SafeStrdup(pkgStart);
   if (!ToolsCorePool_SubmitTask(ctx, DeployPkgExecDeploy, pkgName, free)) {
      g_warning("%s: failed to start deploy execution thread\n",
                __FUNCTION__);
      msg = g_strdup_printf("deployPkg.update.state %d %d %s",
                            TOOLSDEPLOYPKG_DEPLOYING,
                            TOOLSDEPLOYPKG_ERROR_DEPLOY_FAILED,
                            "failed to spawn deploy execution thread");
      if (!RpcChannel_Send(ctx->rpc, msg, strlen(msg), NULL, NULL)) {
         g_warning("%s: failed to send error code %d for state TOOLSDEPLOYPKG_DEPLOYING\n",
                   __FUNCTION__,
                   TOOLSDEPLOYPKG_ERROR_DEPLOY_FAILED);
      }
      g_free(msg);
   }

   free(argCopy);
   return RPCIN_SETRETVALS(data, "", TRUE);
}


/*
 *-----------------------------------------------------------------------------
 *
 * DeployPkgGetTempDir --
 *
 *    Try to create a staging directory for a package deployment.
 *
 * Results:
 *    Temporary directory path name in utf8 if success, NULL otherwise
 *
 * Side effects:
 *    Memory may be allocated for result.
 *
 *-----------------------------------------------------------------------------
 */

char *
DeployPkgGetTempDir(void)
{
   int i = 0;
   char *dir = NULL;
   char *newDir = NULL;
   Bool found = FALSE;
#ifndef _WIN32
   /*
    * PR 2115630. On Linux, use /var/run or /run directory
    * to hold the package.
    */
   const char *runDir = "/run";
   const char *varRunDir = "/var/run";

   if (File_IsDirectory(varRunDir)) {
      dir = strdup(varRunDir);
      if (dir == NULL) {
         g_warning("%s: strdup failed\n", __FUNCTION__);
         goto exit;
      }
   } else if (File_IsDirectory(runDir)) {
      dir = strdup(runDir);
      if (dir == NULL) {
         g_warning("%s: strdup failed\n", __FUNCTION__);
         goto exit;
      }
   }
#endif

   /*
    * Get system temporary directory.
    */

<<<<<<< HEAD
   if ((dir = File_GetSafeRandomTmpDir(TRUE)) == NULL) {
=======
   if (dir == NULL && (dir = File_GetSafeRandomTmpDir(TRUE)) == NULL) {
>>>>>>> 2147df6a
      g_warning("%s: File_GetSafeRandomTmpDir failed\n", __FUNCTION__);
      goto exit;
   }

   /* Make a temporary directory to hold the package. */
   while (!found && i < 10) {
      free(newDir);
      newDir = Str_Asprintf(NULL, "%s%s%08x%s",
                            dir, DIRSEPS, rand(), DIRSEPS);
      if (newDir == NULL) {
         g_warning("%s: Str_Asprintf failed\n", __FUNCTION__);
         goto exit;
      }
      found = File_CreateDirectory(newDir);
      i++;
   }

   if (found == FALSE) {
      g_warning("%s: could not create temp directory\n", __FUNCTION__);
      goto exit;
   }
exit:
   free(dir);
   return newDir;
}<|MERGE_RESOLUTION|>--- conflicted
+++ resolved
@@ -352,11 +352,7 @@
     * Get system temporary directory.
     */
 
-<<<<<<< HEAD
-   if ((dir = File_GetSafeRandomTmpDir(TRUE)) == NULL) {
-=======
    if (dir == NULL && (dir = File_GetSafeRandomTmpDir(TRUE)) == NULL) {
->>>>>>> 2147df6a
       g_warning("%s: File_GetSafeRandomTmpDir failed\n", __FUNCTION__);
       goto exit;
    }
