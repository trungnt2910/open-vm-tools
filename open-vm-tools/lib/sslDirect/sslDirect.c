--- conflicted
+++ resolved
@@ -794,12 +794,9 @@
  * OpenSSL cipher lists are colon, comma, or space delimited lists.
  * To get a full list of ciphers:
  * openssl ciphers | sed 's#:#\n#g'
-<<<<<<< HEAD
-=======
  *
  * For the VMware Product Security Policy approved ciphers, see
  * https://wiki.eng.vmware.com/VSECR/vSDL/PSP/PSPRequirements#.C2.A0.C2.A0.5B3.3.E2.80.93M.5D_TLS_Cipher-Suites
->>>>>>> a9668e03
  */
 #define SSL_CIPHER_LIST \
    "!aNULL:kECDH+AES:ECDH+AES:RSA+AES:@STRENGTH"
