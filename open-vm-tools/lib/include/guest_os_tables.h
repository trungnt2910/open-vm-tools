--- conflicted
+++ resolved
@@ -62,15 +62,10 @@
    GOT(GUEST_OS_OTHER24XLINUX_64)                                          \
    GOT(GUEST_OS_OTHER26XLINUX)                                             \
    GOT(GUEST_OS_OTHER26XLINUX_64)                                          \
-<<<<<<< HEAD
-   GOT(GUEST_OS_OTHER3XLINUX)      /* Linux 3.x and later */               \
-   GOT(GUEST_OS_OTHER3XLINUX_64)   /* Linux 3.x and later X64 */           \
-=======
    GOT(GUEST_OS_OTHER3XLINUX)      /* Linux 3.x */                         \
    GOT(GUEST_OS_OTHER3XLINUX_64)   /* Linux 3.x X64 */                     \
    GOT(GUEST_OS_OTHER4XLINUX)      /* Linux 4.x and later */               \
    GOT(GUEST_OS_OTHER4XLINUX_64)   /* Linux 4.x and later X64 */           \
->>>>>>> a9668e03
    GOT(GUEST_OS_OTHERLINUX)                                                \
    GOT(GUEST_OS_OTHERLINUX_64)                                             \
    GOT(GUEST_OS_OTHER)                                                     \
@@ -84,11 +79,8 @@
    GOT(GUEST_OS_FREEBSD_64)                                                \
    GOT(GUEST_OS_FREEBSD11)                                                 \
    GOT(GUEST_OS_FREEBSD11_64)                                              \
-<<<<<<< HEAD
-=======
    GOT(GUEST_OS_FREEBSD12)                                                 \
    GOT(GUEST_OS_FREEBSD12_64)                                              \
->>>>>>> a9668e03
    GOT(GUEST_OS_SOLARIS_6_AND_7)                                           \
    GOT(GUEST_OS_SOLARIS8)                                                  \
    GOT(GUEST_OS_SOLARIS9)                                                  \
@@ -107,10 +99,7 @@
    GOT(GUEST_OS_DARWIN15_64)       /* Mac OS 10.11 */                      \
    GOT(GUEST_OS_DARWIN16_64)       /* Mac OS 10.12 */                      \
    GOT(GUEST_OS_DARWIN17_64)       /* Mac OS 10.13 */                      \
-<<<<<<< HEAD
-=======
    GOT(GUEST_OS_DARWIN18_64)       /* Mac OS 10.14 */                      \
->>>>>>> a9668e03
    GOT(GUEST_OS_OPENSERVER_5_AND_6)                                        \
    GOT(GUEST_OS_UNIXWARE7)                                                 \
    GOT(GUEST_OS_NETWARE4)                                                  \
@@ -126,31 +115,17 @@
    GOT(GUEST_OS_ORACLE6)                                                   \
    GOT(GUEST_OS_ORACLE6_64)                                                \
    GOT(GUEST_OS_ORACLE7_64)                                                \
-<<<<<<< HEAD
-=======
    GOT(GUEST_OS_ORACLE8_64)                                                \
->>>>>>> a9668e03
    GOT(GUEST_OS_CENTOS)                                                    \
    GOT(GUEST_OS_CENTOS_64)                                                 \
    GOT(GUEST_OS_CENTOS6)                                                   \
    GOT(GUEST_OS_CENTOS6_64)                                                \
    GOT(GUEST_OS_CENTOS7_64)                                                \
-<<<<<<< HEAD
-=======
    GOT(GUEST_OS_CENTOS8_64)                                                \
->>>>>>> a9668e03
 
 
 /* This list must be sorted alphabetically (non-case-sensitive) by gos name. */
 #define GUEST_OS_LIST_GEN                                                                             \
-<<<<<<< HEAD
-   GOSL(STR_OS_ASIANUX_3,                    GUEST_OS_OTHER26XLINUX,          "linuxPreGlibc25.iso")  \
-   GOSL(STR_OS_ASIANUX_3 "-64",              GUEST_OS_OTHER26XLINUX_64,       "linuxPreGlibc25.iso")  \
-   GOSL(STR_OS_ASIANUX_4,                    GUEST_OS_OTHER26XLINUX,          "linuxPreGlibc25.iso")  \
-   GOSL(STR_OS_ASIANUX_4 "-64",              GUEST_OS_OTHER26XLINUX_64,       "linuxPreGlibc25.iso")  \
-   GOSL(STR_OS_ASIANUX_5 "-64",              GUEST_OS_OTHER3XLINUX_64,        "linux.iso")            \
-   GOSL(STR_OS_ASIANUX_7 "-64",              GUEST_OS_OTHER3XLINUX_64,        "linux.iso")            \
-=======
    GOSL(STR_OS_ASIANUX "3",                  GUEST_OS_OTHER26XLINUX,          "linuxPreGlibc25.iso")  \
    GOSL(STR_OS_ASIANUX "3-64",               GUEST_OS_OTHER26XLINUX_64,       "linuxPreGlibc25.iso")  \
    GOSL(STR_OS_ASIANUX "4",                  GUEST_OS_OTHER26XLINUX,          "linuxPreGlibc25.iso")  \
@@ -158,16 +133,12 @@
    GOSL(STR_OS_ASIANUX "5-64",               GUEST_OS_OTHER3XLINUX_64,        "linux.iso")            \
    GOSL(STR_OS_ASIANUX "7-64",               GUEST_OS_OTHER3XLINUX_64,        "linux.iso")            \
    GOSL(STR_OS_ASIANUX "8-64",               GUEST_OS_OTHER3XLINUX_64,        "linux.iso")            \
->>>>>>> a9668e03
    GOSL(STR_OS_CENTOS,                       GUEST_OS_CENTOS,                 "linux.iso")            \
    GOSL(STR_OS_CENTOS "-64",                 GUEST_OS_CENTOS_64,              "linux.iso")            \
    GOSL(STR_OS_CENTOS "6",                   GUEST_OS_CENTOS6,                "linux.iso")            \
    GOSL(STR_OS_CENTOS "6-64",                GUEST_OS_CENTOS6_64,             "linux.iso")            \
    GOSL(STR_OS_CENTOS "7-64",                GUEST_OS_CENTOS7_64,             "linux.iso")            \
-<<<<<<< HEAD
-=======
    GOSL(STR_OS_CENTOS "8-64",                GUEST_OS_CENTOS8_64,             "linux.iso")            \
->>>>>>> a9668e03
    GOSL("coreos-64",                         GUEST_OS_OTHER3XLINUX_64,        NULL)                   \
    GOSL(STR_OS_MACOS,                        GUEST_OS_DARWIN9,                "darwinPre15.iso")      \
    GOSL(STR_OS_MACOS "-64",                  GUEST_OS_DARWIN9_64,             "darwinPre15.iso")      \
@@ -181,10 +152,7 @@
    GOSL(STR_OS_MACOS "15-64",                GUEST_OS_DARWIN15_64,            "darwin.iso")           \
    GOSL(STR_OS_MACOS "16-64",                GUEST_OS_DARWIN16_64,            "darwin.iso")           \
    GOSL(STR_OS_MACOS "17-64",                GUEST_OS_DARWIN17_64,            "darwin.iso")           \
-<<<<<<< HEAD
-=======
    GOSL(STR_OS_MACOS "18-64",                GUEST_OS_DARWIN18_64,            "darwin.iso")           \
->>>>>>> a9668e03
    GOSL(STR_OS_DEBIAN_10,                    GUEST_OS_DEBIAN,                 "linux.iso")            \
    GOSL(STR_OS_DEBIAN_10 "-64",              GUEST_OS_DEBIAN_64,              "linux.iso")            \
    GOSL(STR_OS_DEBIAN_4,                     GUEST_OS_DEBIAN,                 "linuxPreGlibc25.iso")  \
@@ -208,11 +176,8 @@
    GOSL(STR_OS_FREEBSD "-64",                GUEST_OS_FREEBSD_64,             "freebsd.iso")          \
    GOSL(STR_OS_FREEBSD "11",                 GUEST_OS_FREEBSD11,              "freebsd.iso")          \
    GOSL(STR_OS_FREEBSD "11-64",              GUEST_OS_FREEBSD11_64,           "freebsd.iso")          \
-<<<<<<< HEAD
-=======
    GOSL(STR_OS_FREEBSD "12",                 GUEST_OS_FREEBSD12,              "freebsd.iso")          \
    GOSL(STR_OS_FREEBSD "12-64",              GUEST_OS_FREEBSD12_64,           "freebsd.iso")          \
->>>>>>> a9668e03
    GOSL("linux",                             GUEST_OS_OTHERLINUX,             "linuxPreGlibc25.iso") /* old */ \
    GOSL(STR_OS_WIN_LONG,                     GUEST_OS_LONGHORN,               "windows.iso")          \
    GOSL("longhorn-64",                       GUEST_OS_LONGHORN_64,            "windows.iso")          \
@@ -235,10 +200,7 @@
    GOSL(STR_OS_ORACLE "6",                   GUEST_OS_ORACLE6,                "linux.iso")            \
    GOSL(STR_OS_ORACLE "6-64",                GUEST_OS_ORACLE6_64,             "linux.iso")            \
    GOSL(STR_OS_ORACLE "7-64",                GUEST_OS_ORACLE7_64,             "linux.iso")            \
-<<<<<<< HEAD
-=======
    GOSL(STR_OS_ORACLE "8-64",                GUEST_OS_ORACLE8_64,             "linux.iso")            \
->>>>>>> a9668e03
    GOSL("os2",                               GUEST_OS_OS2,                    NULL)                   \
    GOSL("os2experimental",                   GUEST_OS_OS2,                    NULL)                   \
    GOSL("other",                             GUEST_OS_OTHER,                  NULL)                   \
@@ -249,11 +211,8 @@
    GOSL(STR_OS_OTHER_26 "-64",               GUEST_OS_OTHER26XLINUX_64,       "linux.iso")            \
    GOSL(STR_OS_OTHER_3X,                     GUEST_OS_OTHER3XLINUX,           "linux.iso")            \
    GOSL(STR_OS_OTHER_3X "-64",               GUEST_OS_OTHER3XLINUX_64,        "linux.iso")            \
-<<<<<<< HEAD
-=======
    GOSL(STR_OS_OTHER_4X,                     GUEST_OS_OTHER4XLINUX,           "linux.iso")            \
    GOSL(STR_OS_OTHER_4X "-64",               GUEST_OS_OTHER4XLINUX_64,        "linux.iso")            \
->>>>>>> a9668e03
    GOSL(STR_OS_OTHER,                        GUEST_OS_OTHERLINUX,             "linuxPreGlibc25.iso")  \
    GOSL(STR_OS_OTHER "-64",                  GUEST_OS_OTHERLINUX_64,          "linuxPreGlibc25.iso")  \
    GOSL(STR_OS_RED_HAT,                      GUEST_OS_OTHER26XLINUX,          "linuxPreGlibc25.iso")  \
@@ -268,10 +227,7 @@
    GOSL(STR_OS_RED_HAT_EN "6-64",            GUEST_OS_RHEL_64,                "linux.iso")            \
    GOSL(STR_OS_RED_HAT_EN "7",               GUEST_OS_RHEL,                   "linux.iso")            \
    GOSL(STR_OS_RED_HAT_EN "7-64",            GUEST_OS_RHEL_64,                "linux.iso")            \
-<<<<<<< HEAD
-=======
    GOSL(STR_OS_RED_HAT_EN "8-64",            GUEST_OS_RHEL_64,                "linux.iso")            \
->>>>>>> a9668e03
    GOSL(STR_OS_SUN_DESK,                     GUEST_OS_OTHER24XLINUX,          "linuxPreGlibc25.iso")  \
    GOSL(STR_OS_SLES,                         GUEST_OS_OTHER26XLINUX,          "linuxPreGlibc25.iso")  \
    GOSL(STR_OS_SLES "-64",                   GUEST_OS_OTHER26XLINUX_64,       "linuxPreGlibc25.iso")  \
@@ -281,17 +237,10 @@
    GOSL(STR_OS_SLES "11-64",                 GUEST_OS_OTHER26XLINUX_64,       "linux.iso")            \
    GOSL(STR_OS_SLES "12",                    GUEST_OS_OTHER26XLINUX,          "linux.iso")            \
    GOSL(STR_OS_SLES "12-64",                 GUEST_OS_OTHER26XLINUX_64,       "linux.iso")            \
-<<<<<<< HEAD
-   GOSL(STR_OS_SOLARIS "10",                 GUEST_OS_SOLARIS10,              "solaris.iso")          \
-   GOSL(STR_OS_SOLARIS "10-64",              GUEST_OS_SOLARIS10_64,           "solaris.iso")          \
-   GOSL(STR_OS_SOLARIS "11",                 GUEST_OS_SOLARIS10,              "solaris.iso")          \
-   GOSL(STR_OS_SOLARIS "11-64",              GUEST_OS_SOLARIS10_64,           "solaris.iso")          \
-=======
    GOSL(STR_OS_SLES "15-64",                 GUEST_OS_OTHER3XLINUX_64,        "linux.iso")            \
    GOSL(STR_OS_SOLARIS "10",                 GUEST_OS_SOLARIS10,              "solaris.iso")          \
    GOSL(STR_OS_SOLARIS "10-64",              GUEST_OS_SOLARIS10_64,           "solaris.iso")          \
    GOSL(STR_OS_SOLARIS "11-64",              GUEST_OS_SOLARIS11_64,           "solaris.iso")          \
->>>>>>> a9668e03
    GOSL(STR_OS_SOLARIS "6",                  GUEST_OS_SOLARIS_6_AND_7,        "solaris.iso")          \
    GOSL(STR_OS_SOLARIS "7",                  GUEST_OS_SOLARIS_6_AND_7,        "solaris.iso")          \
    GOSL(STR_OS_SOLARIS "8",                  GUEST_OS_SOLARIS8,               "solaris.iso")          \
@@ -364,8 +313,6 @@
    GOSL(STR_OS_WIN_XP_HOME,                  GUEST_OS_WINXP,                  "winPreVista.iso")      \
    GOSL(STR_OS_WIN_XP_PRO,                   GUEST_OS_WINXP,                  "winPreVista.iso")      \
    GOSL(STR_OS_WIN_XP_PRO_X64,               GUEST_OS_WINXPPRO_64,            "winPreVista.iso")      \
-<<<<<<< HEAD
-=======
 
 
 /*
@@ -603,6 +550,5 @@
 #if defined(__cplusplus)
 }  // extern "C"
 #endif
->>>>>>> a9668e03
 
 #endif