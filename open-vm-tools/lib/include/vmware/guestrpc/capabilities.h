--- conflicted
+++ resolved
@@ -143,11 +143,8 @@
     * don't define VMDB schema for it and don't store it in VMDB.
     */
    { CAP_GUESTSTORE_UPGRADE,               NULL,                NULL },
-<<<<<<< HEAD
-=======
    { CAP_DEVICE_HELPER,                    NULL,                NULL },
    { CAP_VMBACKUP_NVME,                    NULL,                NULL },
->>>>>>> 472d7c69
 };
 // clang-format on
 
