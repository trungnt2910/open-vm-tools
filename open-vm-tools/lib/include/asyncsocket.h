/*********************************************************
<<<<<<< HEAD
 * Copyright (C) 2003-2016 VMware, Inc. All rights reserved.
=======
 * Copyright (C) 2003-2017 VMware, Inc. All rights reserved.
>>>>>>> a9668e03
 *
 * This program is free software; you can redistribute it and/or modify it
 * under the terms of the GNU Lesser General Public License as published
 * by the Free Software Foundation version 2.1 and no later version.
 *
 * This program is distributed in the hope that it will be useful, but
 * WITHOUT ANY WARRANTY; without even the implied warranty of MERCHANTABILITY
 * or FITNESS FOR A PARTICULAR PURPOSE.  See the Lesser GNU General Public
 * License for more details.
 *
 * You should have received a copy of the GNU Lesser General Public License
 * along with this program; if not, write to the Free Software Foundation, Inc.,
 * 51 Franklin St, Fifth Floor, Boston, MA  02110-1301 USA.
 *
 *********************************************************/

/*********************************************************
 * The contents of this file are subject to the terms of the Common
 * Development and Distribution License (the "License") version 1.0
 * and no later version.  You may not use this file except in
 * compliance with the License.
 *
 * You can obtain a copy of the License at
 *         http://www.opensource.org/licenses/cddl1.php
 *
 * See the License for the specific language governing permissions
 * and limitations under the License.
 *
 *********************************************************/

#ifndef __ASYNC_SOCKET_H__
#define __ASYNC_SOCKET_H__

/*
 * asyncsocket.h --
 *
 *      The AsyncSocket object is a fairly simple wrapper around a basic TCP
 *      socket. It's potentially asynchronous for both read and write
 *      operations. Reads are "requested" by registering a receive function
 *      that is called once the requested amount of data has been read from
 *      the socket. Similarly, writes are queued along with a send function
 *      that is called once the data has been written. Errors are reported via
 *      a separate callback.
 */

#define INCLUDE_ALLOW_VMCORE
#define INCLUDE_ALLOW_USERLEVEL

#ifdef _WIN32
#include <winsock2.h>
#include <ws2tcpip.h>
#else
#include <sys/socket.h>
#endif

#include "includeCheck.h"

<<<<<<< HEAD
#ifdef __APPLE__
#include <TargetConditionals.h>
=======
#if defined(__cplusplus)
extern "C" {
>>>>>>> a9668e03
#endif

/*
 * Error codes
 */
#define ASOCKERR_SUCCESS           0
#define ASOCKERR_GENERIC           1
#define ASOCKERR_TIMEOUT           2
#define ASOCKERR_NOTCONNECTED      3
#define ASOCKERR_REMOTE_DISCONNECT 4
#define ASOCKERR_INVAL             5
#define ASOCKERR_CONNECT           6
#define ASOCKERR_ACCEPT            7
#define ASOCKERR_POLL              8
#define ASOCKERR_CLOSED            9
#define ASOCKERR_BIND              10
#define ASOCKERR_BINDADDRINUSE     11
#define ASOCKERR_LISTEN            12
#define ASOCKERR_CONNECTSSL        13
#define ASOCKERR_NETUNREACH        14
#define ASOCKERR_ADDRUNRESV        15
#define ASOCKERR_BUSY              16

/*
 * Cross-platform codes for AsyncSocket_GetGenericError():
 */
#ifdef _WIN32
#define ASOCK_ENOTCONN          WSAENOTCONN
#define ASOCK_ENOTSOCK          WSAENOTSOCK
#define ASOCK_EADDRINUSE        WSAEADDRINUSE
#define ASOCK_ECONNECTING       WSAEWOULDBLOCK
#define ASOCK_EWOULDBLOCK       WSAEWOULDBLOCK
#define ASOCK_ENETUNREACH       WSAENETUNREACH
#define ASOCK_ECONNRESET        WSAECONNRESET
#define ASOCK_ECONNABORTED      WSAECONNABORTED
#define ASOCK_EPIPE             ERROR_NO_DATA
#else
#define ASOCK_ENOTCONN          ENOTCONN
#define ASOCK_ENOTSOCK          ENOTSOCK
#define ASOCK_EADDRINUSE        EADDRINUSE
#define ASOCK_ECONNECTING       EINPROGRESS
#define ASOCK_EWOULDBLOCK       EWOULDBLOCK
#define ASOCK_ENETUNREACH       ENETUNREACH
#define ASOCK_ECONNRESET        ECONNRESET
#define ASOCK_ECONNABORTED      ECONNABORTED
#define ASOCK_EPIPE             EPIPE
#endif

/*
 * Websocket close status codes --
 *
 * enum has numbers in names because RFC6455 refers to the numbers frequently.
 */
enum {
   WEB_SOCKET_CLOSE_STATUS_1000_NORMAL = 1000,
   WEB_SOCKET_CLOSE_STATUS_1001_GOING_AWAY = 1001,
   WEB_SOCKET_CLOSE_STATUS_1002_PROTOCOL_ERROR = 1002,
   WEB_SOCKET_CLOSE_STATUS_1003_INVALID_DATA = 1003,
   WEB_SOCKET_CLOSE_STATUS_1005_EMPTY = 1005,
   WEB_SOCKET_CLOSE_STATUS_1006_ABNORMAL = 1006,
   WEB_SOCKET_CLOSE_STATUS_1007_INCONSISTENT_DATA = 1007,
   WEB_SOCKET_CLOSE_STATUS_1008_POLICY_VIOLATION = 1008,
   WEB_SOCKET_CLOSE_STATUS_1009_MESSAGE_TOO_BIG = 1009,
   WEB_SOCKET_CLOSE_STATUS_1010_UNSUPPORTED_EXTENSIONS = 1010,
   WEB_SOCKET_CLOSE_STATUS_1015_TLS_HANDSHAKE_ERROR = 1015,
};

/*
 * Flags passed into AsyncSocket_Connect*().
 * Default value is '0'.
 * The first two flags allow explicitly selecting
 * an ESX network stack. They no longer make sense because the
 * COS is gone. The flags are left around just to ensure we don't have
 * any flag collisions from users of the library.
 * The 3rd is for code that uses inet_pton() to get an IP address.
 * inet_pton() returns address in network-byte-order,
 * instead of the expected host-byte-order.
 */
typedef enum {
// ASOCKCONN_USE_ESX_SHADOW_STACK       = 1<<0,
// ASOCKCONN_USE_ESX_NATIVE_STACK       = 1<<1,
   ASOCKCONN_ADDR_IN_NETWORK_BYTE_ORDER = 1<<2
} AsyncSocketConnectFlags;

/*
 * SSL opaque type declarations (so we don't have to include ssl.h)
 */
struct SSLSockStruct;
struct _SSLVerifyParam;

/*
 * AsyncSocket type is opaque
 */
typedef struct AsyncSocket AsyncSocket;

/*
 * AsyncSocket registers poll callbacks, so give client the opportunity
 * to control how this is done.
 *
 * All the AsyncSocket constructors (Listen, Connect, Attach) take an
 * optional AsyncSocketPollParam* argument; if NULL the default behavior is
 * used (callback is registered in POLL_CS_MAIN and locked by the BULL).
 * Or the client can specify its favorite poll class and locking behavior.
 * Use of IVmdbPoll is only supported for regular sockets and for Attach.
 */
#include "poll.h"
struct IVmdbPoll;
typedef struct AsyncSocketPollParams {
   int flags;               /* Default 0, only POLL_FLAG_NO_BULL is valid */
   MXUserRecLock *lock;     /* Default: none but BULL */
   PollClassSet pollClass;  /* Default is POLL_CS_MAIN */
   struct IVmdbPoll *iPoll; /* Default NULL: use Poll_Callback */
} AsyncSocketPollParams;

/*
 * Initialize platform libraries
 */
int AsyncSocket_Init(void);

/*
 * Check the current state of the socket
 */
typedef enum AsyncSocketState {
   AsyncSocketListening,
   AsyncSocketConnecting,
   AsyncSocketConnected,
   AsyncSocketCBCancelled,
   AsyncSocketClosed,
} AsyncSocketState;


typedef struct AsyncSocketNetworkStats {
   uint32 cwndBytes;             /* maximum outstanding bytes */
   uint32 rttSmoothedAvgMillis;  /* rtt average in milliseconds */
   uint32 rttSmoothedVarMillis;  /* rtt variance in milliseconds */
   uint32 queuedBytes;           /* unsent bytes in send queue */
   uint32 inflightBytes;         /* current outstanding bytes */
   double packetLossPercent;     /* packet loss percentage */
} AsyncSocketNetworkStats;


/*
 * The following covers all facilities involving dynamic socket options w.r.t.
 * various async sockets, excluding the async socket options API on the
 * sockets themselves, which can be found in asyncSocketVTable.h and those
 * files implementing that API.
 *
 * Potential related future work is covered in
 * asyncsocket/README-asyncSocketOptions-future-work.txt.
 *
 * Summary of dynamic socket options:
 *
 * Dynamic socket option = setting settable by the async socket API user
 * including during the lifetime of the socket. An interface spiritually
 * similar to setsockopt()'s seemed appropriate.
 *
 * The option-setting API looks as follows:
 *
 *   int ...SetOption(AsyncSocket *asyncSocket,
 *                    AsyncSocketOpts_Layer layer, // enum type
 *                    AsyncSocketOpts_ID optID, // an integer type
 *                    const void *valuePtr,
 *                    size_t inBufLen)
 *
 * Both native (setsockopt()) and non-native (usually, struct member)
 * options are supported. layer and optID arguments are conceptually similar
 * to setsockopt() level and option_name arguments, respectively.
 *
 * FOR NATIVE (setsockopt()) OPTIONS:
 *    layer = setsockopt() level value.
 *    optID = setsockopt() option_name value.
 *
 * FOR NON-NATIVE (struct member inside socket impl.) OPTIONS:
 *    layer = ..._BASE, ..._TCP, ..._FEC, etc.
 *       (pertains to the various AsyncSocket types);
 *    optID = value from enum type appropriate to the chosen layer.
 *
 * Examples (prefixes omitted for space):
 *
 *    -- NATIVE OPTIONS --
 *    optID          | layer       | <= | ssopt() level | ssopt() option_name
 *    ---------------+-------------+----+---------------+--------------------
 *    == option_name | == level    | <= | SOL_SOCKET    | SO_SNDBUF
 *    == option_name | == level    | <= | IPPROTO_TCP   | TCP_NODELAY
 *
 *    -- NON-NATIVE OPTIONS --
 *    optID                          | layer | <= | AsyncSocket type(s)
 *    -------------------------------+-------+----+--------------------
 *    _SEND_LOW_LATENCY_MODE         | _BASE | <= | any
 *       (enum AsyncSocket_OptID)    |       |    |
 *    _ALLOW_DECREASING_BUFFER_SIZE  | _TCP  | <= | AsyncTCPSocket
 *       (enum AsyncTCPSocket_OptID) |       |    |
 *    _MAX_CWND                      | _FEC  | <= | FECAsyncSocket
 *       (enum FECAsyncSocket_OptID) |       |    |
 *
 * Socket option lists for each non-native layer are just enums. Each socket
 * type should declare its own socket option enum in its own .h file; e.g., see
 * AsyncTCPSocket_OptID in this file. Some option lists apply to all async
 * sockets; these are also here in asyncsocket.h.
 *
 * The only way in which different socket option layers coexist in the same
 * file is the layer enum, AsyncSocketOpts_Layer, in the present file,
 * which enumerates all possible layers.
 *
 * The lack of any other cross-pollution between different non-native option
 * lists' containing files is a deliberate design choice.
 */

/*
 * Integral type used for the optID argument to ->setOption() async socket API.
 *
 * For a non-native option, use an enum value for your socket type.
 * (Example: ASYNC_TCP_SOCKET_OPT_ALLOW_DECREASING_BUFFER_SIZE
 * of type AsyncTCPSocket_OptID, which would apply to TCP sockets only.)
 *
 * For a native (setsockopt()) option, use the setsockopt() integer directly.
 * (Example: TCP_NODELAY.)
 *
 * Let's use a typedef as a small bit of abstraction and to be able to easily
 * change it to size_t, if (for example) we start indexing arrays with this
 * thing.
 */
typedef int AsyncSocketOpts_ID;

/*
 * Enum type used for the layer argument to ->setOption() async socket API.
 * As explained in the summary comment above, this
 * informs the particular ->setOption() implementation how to interpret
 * the accompanying optID integer value, as it may refer to one of several
 * option lists; and possible different socket instances (not as of this
 * writing).
 *
 * If editing, see summary comment above first for background.
 *
 * The values explicitly in this enum are for non-native options.
 * For native options, simply use the level value as for setsockopt().
 *
 * Ordinal values for all these non-native layers must not clash
 * with the native levels; hence the `LEVEL + CONSTANT` trick
 * just below.
 */
typedef enum {

   /*
    * Used when optID applies to a non-native socket option applicable to ANY
    * async socket type.
    */
   ASYNC_SOCKET_OPTS_LAYER_BASE = SOL_SOCKET + 1000,

   /*
    * Next enums must follow the above ordinally, so just:
    *    ASYNC_SOCKET_OPTS_LAYER_<layer name 1>,
    *    ASYNC_SOCKET_OPTS_LAYER_<layer name 2>, ...
    */

   ASYNC_SOCKET_OPTS_LAYER_BLAST_PROXY,

} AsyncSocketOpts_Layer;

/*
 * Enum type used for the OptId argument to ->setOption() async socket API,
 * when optID refers to a non-native option of any AsyncSocket regardless
 * of type.
 */
typedef enum {
   /*
    * Bool indicating whether to put the socket into a mode where we attempt
    * to issue sends directly from within ->send(). Ordinarily
    * (FALSE), we would set up a Poll callback from within ->send(),
    * which introduces some non-zero latency to the send path. In
    * low-latency-send mode (TRUE), that delay is potentially avoided. This
    * does introduce a behavioral change; the send completion
    * callback may be triggered before the call to ->send() returns. As
    * not all clients may be expecting this, we don't enable this mode
    * unless requested by the client.
    *
    * Default: FALSE.
    */
   ASYNC_SOCKET_OPT_SEND_LOW_LATENCY_MODE
} AsyncSocket_OptID;

/*
 * Note: If you need to add a non-native option that applies to AsyncTCPSockets
 * only, you'd probably introduce an enum here named AsyncTCPSocket_OptID; and
 * at least one layer named ASYNC_SOCKET_OPTS_LAYER_TCP in the enum
 * AsyncSocketOpts_Layer.
 */


/* API functions for all AsyncSockets. */

AsyncSocketState AsyncSocket_GetState(AsyncSocket *sock);

const char * AsyncSocket_Err2String(int err);

const char * AsyncSocket_MsgError(int asyncSockErr);

int AsyncSocket_GetGenericErrno(AsyncSocket *s);

/*
 * Return a "unique" ID
 */
int AsyncSocket_GetID(AsyncSocket *asock);

/*
 * Return the fd corresponding to the socket.
 */
int AsyncSocket_GetFd(AsyncSocket *asock);

/*
 * Return the remote IP address associated with this socket if applicable
 */
int AsyncSocket_GetRemoteIPStr(AsyncSocket *asock,
                               const char **ipStr);

int AsyncSocket_GetLocalVMCIAddress(AsyncSocket *asock,
                                    uint32 *cid, uint32 *port);
int AsyncSocket_GetRemoteVMCIAddress(AsyncSocket *asock,
                                     uint32 *cid, uint32 *port);

int AsyncSocket_GetINETIPStr(AsyncSocket *asock, int socketFamily,
                             char **ipRetStr);
unsigned int AsyncSocket_GetPort(AsyncSocket *asock);

/*
 * Recv callback fires once previously requested data has been received
 */
typedef void (*AsyncSocketRecvFn) (void *buf, int len, AsyncSocket *asock,
                                   void *clientData);

/*
 * Send callback fires once previously queued data has been sent
 */
typedef void (*AsyncSocketSendFn) (void *buf, int len, AsyncSocket *asock,
                                   void *clientData);

/*
 * Error callback fires on I/O errors during read/write operations
 */
typedef void (*AsyncSocketErrorFn) (int error, AsyncSocket *asock,
                                    void *clientData);

typedef void (*AsyncSocketConnectFn) (AsyncSocket *asock, void *clientData);

typedef void (*AsyncSocketSslAcceptFn) (Bool status, AsyncSocket *asock,
                                        void *clientData);
typedef void (*AsyncSocketSslConnectFn) (Bool status, AsyncSocket *asock,
                                         void *clientData);
<<<<<<< HEAD
typedef void (*AsyncSocketCloseCb) (AsyncSocket *asock);
=======
typedef void (*AsyncSocketCloseFn) (AsyncSocket *asock, void *clientData);

/*
 * Callback to handle http upgrade request header
 */
typedef int (*AsyncWebSocketHandleUpgradeRequestFn) (AsyncSocket *asock,
                                                     void *clientData,
                                                     const char *httpRequest,
                                                     char **httpResponse);
>>>>>>> a9668e03

/*
 * Listen on port and fire callback with new asock
 */
AsyncSocket *AsyncSocket_Listen(const char *addrStr,
                                unsigned int port,
                                AsyncSocketConnectFn connectFn,
                                void *clientData,
                                AsyncSocketPollParams *pollParams,
                                int *outError);
AsyncSocket *AsyncSocket_ListenLoopback(unsigned int port,
                                        AsyncSocketConnectFn connectFn,
                                        void *clientData,
                                        AsyncSocketPollParams *pollParams,
                                        int *outError);
AsyncSocket *AsyncSocket_ListenVMCI(unsigned int cid,
                                    unsigned int port,
                                    AsyncSocketConnectFn connectFn,
                                    void *clientData,
                                    AsyncSocketPollParams *pollParams,
                                    int *outError);
AsyncSocket *AsyncSocket_ListenWebSocket(const char *addrStr,
                                         unsigned int port,
                                         Bool useSSL,
                                         const char *protocols[],
                                         AsyncSocketConnectFn connectFn,
                                         void *clientData,
                                         AsyncSocketPollParams *pollParams,
                                         void *sslCtx,
                                         int *outError);
AsyncSocket *AsyncSocket_ListenWebSocketEx(const char *addrStr,
                                           unsigned int port,
                                           Bool useSSL,
                                           const char *protocols[],
                                           AsyncSocketConnectFn connectFn,
                                           void *clientData,
                                           AsyncSocketPollParams *pollParams,
                                           void *sslCtx,
                                           AsyncWebSocketHandleUpgradeRequestFn handleUpgradeRequestFn,
                                           int *outError);

#ifndef _WIN32
AsyncSocket *AsyncSocket_ListenWebSocketUDS(const char *pipeName,
                                            Bool useSSL,
                                            const char *protocols[],
                                            AsyncSocketConnectFn connectFn,
                                            void *clientData,
                                            AsyncSocketPollParams *pollParams,
                                            int *outError);
<<<<<<< HEAD

=======
>>>>>>> a9668e03
AsyncSocket *AsyncSocket_ListenSocketUDS(const char *pipeName,
                                         AsyncSocketConnectFn connectFn,
                                         void *clientData,
                                         AsyncSocketPollParams *pollParams,
                                         int *outError);
<<<<<<< HEAD

=======
>>>>>>> a9668e03
#endif


/*
 * Connect to address:port and fire callback with new asock
 */
AsyncSocket *AsyncSocket_Connect(const char *hostname,
                                 unsigned int port,
                                 AsyncSocketConnectFn connectFn,
                                 void *clientData,
                                 AsyncSocketConnectFlags flags,
                                 AsyncSocketPollParams *pollParams,
                                 int *error);
AsyncSocket *AsyncSocket_ConnectVMCI(unsigned int cid, unsigned int port,
                                     AsyncSocketConnectFn connectFn,
                                     void *clientData,
                                     AsyncSocketConnectFlags flags,
                                     AsyncSocketPollParams *pollParams,
                                     int *error);
#ifndef _WIN32
AsyncSocket *AsyncSocket_ConnectUnixDomain(const char *path,
                                           AsyncSocketConnectFn connectFn,
                                           void *clientData,
                                           AsyncSocketConnectFlags flags,
                                           AsyncSocketPollParams *pollParams,
                                           int *error);
#else
AsyncSocket *
AsyncSocket_ConnectNamedPipe(const char *pipeName,
                             AsyncSocketConnectFn connectFn,
                             void *clientData,
                             AsyncSocketConnectFlags flags,
                             AsyncSocketPollParams *pollParams,
                             int *outError);

AsyncSocket*
AsyncSocket_CreateNamedPipe(const char *pipeName,
                            AsyncSocketConnectFn connectFn,
                            void *clientData,
                            DWORD openMode,
                            DWORD pipeMode,
                            uint32 numInstances,
                            AsyncSocketPollParams *pollParams,
                            int *error);
#endif

<<<<<<< HEAD
#if !defined VMX86_TOOLS || TARGET_OS_IPHONE
=======
>>>>>>> a9668e03
AsyncSocket *
AsyncSocket_ConnectWebSocket(const char *url,
                             struct _SSLVerifyParam *sslVerifyParam,
                             const char *httpProxy,
                             const char *cookies,
                             const char *protocols[],
                             AsyncSocketConnectFn connectFn,
                             void *clientData,
                             AsyncSocketConnectFlags flags,
                             AsyncSocketPollParams *pollParams,
                             int *error);
<<<<<<< HEAD

AsyncSocket *
AsyncSocket_ConnectProxySocket(const char *url,
                               struct _SSLVerifyParam *sslVerifyParam,
                               const char *cookies,
                               const char *protocols[],
                               AsyncSocketConnectFn connectFn,
                               void *clientData,
                               AsyncSocketConnectFlags flags,
                               AsyncSocketPollParams *pollParams,
                               int *error);
#endif
=======
>>>>>>> a9668e03

/*
 * Initiate SSL connection on existing asock, with optional cert verification
 */
Bool AsyncSocket_ConnectSSL(AsyncSocket *asock,
                            struct _SSLVerifyParam *verifyParam,
                            void *sslContext);
<<<<<<< HEAD
void AsyncSocket_StartSslConnect(AsyncSocket *asock,
                                 struct _SSLVerifyParam *verifyParam,
                                 void *sslCtx,
                                 AsyncSocketSslConnectFn sslConnectFn,
                                 void *clientData);

Bool AsyncSocket_AcceptSSL(AsyncSocket *asock);
void AsyncSocket_StartSslAccept(AsyncSocket *asock,
=======
int AsyncSocket_StartSslConnect(AsyncSocket *asock,
                                struct _SSLVerifyParam *verifyParam,
>>>>>>> a9668e03
                                void *sslCtx,
                                AsyncSocketSslConnectFn sslConnectFn,
                                void *clientData);

Bool AsyncSocket_AcceptSSL(AsyncSocket *asock, void *sslCtx);
int AsyncSocket_StartSslAccept(AsyncSocket *asock,
                               void *sslCtx,
                               AsyncSocketSslAcceptFn sslAcceptFn,
                               void *clientData);

/*
 * Create a new AsyncSocket from an existing socket
 */
AsyncSocket *AsyncSocket_AttachToFd(int fd, AsyncSocketPollParams *pollParams,
                                    int *error);
AsyncSocket *AsyncSocket_AttachToSSLSock(struct SSLSockStruct *sslSock,
                                         AsyncSocketPollParams *pollParams,
                                         int *error);

int AsyncSocket_UseNodelay(AsyncSocket *asyncSocket, Bool nodelay);
int AsyncSocket_SetTCPTimeouts(AsyncSocket *asyncSocket,
                               int keepIdleSec, int keepIntvlSec, int keepCnt);
Bool AsyncSocket_EstablishMinBufferSizes(AsyncSocket *asyncSocket,
                                         int sendSz,
                                         int recvSz);
int AsyncSocket_SetSendLowLatencyMode(AsyncSocket *asyncSocket, Bool enable);
int AsyncSocket_SetOption(AsyncSocket *asyncSocket,
                          AsyncSocketOpts_Layer layer,
                          AsyncSocketOpts_ID optID,
                          const void *valuePtr, socklen_t inBufLen);
int AsyncSocket_GetOption(AsyncSocket *asyncSocket,
                          AsyncSocketOpts_Layer layer,
                          AsyncSocketOpts_ID optID,
                          void *valuePtr, socklen_t *outBufLen);

/*
 * Waits until at least one packet is received or times out.
 */
int AsyncSocket_DoOneMsg(AsyncSocket *s, Bool read, int timeoutMS);

/*
 * Waits until at least one connect() is accept()ed or times out.
 */
int AsyncSocket_WaitForConnection(AsyncSocket *s, int timeoutMS);

/*
 * Waits until a socket is ready with readable data or times out.
 */
int AsyncSocket_WaitForReadMultiple(AsyncSocket **asock, int numSock,
                                    int timeoutMS, int *outIdx);

/*
 * Send all pending packets onto the wire or give up after timeoutMS msecs.
 */
int AsyncSocket_Flush(AsyncSocket *asock, int timeoutMS);

/*
 * Specify the exact amount of data to receive and the receive function to call.
 */
int AsyncSocket_Recv(AsyncSocket *asock, void *buf, int len, void *cb, void *cbData);

/*
 * Specify the maximum amount of data to receive and the receive function to call.
 */
int AsyncSocket_RecvPartial(AsyncSocket *asock, void *buf, int len,
                            void *cb, void *cbData);

/*
 * Specify the amount of data to receive and the receive function to call.
 */
int AsyncSocket_RecvPassedFd(AsyncSocket *asock, void *buf, int len,
                             void *cb, void *cbData);

/*
 * Retrieve socket received via RecvPassedFd.
 */
int AsyncSocket_GetReceivedFd(AsyncSocket *asock);


/*
 * Specify the amount of data to send/receive and how long to wait before giving
 * up.
 */
int AsyncSocket_RecvBlocking(AsyncSocket *asock,
                             void *buf, int len, int *received,
                             int timeoutMS);

int AsyncSocket_RecvPartialBlocking(AsyncSocket *asock,
                                    void *buf, int len, int *received,
                                    int timeoutMS);

int AsyncSocket_SendBlocking(AsyncSocket *asock,
                             void *buf, int len, int *sent,
                             int timeoutMS);

/*
 * Specify the amount of data to send and the send function to call
 */
int AsyncSocket_Send(AsyncSocket *asock, void *buf, int len,
                      AsyncSocketSendFn sendFn, void *clientData);

int AsyncSocket_IsSendBufferFull(AsyncSocket *asock);
int AsyncSocket_GetNetworkStats(AsyncSocket *asock,
                                AsyncSocketNetworkStats *stats);
int AsyncSocket_CancelRecv(AsyncSocket *asock, int *partialRecvd, void **recvBuf,
                           void **recvFn);
int AsyncSocket_CancelRecvEx(AsyncSocket *asock, int *partialRecvd, void **recvBuf,
                             void **recvFn, Bool cancelOnSend);
/*
 * Unregister asynchronous send and recv from poll
 */
int AsyncSocket_CancelCbForClose(AsyncSocket *asock);

/*
 * Set the error handler to invoke on I/O errors (default is to close the
 * socket)
 */
int AsyncSocket_SetErrorFn(AsyncSocket *asock, AsyncSocketErrorFn errorFn,
                           void *clientData);

/*
 * Set optional AsyncSocket_Close() behaviors.
 */
int AsyncSocket_SetCloseOptions(AsyncSocket *asock,
                                int flushEnabledMaxWaitMsec,
                                AsyncSocketCloseFn closeCb);

/*
 * Set optional AsyncSocket_Close() behaviors.
 */
void AsyncSocket_SetCloseOptions(AsyncSocket *asock,
                                 int flushEnabledMaxWaitMsec,
                                 AsyncSocketCloseCb closeCb);

/*
 * Send websocket close frame.
 */
int
AsyncSocket_SendWebSocketCloseFrame(AsyncSocket *asock,
                                    uint16 closeStatus);

/*
 * Close the connection and destroy the asock.
 */
int AsyncSocket_Close(AsyncSocket *asock);

/*
 * Retrieve the URI Supplied for a websocket connection
 */
char *AsyncSocket_GetWebSocketURI(AsyncSocket *asock);

/*
 * Retrieve the Cookie Supplied for a websocket connection
 */
char *AsyncSocket_GetWebSocketCookie(AsyncSocket *asock);

/*
 * Set the Cookie  for a websocket connection
 */
int AsyncSocket_SetWebSocketCookie(AsyncSocket *asock,         // IN
                                   void *clientData,           // IN
                                   const char *path,           // IN
                                   const char *sessionId);     // IN

/*
 * Retrieve the close status, if received, for a websocket connection
 */
uint16 AsyncSocket_GetWebSocketCloseStatus(AsyncSocket *asock);

/*
 * Get negotiated websocket protocol
 */
const char *AsyncSocket_GetWebSocketProtocol(AsyncSocket *asock);

/*
 * Get error code for websocket failure
 */
int AsyncSocket_GetWebSocketError(AsyncSocket *asock);

const char * stristr(const char *s, const char *find);

/*
 * Helper function to parse websocket URL
 */
Bool AsyncSocket_WebSocketParseURL(const char *url, char **hostname,
                                   unsigned int *port, Bool *useSSL,
                                   char **relativeURL);

/*
 * Find and return the value for the given header key in the supplied buffer
 */
char *AsyncSocket_WebSocketGetHttpHeader(const char *request,
                                         const char *webKey);

/*
 * Some logging macros for convenience
 */
#define ASOCKPREFIX "SOCKET "

#define ASOCKWARN(_asock, _warnargs)                                 \
   do {                                                              \
      Warning(ASOCKPREFIX "%d (%d) ",                                \
              AsyncSocket_GetID(_asock), AsyncSocket_GetFd(_asock)); \
      Warning _warnargs;                                             \
   } while (0)

#define ASOCKLG0(_asock, _logargs)                               \
   do {                                                          \
      Log(ASOCKPREFIX "%d (%d) ",                                \
          AsyncSocket_GetID(_asock), AsyncSocket_GetFd(_asock)); \
      Log _logargs;                                              \
   } while (0)

#define ASOCKLOG(_level, _asock, _logargs)                            \
   do {                                                               \
      if (((_level) == 0) || DOLOG_BYNAME(asyncsocket, (_level))) {   \
         Log(ASOCKPREFIX "%d (%d) ",                                  \
             AsyncSocket_GetID((_asock)), AsyncSocket_GetFd(_asock)); \
         Log _logargs;                                                \
      }                                                               \
   } while(0)

#if defined(__cplusplus)
}  // extern "C"
#endif

#endif // __ASYNC_SOCKET_H__<|MERGE_RESOLUTION|>--- conflicted
+++ resolved
@@ -1,9 +1,5 @@
 /*********************************************************
-<<<<<<< HEAD
- * Copyright (C) 2003-2016 VMware, Inc. All rights reserved.
-=======
  * Copyright (C) 2003-2017 VMware, Inc. All rights reserved.
->>>>>>> a9668e03
  *
  * This program is free software; you can redistribute it and/or modify it
  * under the terms of the GNU Lesser General Public License as published
@@ -61,13 +57,8 @@
 
 #include "includeCheck.h"
 
-<<<<<<< HEAD
-#ifdef __APPLE__
-#include <TargetConditionals.h>
-=======
 #if defined(__cplusplus)
 extern "C" {
->>>>>>> a9668e03
 #endif
 
 /*
@@ -416,9 +407,6 @@
                                         void *clientData);
 typedef void (*AsyncSocketSslConnectFn) (Bool status, AsyncSocket *asock,
                                          void *clientData);
-<<<<<<< HEAD
-typedef void (*AsyncSocketCloseCb) (AsyncSocket *asock);
-=======
 typedef void (*AsyncSocketCloseFn) (AsyncSocket *asock, void *clientData);
 
 /*
@@ -428,7 +416,6 @@
                                                      void *clientData,
                                                      const char *httpRequest,
                                                      char **httpResponse);
->>>>>>> a9668e03
 
 /*
  * Listen on port and fire callback with new asock
@@ -478,19 +465,11 @@
                                             void *clientData,
                                             AsyncSocketPollParams *pollParams,
                                             int *outError);
-<<<<<<< HEAD
-
-=======
->>>>>>> a9668e03
 AsyncSocket *AsyncSocket_ListenSocketUDS(const char *pipeName,
                                          AsyncSocketConnectFn connectFn,
                                          void *clientData,
                                          AsyncSocketPollParams *pollParams,
                                          int *outError);
-<<<<<<< HEAD
-
-=======
->>>>>>> a9668e03
 #endif
 
 
@@ -537,10 +516,6 @@
                             int *error);
 #endif
 
-<<<<<<< HEAD
-#if !defined VMX86_TOOLS || TARGET_OS_IPHONE
-=======
->>>>>>> a9668e03
 AsyncSocket *
 AsyncSocket_ConnectWebSocket(const char *url,
                              struct _SSLVerifyParam *sslVerifyParam,
@@ -552,21 +527,6 @@
                              AsyncSocketConnectFlags flags,
                              AsyncSocketPollParams *pollParams,
                              int *error);
-<<<<<<< HEAD
-
-AsyncSocket *
-AsyncSocket_ConnectProxySocket(const char *url,
-                               struct _SSLVerifyParam *sslVerifyParam,
-                               const char *cookies,
-                               const char *protocols[],
-                               AsyncSocketConnectFn connectFn,
-                               void *clientData,
-                               AsyncSocketConnectFlags flags,
-                               AsyncSocketPollParams *pollParams,
-                               int *error);
-#endif
-=======
->>>>>>> a9668e03
 
 /*
  * Initiate SSL connection on existing asock, with optional cert verification
@@ -574,19 +534,8 @@
 Bool AsyncSocket_ConnectSSL(AsyncSocket *asock,
                             struct _SSLVerifyParam *verifyParam,
                             void *sslContext);
-<<<<<<< HEAD
-void AsyncSocket_StartSslConnect(AsyncSocket *asock,
-                                 struct _SSLVerifyParam *verifyParam,
-                                 void *sslCtx,
-                                 AsyncSocketSslConnectFn sslConnectFn,
-                                 void *clientData);
-
-Bool AsyncSocket_AcceptSSL(AsyncSocket *asock);
-void AsyncSocket_StartSslAccept(AsyncSocket *asock,
-=======
 int AsyncSocket_StartSslConnect(AsyncSocket *asock,
                                 struct _SSLVerifyParam *verifyParam,
->>>>>>> a9668e03
                                 void *sslCtx,
                                 AsyncSocketSslConnectFn sslConnectFn,
                                 void *clientData);
