--- conflicted
+++ resolved
@@ -35,17 +35,10 @@
 ### Initialization
 ###
 
-<<<<<<< HEAD
-TOOLS_VERSION="11.0.5"
-AC_INIT(
-   [open-vm-tools],
-   [11.0.5],
-=======
 TOOLS_VERSION="11.1.0"
 AC_INIT(
    [open-vm-tools],
    [11.1.0],
->>>>>>> fbae0b82
    [open-vm-tools-devel@lists.sourceforge.net])
 
 # In order to make this configure script auto-detect situations where
