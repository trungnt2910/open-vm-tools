--- conflicted
+++ resolved
@@ -35,17 +35,10 @@
 ### Initialization
 ###
 
-<<<<<<< HEAD
-TOOLS_VERSION="12.1.5"
-AC_INIT(
-   [open-vm-tools],
-   [12.1.5],
-=======
 TOOLS_VERSION="12.2.0"
 AC_INIT(
    [open-vm-tools],
    [12.2.0],
->>>>>>> e5b380ee
    [open-vm-tools-devel@lists.sourceforge.net])
 
 # In order to make this configure script auto-detect situations where
