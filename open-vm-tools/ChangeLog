--- conflicted
+++ resolved
@@ -1,29 +1,3 @@
-<<<<<<< HEAD
-commit 199592961abba672ebacfe19d1fa43caec6acb6c
-Author: John Wolfe <jwolfe@vmware.com>
-Date:   Thu Sep 23 17:48:02 2021 -0700
-
-    Prepare to make the 11.3.5 OVT release announcement.
-    
-     - ReleaseNotes.md - copy in the initial (final ?) 11.3.5 OVT release notes.
-     - configure.ac  = set the tools version to 11.3.5.
-     - buildNumber.h  - set the build and product number from the internal
-                        release build.
-
-commit 7f297dca6342350b1f01444c3636ffe39ab78c27
-Author: John Wolfe <jwolfe@vmware.com>
-Date:   Fri Aug 13 11:35:59 2021 -0700
-
-    Remove the mount.vmhgfs from open-vm-tools.
-    
-    The hgfsmounter (mount.vmhgfs) command is no longer used in Linux
-    open-vm-tools.  It has been replaced by hgfs-fuse.  Therefore, removing
-    all references to the hgfsmounter in Linux builds.
-
-commit 07aa3359ea6c734afe9cb5907019f16e9fedc59e
-Author: John Wolfe <jwolfe@vmware.com>
-Date:   Fri Aug 13 11:35:58 2021 -0700
-=======
 commit 9515a1c755257f6b9f998718ea9cfd6045e5250a
 Author: John Wolfe <jwolfe@vmware.com>
 Date:   Fri Mar 4 12:50:55 2022 -0800
@@ -985,7 +959,6 @@
 commit f39d4c1fe303d94a079f0d0e9ed098cde1cb0316
 Author: John Wolfe <jwolfe@vmware.com>
 Date:   Thu Aug 12 12:46:05 2021 -0700
->>>>>>> b7ab96e6
 
     VmCheck_IsVirtualWorld(): assume VMware hypervisor if USE_VALGRIND is defined.
     
@@ -996,11 +969,6 @@
     
     The "backdoor" touch test cannot be handled by Valgrind.
 
-<<<<<<< HEAD
-commit e4265556a1e60a0298c03cf06222d5106e77325f
-Author: John Wolfe <jwolfe@vmware.com>
-Date:   Fri Aug 13 11:35:58 2021 -0700
-=======
 commit 1c31dbfc3df970bd6f4e0ad297f8d79e105a2690
 Author: John Wolfe <jwolfe@vmware.com>
 Date:   Thu Aug 12 12:46:05 2021 -0700
@@ -1140,7 +1108,6 @@
 commit 35c78d66e0202a5ce217193d03bd48a50ce87c3c
 Author: John Wolfe <jwolfe@vmware.com>
 Date:   Thu Jul 8 20:10:23 2021 -0700
->>>>>>> b7ab96e6
 
     Added a configurable logging capability to the network script.
     
@@ -1151,17 +1118,6 @@
         is full or is not writeable.
     Added an example configuration in the tools.conf example file.
 
-<<<<<<< HEAD
-commit 56f88f3d8ddc708100faf0c6b4477fec7bcde13a
-Author: John Wolfe <jwolfe@vmware.com>
-Date:   Fri Aug 13 11:35:58 2021 -0700
-
-    Changes to common source files not applicable to open-vm-tools.
-
-commit 4a6491b17b2a7a71a60f94c8c9796b93cf914726
-Author: John Wolfe <jwolfe@vmware.com>
-Date:   Fri Aug 13 11:35:58 2021 -0700
-=======
 commit b484ab6727bbfd8691e8dd4f8d6ae297e06a8672
 Author: John Wolfe <jwolfe@vmware.com>
 Date:   Thu Jul 8 20:10:23 2021 -0700
@@ -1258,7 +1214,6 @@
 commit bd5dede3536c30e2799fa8c788a9dc9b7f904d35
 Author: John Wolfe <jwolfe@vmware.com>
 Date:   Wed Jun 30 11:37:27 2021 -0700
->>>>>>> b7ab96e6
 
     Use os-release preferentially for guest identification.
     
@@ -1266,10 +1221,150 @@
     the same as from the LSB score, use the os-release data. The os-release
     standard is well established and the LSB is deprecated.
 
-<<<<<<< HEAD
-commit 2500bd59ed76a4c376dad6da40345e9af9da1153
-Author: John Wolfe <jwolfe@vmware.com>
-Date:   Fri Aug 13 11:35:58 2021 -0700
+commit 5fac74631a896e3e5b121a024a4293dcede5eaa1
+Author: John Wolfe <jwolfe@vmware.com>
+Date:   Wed Jun 30 11:37:27 2021 -0700
+
+    Changes to a common header file not applicable to open-vm-tools.
+
+commit d9ff40dc4cf48b78cdebe9d05a393bd283429fa0
+Author: John Wolfe <jwolfe@vmware.com>
+Date:   Wed Jun 30 11:37:27 2021 -0700
+
+    Changes to a common header file not applicable to open-vm-tools.
+
+commit 843e5851ac692c4bcaca1cfa262eda7e610417f0
+Author: John Wolfe <jwolfe@vmware.com>
+Date:   Wed Jun 30 11:37:27 2021 -0700
+
+    Changes to a common header file not directly applicable to open-vm-tools.
+    
+    This is part of a host-side fix for an intermittent DnD issue.
+
+commit 19c38e8ed9be5272dd45cd07d362345456d9c3ed
+Author: John Wolfe <jwolfe@vmware.com>
+Date:   Wed Jun 30 11:37:27 2021 -0700
+
+    Fix an issue of re-running scripts.
+    
+    Fix an issue in the service discovery plugin where scripts can be re-run
+    while the previously started one is still active.
+
+commit 26b6e174f9a6ba780a052657cce3290f2174bcba
+Author: John Wolfe <jwolfe@vmware.com>
+Date:   Wed Jun 30 11:37:27 2021 -0700
+
+    Changes to a common header file not applicable to open-vm-tools.
+
+commit 03d3b6978b2c9d0e66d4b45b992724167ab14f03
+Author: John Wolfe <jwolfe@vmware.com>
+Date:   Wed Jun 30 11:37:27 2021 -0700
+
+    Changes to a common header file not applicable to open-vm-tools.
+
+commit 59fe3b61458659b0bdcce7d8ac0e4ae9e4ae7b3d
+Author: John Wolfe <jwolfe@vmware.com>
+Date:   Wed Jun 30 11:37:27 2021 -0700
+
+    Changes to a common header file not applicable to open-vm-tools.
+
+commit 81745623ae421c510fedba499ecfe0d916265a28
+Author: John Wolfe <jwolfe@vmware.com>
+Date:   Wed Jun 30 11:37:27 2021 -0700
+
+    Allow setting a custom poll interval in the service discovery plugin for debugging.
+
+commit 08649561962e115cda98d6f1ef85a3559b12efe3
+Author: John Wolfe <jwolfe@vmware.com>
+Date:   Wed Jun 30 11:37:27 2021 -0700
+
+    Change to common header file not applicable to open-vm-tools.
+
+commit 185952f4b8c85d0fb04eecd08be0673f9e800f70
+Author: John Wolfe <jwolfe@vmware.com>
+Date:   Wed Jun 30 11:37:27 2021 -0700
+
+    Add preliminary guest OS support of RHEL-9 for Arm.
+
+commit 176a0490fa001892e74237d1cf49607574bf8c4a
+Author: John Wolfe <jwolfe@vmware.com>
+Date:   Wed Jun 30 11:37:27 2021 -0700
+
+    Throttle the "Nic limit reached" log message from the guestInfo plugin.
+    
+    Implement a wrapper API for throttling vmtools log messages.
+    Use the API to throttle the repetitive log message, "Nic limit reached",
+    from the guestInfo plugin.
+    
+    This change addresses the log spew reported in open-vm-tools issue:
+    https://github.com/vmware/open-vm-tools/issues/128
+
+commit c3ad5e62cb9892e28486839aba19116aaadd76ef
+Author: John Wolfe <jwolfe@vmware.com>
+Date:   Wed Jun 30 11:37:26 2021 -0700
+
+    Add a header to the vmsvc log file.
+    
+    Add a log entry at the start of the vmsvc log file that includes the tools
+    version, build number, and guest OS details.
+
+commit 1d25adfe20a5da7a3ed37c970e72699d487f3cca
+Author: John Wolfe <jwolfe@vmware.com>
+Date:   Mon Jun 7 10:53:14 2021 -0700
+
+    Adding missed 2021 copyright updates in granular pushes.
+
+commit a01a33d95d511a1019c6f9ab7a525635c9a61c61
+Author: John Wolfe <jwolfe@vmware.com>
+Date:   Mon Jun 7 08:25:09 2021 -0700
+
+    Enhanced the VMware Tools SDMP plugin to support GDP.
+
+commit 1751cd1e49edb5d88cb4d5175bdbb7ac5d86054c
+Author: John Wolfe <jwolfe@vmware.com>
+Date:   Mon Jun 7 08:25:09 2021 -0700
+
+    Add check that the packet size received is >= expected packet header size.
+    
+    DnD RpcV3: A corrupted packet received may result in an out of bounds (OOB)
+    memory access if the length of the message received is less than the size
+    of the expected packet header.
+
+commit e3de1afdd4d802596bffdbbb63ec6708fafcf51a
+Author: John Wolfe <jwolfe@vmware.com>
+Date:   Mon Jun 7 08:25:09 2021 -0700
+
+    GOS support: Add Linux 6.x support.
+
+commit bd151c59769f9bac14fc2df0d1076faa902734bf
+Author: John Wolfe <jwolfe@vmware.com>
+Date:   Mon Jun 7 08:25:09 2021 -0700
+
+    Change to a common source file not directly applicable to open-vm-tools.
+    
+    Adding a NULL pointer check.
+
+commit d5938385597f4c13b6e9d265a399a67258c47f41
+Author: John Wolfe <jwolfe@vmware.com>
+Date:   Mon Jun 7 08:25:09 2021 -0700
+
+    Common header file change not applicable to open-vm-tools.
+
+commit 26b72e101e3d9a66e97e2179f142ce8961c7869f
+Author: John Wolfe <jwolfe@vmware.com>
+Date:   Mon Jun 7 08:25:09 2021 -0700
+
+    Update the tools version to 11.4.0 on the "devel" branch.
+
+commit 5c1025a2f29f199a65cf703b93c1ae5294ff0053
+Author: John Wolfe <jwolfe@vmware.com>
+Date:   Mon Jun 7 08:25:09 2021 -0700
+
+    Open-vm-tools 11.3.0 L10n updates.
+
+commit 40e473ea1378ab1874f4cdf8aa38d39e11299fe9
+Author: John Wolfe <jwolfe@vmware.com>
+Date:   Mon Jun 7 08:25:08 2021 -0700
 
     Customization: Retry the Linux reboot if telinit is a soft link to systemctl.
     
@@ -1282,254 +1377,27 @@
     a system reboot until the telinit command succeeds or the reboot literally
     happens.
 
-commit d09ffadb02deeae6f61157a6df23cc37d4a0d5d6
-Author: John Wolfe <jwolfe@vmware.com>
-Date:   Fri Aug 13 11:35:58 2021 -0700
-
-    Set the tools version to 11.3.5 on the "stable-11.3.x" branch.
-
-========================================================
-
-   open-vm-tools 11.3.0 release
-
-========================================================
-
-commit 0456d11e57fc48104b413670511794c91f2e3673
-Author: John Wolfe <jwolfe@vmware.com>
-Date:   Thu Jun 17 12:22:33 2021 -0700
-
-    configure.ac: missed a version bump to 11.3.0.
-
-commit 7695514c2409afa85c69f0af38ddfa20780d47b9
-Author: John Wolfe <jwolfe@vmware.com>
-Date:   Thu Jun 17 11:55:10 2021 -0700
-
-    Update open-vm-tools/ChangeLog with final steps before release.
-
-commit 7fd653a62d543dde25815ecd72067487a780f4b6
-Author: John Wolfe <jwolfe@vmware.com>
-Date:   Thu Jun 17 11:47:50 2021 -0700
-
-    Prepare to make the 11.3.0 OVT release announcement.
-    
-      - ReleaseNotes.md - copy in the iinitial (final ?) 11.3.0 OVT release notes.
-      - configure.ac  = set the tools version to 11.3.0.
-      - buildNumber.h  - set the build and product number from the internal
-                         release build.
-
-commit 9ce90f4c64be0b382be65e0db0f63167dc16c786
-Author: John Wolfe <jwolfe@vmware.com>
-Date:   Tue Jun 15 07:58:27 2021 -0700
-
-    Update ChangeLog with the ChangeLog update of June 7.
-
-commit 0eeda8e91370ac3d3af2e4efd7c6e413618aa839
-Author: John Wolfe <jwolfe@vmware.com>
-Date:   Mon Jun 7 13:40:37 2021 -0700
-
-    Update ChangeLog with the granular push to stable-11.3.x on June 7, 2021.
-      - plus ChangeLog update of May 20.
-
-commit f8fd00cb7fbfbb9df62ba7723c472b84ffe495bf
-Author: John Wolfe <jwolfe@vmware.com>
-Date:   Mon Jun 7 13:36:32 2021 -0700
-
-    Adding missed 2021 copyright updates in granular pushes.
-
-commit 008993082515aadfb3087ae22bec80ed5ac33684
-Author: John Wolfe <jwolfe@vmware.com>
-Date:   Mon Jun 7 13:29:01 2021 -0700
-
-    Open-vm-tools 11.3.0 L10n updates.
-
-commit e4c1a58df62e2b08fbef8e8e399dcba7654aefc5
-Author: John Wolfe <jwolfe@vmware.com>
-Date:   Mon Jun 7 13:29:01 2021 -0700
+commit f8eedf7070b0c11c73f86e1374c004a1bc0212e1
+Author: John Wolfe <jwolfe@vmware.com>
+Date:   Mon Jun 7 08:25:08 2021 -0700
+
+    Change to common source file not directly applicable to open-vm-tools.
+
+commit 5acc2a69256aa351e38d7abe1914b7785de6d6b2
+Author: John Wolfe <jwolfe@vmware.com>
+Date:   Mon Jun 7 08:25:08 2021 -0700
+
+    Changes to common source files not applicable to open-vm-tools.
+
+commit 9ff3c61c5d5ab58922c55db77704bab56bac75d6
+Author: John Wolfe <jwolfe@vmware.com>
+Date:   Mon Jun 7 08:25:08 2021 -0700
 
     Common source file change not applicable to open-vm-tools.
 
-commit 9fbd584aee962d6a3e18109eb408b01b273a19f4
-Author: John Wolfe <jwolfe@vmware.com>
-Date:   Mon Jun 7 13:29:01 2021 -0700
-=======
-commit 5fac74631a896e3e5b121a024a4293dcede5eaa1
-Author: John Wolfe <jwolfe@vmware.com>
-Date:   Wed Jun 30 11:37:27 2021 -0700
-
-    Changes to a common header file not applicable to open-vm-tools.
-
-commit d9ff40dc4cf48b78cdebe9d05a393bd283429fa0
-Author: John Wolfe <jwolfe@vmware.com>
-Date:   Wed Jun 30 11:37:27 2021 -0700
-
-    Changes to a common header file not applicable to open-vm-tools.
-
-commit 843e5851ac692c4bcaca1cfa262eda7e610417f0
-Author: John Wolfe <jwolfe@vmware.com>
-Date:   Wed Jun 30 11:37:27 2021 -0700
-
-    Changes to a common header file not directly applicable to open-vm-tools.
-    
-    This is part of a host-side fix for an intermittent DnD issue.
-
-commit 19c38e8ed9be5272dd45cd07d362345456d9c3ed
-Author: John Wolfe <jwolfe@vmware.com>
-Date:   Wed Jun 30 11:37:27 2021 -0700
-
-    Fix an issue of re-running scripts.
-    
-    Fix an issue in the service discovery plugin where scripts can be re-run
-    while the previously started one is still active.
-
-commit 26b6e174f9a6ba780a052657cce3290f2174bcba
-Author: John Wolfe <jwolfe@vmware.com>
-Date:   Wed Jun 30 11:37:27 2021 -0700
-
-    Changes to a common header file not applicable to open-vm-tools.
-
-commit 03d3b6978b2c9d0e66d4b45b992724167ab14f03
-Author: John Wolfe <jwolfe@vmware.com>
-Date:   Wed Jun 30 11:37:27 2021 -0700
-
-    Changes to a common header file not applicable to open-vm-tools.
-
-commit 59fe3b61458659b0bdcce7d8ac0e4ae9e4ae7b3d
-Author: John Wolfe <jwolfe@vmware.com>
-Date:   Wed Jun 30 11:37:27 2021 -0700
-
-    Changes to a common header file not applicable to open-vm-tools.
-
-commit 81745623ae421c510fedba499ecfe0d916265a28
-Author: John Wolfe <jwolfe@vmware.com>
-Date:   Wed Jun 30 11:37:27 2021 -0700
-
-    Allow setting a custom poll interval in the service discovery plugin for debugging.
-
-commit 08649561962e115cda98d6f1ef85a3559b12efe3
-Author: John Wolfe <jwolfe@vmware.com>
-Date:   Wed Jun 30 11:37:27 2021 -0700
-
-    Change to common header file not applicable to open-vm-tools.
-
-commit 185952f4b8c85d0fb04eecd08be0673f9e800f70
-Author: John Wolfe <jwolfe@vmware.com>
-Date:   Wed Jun 30 11:37:27 2021 -0700
-
-    Add preliminary guest OS support of RHEL-9 for Arm.
-
-commit 176a0490fa001892e74237d1cf49607574bf8c4a
-Author: John Wolfe <jwolfe@vmware.com>
-Date:   Wed Jun 30 11:37:27 2021 -0700
-
-    Throttle the "Nic limit reached" log message from the guestInfo plugin.
-    
-    Implement a wrapper API for throttling vmtools log messages.
-    Use the API to throttle the repetitive log message, "Nic limit reached",
-    from the guestInfo plugin.
-    
-    This change addresses the log spew reported in open-vm-tools issue:
-    https://github.com/vmware/open-vm-tools/issues/128
-
-commit c3ad5e62cb9892e28486839aba19116aaadd76ef
-Author: John Wolfe <jwolfe@vmware.com>
-Date:   Wed Jun 30 11:37:26 2021 -0700
-
-    Add a header to the vmsvc log file.
-    
-    Add a log entry at the start of the vmsvc log file that includes the tools
-    version, build number, and guest OS details.
-
-commit 1d25adfe20a5da7a3ed37c970e72699d487f3cca
-Author: John Wolfe <jwolfe@vmware.com>
-Date:   Mon Jun 7 10:53:14 2021 -0700
-
-    Adding missed 2021 copyright updates in granular pushes.
-
-commit a01a33d95d511a1019c6f9ab7a525635c9a61c61
-Author: John Wolfe <jwolfe@vmware.com>
-Date:   Mon Jun 7 08:25:09 2021 -0700
-
-    Enhanced the VMware Tools SDMP plugin to support GDP.
-
-commit 1751cd1e49edb5d88cb4d5175bdbb7ac5d86054c
-Author: John Wolfe <jwolfe@vmware.com>
-Date:   Mon Jun 7 08:25:09 2021 -0700
-
-    Add check that the packet size received is >= expected packet header size.
-    
-    DnD RpcV3: A corrupted packet received may result in an out of bounds (OOB)
-    memory access if the length of the message received is less than the size
-    of the expected packet header.
-
-commit e3de1afdd4d802596bffdbbb63ec6708fafcf51a
-Author: John Wolfe <jwolfe@vmware.com>
-Date:   Mon Jun 7 08:25:09 2021 -0700
-
-    GOS support: Add Linux 6.x support.
-
-commit bd151c59769f9bac14fc2df0d1076faa902734bf
-Author: John Wolfe <jwolfe@vmware.com>
-Date:   Mon Jun 7 08:25:09 2021 -0700
-
-    Change to a common source file not directly applicable to open-vm-tools.
-    
-    Adding a NULL pointer check.
-
-commit d5938385597f4c13b6e9d265a399a67258c47f41
-Author: John Wolfe <jwolfe@vmware.com>
-Date:   Mon Jun 7 08:25:09 2021 -0700
-
-    Common header file change not applicable to open-vm-tools.
-
-commit 26b72e101e3d9a66e97e2179f142ce8961c7869f
-Author: John Wolfe <jwolfe@vmware.com>
-Date:   Mon Jun 7 08:25:09 2021 -0700
-
-    Update the tools version to 11.4.0 on the "devel" branch.
-
-commit 5c1025a2f29f199a65cf703b93c1ae5294ff0053
-Author: John Wolfe <jwolfe@vmware.com>
-Date:   Mon Jun 7 08:25:09 2021 -0700
-
-    Open-vm-tools 11.3.0 L10n updates.
-
-commit 40e473ea1378ab1874f4cdf8aa38d39e11299fe9
+commit dc39fc8c67180b3e7213d01449868482c17b36f4
 Author: John Wolfe <jwolfe@vmware.com>
 Date:   Mon Jun 7 08:25:08 2021 -0700
-
-    Customization: Retry the Linux reboot if telinit is a soft link to systemctl.
-    
-    Issues have been reported on some newer versions of Linux where the VM
-    failed to reboot at the end of a traditional customization.  The command
-    '/sbin/telinit 6' exited abnormally due to SIGTERM sent by systemd and
-    where telinit is a symlink to systemctl.
-    
-    This fix checks if telinit is a soft link to systemctl and if yes, retries
-    a system reboot until the telinit command succeeds or the reboot literally
-    happens.
-
-commit f8eedf7070b0c11c73f86e1374c004a1bc0212e1
-Author: John Wolfe <jwolfe@vmware.com>
-Date:   Mon Jun 7 08:25:08 2021 -0700
-
-    Change to common source file not directly applicable to open-vm-tools.
-
-commit 5acc2a69256aa351e38d7abe1914b7785de6d6b2
-Author: John Wolfe <jwolfe@vmware.com>
-Date:   Mon Jun 7 08:25:08 2021 -0700
-
-    Changes to common source files not applicable to open-vm-tools.
-
-commit 9ff3c61c5d5ab58922c55db77704bab56bac75d6
-Author: John Wolfe <jwolfe@vmware.com>
-Date:   Mon Jun 7 08:25:08 2021 -0700
-
-    Common source file change not applicable to open-vm-tools.
-
-commit dc39fc8c67180b3e7213d01449868482c17b36f4
-Author: John Wolfe <jwolfe@vmware.com>
-Date:   Mon Jun 7 08:25:08 2021 -0700
->>>>>>> b7ab96e6
 
     Switch the current thread to "C" locale to parse /proc files.
 
