<<<<<<< HEAD
commit 0c740b5ffaacd814f402aba924e55dc8ea033b62
Author: John Wolfe <jwolfe@vmware.com>
Date:   Tue Nov 29 13:11:04 2022 -0800

    Update the ReleaseNotes.md for the 12.1.5 open-vm-tools release.

commit 8958c3e0fa4b1f5ed4cb0ee98a967ddd73cd03ff
Author: John Wolfe <jwolfe@vmware.com>
Date:   Tue Nov 29 13:07:17 2022 -0800

    Prepare for the open-vm-tools 12.1.5 release.
    - Update the tools version in the configure.ac.   Update the build numbers
      buldNumber.h.

commit 864ffc76c53e0523b08dad1d1a82a36f75e6f06c
Author: John Wolfe <jwolfe@vmware.com>
Date:   Thu Nov 10 12:10:55 2022 -0800

    Update the ChangeLog file with the changes in the 12.1.5 open-vm-tools release.
     - plus the ChangeLog update of Aug. 23, 2022

commit a205236af862e732c774a5c2b77b700ccfc73f25
Author: John Wolfe <jwolfe@vmware.com>
Date:   Thu Nov 10 12:01:14 2022 -0800
=======
commit c589f06a759e902ffeb06845592c5fbc0cfaab2a
Author: John Wolfe <jwolfe@vmware.com>
Date:   Tue Mar 7 10:51:39 2023 -0800

    Update the ReleaseNotes.md for the 12.2.0 open-vm-tools release.

commit 6b72d107c925d71e7dfe89fa9bc4dc9d848e285a
Author: John Wolfe <jwolfe@vmware.com>
Date:   Tue Mar 7 08:33:18 2023 -0800

    Prepare for the open-vm-tools 12.2.0 release.
    - Update the tools version in the configure.ac.   Update the build numbers
     buldNumber.h.

commit 3bc128aa58770d400de28f899cd867804f8aefb3
Author: Katy Feng <fkaty@vmware.com>
Date:   Tue Jan 17 19:32:04 2023 -0800

    ChangeLog update of Jan. 17, 2023.

commit 512af95b8788f5784126368462866eb0e4d76524
Author: Katy Feng <fkaty@vmware.com>
Date:   Tue Jan 17 19:22:16 2023 -0800

    ====================================================================
    The "stable-12.2.x" branch was created from the "devel" branch here.
    ====================================================================

    Update ChangeLog with the granular push of Jan. 17, 2023.
    - plus ChangeLog update of Dec 31, 2022.

commit 891f1f654a6d2bffb270d6f3c7e69caec431d860
Author: Katy Feng <fkaty@vmware.com>
Date:   Tue Jan 17 19:15:28 2023 -0800

    Correct missed 2023 copyright update.

commit 9d458c53a7a656d4d1ba3a28d090cce82ac4af0e
Author: Katy Feng <fkaty@vmware.com>
Date:   Tue Jan 17 19:08:33 2023 -0800

    Track Linux filesystem id (FSID) for quiesced (frozen) filesystems
    
    Tracking the filesystem FSID along with each file descriptor (FD)
    as the ioctl FIFREEZE is done.  An EBUSY could be seen because of
    an attempt to freeze the same superblock more than once depending
    on the OS configuration (e.g. usage of bind mounts).  An EBUSY could
    also mean another process has locked or frozen that filesystem.
    
    When an EBUSY is received, the filesyste FSID is checked against the
    list of filesystems that have already be quiesced.  If not previously
    seen, a warning that the filesystem is controlled by another process
    is logged and the quiesced snapshot request will be rejected.

commit 193200d3ce31461f876f4779ced3ca5c85f32459
Author: Katy Feng <fkaty@vmware.com>
Date:   Tue Jan 17 19:08:33 2023 -0800

    Salt-Minion 1.4 copyright and license updates.

commit c3d2d7a23ad0deac57bf53667ebe5d14c24d53c2
Author: Katy Feng <fkaty@vmware.com>
Date:   Tue Jan 17 19:08:33 2023 -0800

    Change to common header file not applicable to open-vm-tools.

commit ebd466b5a4f55e68486cc0e747ee6b76a4f171f1
Author: Katy Feng <fkaty@vmware.com>
Date:   Tue Jan 17 19:08:33 2023 -0800

    backdoor_def.h: Update the Arm specific comment to be arm64 only.

commit 998ff379939defc09834ae55fea450ee61f46ca9
Author: Katy Feng <fkaty@vmware.com>
Date:   Tue Jan 17 19:08:33 2023 -0800

    FreeBSD: Support newer releases and code clean-up for earlier versions.
    
    Changes to allow open-vm-tools and drivers to be compiled for newer
    FreeBSD releases and clean-up/remove code for earlier FreeBSD
    releases that are no longer supported by the FreeBSD Foundation.
    - remove old FreeBSD version support.
    - trap SIGBUS while VmCheckSafe().
    - fix build on recent versions.
    - fix build after 1400043
    - fix build after 1400051.
    - replace deprecated NO_MAN by MK_MAN=no.
    
    Pull request: https://github.com/vmware/open-vm-tools/pull/584

commit ab1728ebe46703624f151d09a65a100ccd514891
Author: Katy Feng <fkaty@vmware.com>
Date:   Tue Jan 17 19:08:33 2023 -0800

    Change to common header file not applicable to open-vm-tools.

commit aad49df92c53aa561c4a23507ef4617c09a449ba
Author: Katy Feng <fkaty@vmware.com>
Date:   Tue Jan 17 19:08:33 2023 -0800

    Change to common header file not applicable to open-vm-tools.

commit 739cc1b828c1e23daca46a61b105391e8f271bb2
Author: Katy Feng <fkaty@vmware.com>
Date:   Tue Jan 17 19:08:33 2023 -0800

    Change to common header file not applicable to open-vm-tools.

commit 0ab6ba968e040f0b72e564338c6ea2b52bcb9e7c
Author: John Wolfe <jwolfe@vmware.com>
Date:   Sat Dec 31 22:42:11 2022 -0800

    Update Changelog with the granular push of Dec 31, 2022.
    - plus ChangeLog update of Dec 22, 2022.

commit 301cea5522870a746112cd6d634a04c465dcf7cc
Author: John Wolfe <jwolfe@vmware.com>
Date:   Sat Dec 31 22:13:07 2022 -0800

    open-vm-tools SUSE: Detect the proto files for the containerd grpc client
    
    On SUSE systems, the Go src'es are installed in a different location,
    namely /usr/share/go/1.18/contrib/src.
    Extend the config checks to detect that location.
    
    OVT pull request: https://github.com/vmware/open-vm-tools/pull/626

commit f749bd5b0647c7bdf8aa46ca035e070b5def352e
Author: John Wolfe <jwolfe@vmware.com>
Date:   Sat Dec 31 22:13:07 2022 -0800

    Add missing error codes for AsyncSocket_GetGenericError()
    
    AsyncSocket_GetGenericError() returns ETIMEDOUT or ECONNREFUSED
    errors when they are encountered.  Added cross-platform #defines that
    represent these codes.

commit df63ef8559535bc57dfb5cecff7944074aca33e4
Author: John Wolfe <jwolfe@vmware.com>
Date:   Sat Dec 31 22:13:07 2022 -0800

    Common header file change not applicable to open-vm-tools.

commit 11d107a07440c8cd97f4a3c34b8664a2089812ac
Author: John Wolfe <jwolfe@vmware.com>
Date:   Sat Dec 31 22:13:07 2022 -0800

    Changes to common source files not directly applicable to open-vm-tools.

commit 47a5bd3bd87f00e9e39cd3641028940eecbb315a
Author: Katy Feng <fkaty@vmware.com>
Date:   Thu Dec 22 16:37:51 2022 -0800

    Update Changelog with the granular push of Dec 22, 2022.
    - plus ChangeLog update of Nov 29, 2022.

commit 082f7f784b28452058ac6a6529f289144b5694d9
Author: Katy Feng <fkaty@vmware.com>
Date:   Thu Dec 22 16:25:51 2022 -0800

    Inclusive terminology - "sanity check"
    
    Partial "sanity check" clean-up:
    - Change comments from "sanity check" to "confidence check"

commit 63a35ed428b16baedc4cea0d666ac1b8d762de2e
Author: Katy Feng <fkaty@vmware.com>
Date:   Thu Dec 22 16:25:51 2022 -0800

    Powerops plugin:  Enhance logging and response message when a previous
    powerops script is still running.

commit 91e8725d65565b4b3452085a2e9db6e3f0bb1dcf
Author: Katy Feng <fkaty@vmware.com>
Date:   Thu Dec 22 16:25:51 2022 -0800

    lib/panic: Remove Panic_GetCoreFileName and Panic_SetCoreFileName.
    
    Panic_[GS]etCoreFileName have been dead code for a very long time.
    
    This change removes them, along with the underlying panicState.coreDumpFile
    field.  Also, do some reformatting and tidy a few comments.

commit f2d8ed1e924818d9611db104a5a259290e53f68f
Author: Katy Feng <fkaty@vmware.com>
Date:   Thu Dec 22 16:25:50 2022 -0800

    Common header file change not applicable to open-vm-tools.

commit bd63d8029852af847383f19cd13d62adcabaabaf
Author: Katy Feng <fkaty@vmware.com>
Date:   Thu Dec 22 16:25:50 2022 -0800

    Source file changes not directly applicable to open-vm-tools.
    
    Minor cleanup in a couple of Makefile.am files.

commit 4a2332747dc9e95e7b93d2b6d28b1d7fd474e3f2
Author: Katy Feng <fkaty@vmware.com>
Date:   Thu Dec 22 16:25:50 2022 -0800

    Linux guest identification: Make the code more robust
    
    Additional clean up.

commit 049e37fef87a515c69471e7682ed5c3274942cf0
Author: Katy Feng <fkaty@vmware.com>
Date:   Thu Dec 22 16:25:50 2022 -0800

    Common header file change not applicable to open-vm-tools.

commit 264c9c4cd4d8fbd06abaa3dc9266e4e16d2380d2
Author: Katy Feng <fkaty@vmware.com>
Date:   Thu Dec 22 16:25:50 2022 -0800

    Inclusive terminology - "disabled"
    
    Partial "disabled" clean-up:
    - Change comments from "disable(d)" to "deactivate(d)"
    - Change comments from "enable" to "activate" for grammar consistency

commit 4f884c52df4d03246e40715d771a23a9af17436e
Author: Katy Feng <fkaty@vmware.com>
Date:   Thu Dec 22 16:25:50 2022 -0800

    Linux guest identification: Make the code more robust.
    
    The code to read and parse the os-release data isn't doing a good job
    of protecting the tools daemon. Fixed this.
     - do not depend on sscanf.
     - bound the size of parameters;
     - better checking for syntax errors.

commit 1f1a34edda47b37d3bd7040b9f2080f8dcb23275
Author: Katy Feng <fkaty@vmware.com>
Date:   Thu Dec 22 16:25:50 2022 -0800

    Silence ComponentMgr logs for a missing support file.
    
    Components managed by the componentMgr plugin are often optional.
    The missing component script file is a normal condition.
    Silenced the logs by changing the message level from g_info to g_debug.

commit 422205fcad59a9202a06b65fe28e9ced1d3b1a3b
Author: Katy Feng <fkaty@vmware.com>
Date:   Thu Dec 22 16:25:50 2022 -0800

    Limit the number of RPC vsocket connect() retries for ECONNRESET errors.
    
    If a guest VM has been configured with 'guest_rpc.rpci.usevsocket = "FALSE"'
    to work around a problem in ESXi 6.0 ot 6.5 (KB 2149941), that guest VM
    may experience high CPU usage on open-vm-tools 12.1.0 and 12.1.5.

commit 4e278d12ea1ad9b541de94791065bf4658ed781d
Author: Katy Feng <fkaty@vmware.com>
Date:   Thu Dec 22 16:25:50 2022 -0800

    Change to common header file not applicable to open-vm-tools.

commit a7da31373c5bb21d647a22c240a204645fa5f9ef
Author: Katy Feng <fkaty@vmware.com>
Date:   Thu Dec 22 16:25:50 2022 -0800

    [TimeInfo] Handle notifications and get updates
    
    TimeInfo, which is part of TimeSync plugin, can be
    used to query, set, subscribe, and receive updates for
    time-related information from the host when guest is
    using precisionclock to consume time from the host.
    Previous changes laid foundation to subscribe and
    unsubscribe for TimeInfo updates in open-vm-tools during
    init/shutdown.
    
    When open-vm-tools subscribes for TimeInfo updates, VMX
    will send a notification GuestRPC to tools if and
    when the timing properties change. This change
    adds support to handle such GuestRPCs from VMX.
    The handler for the GuestRPC is pretty straightforward
    for now: it queues an async task that simply gets
    all updates and logs them.

commit 4ab39d04ddde473a9698660a545c356aa5614dcb
Author: Katy Feng <fkaty@vmware.com>
Date:   Thu Dec 22 16:25:50 2022 -0800

    Change to common header file not applicable to open-vm-tools.

commit 0b2992f6718150d7c04ce4268e071033d4222e45
Author: Katy Feng <fkaty@vmware.com>
Date:   Thu Dec 22 16:25:50 2022 -0800

    Limit retry if the VMX RESETs a vsock connection
    
    If guest_rpc.rpci.usevsocket = "FALSE" is set, a vsock
    connect() will always fail with RESET. This confused code that
    thought it could only happen for secure sockets when they
    were quickly re-used.
    
    Limit retry, and only for secure connections.

commit 3cfb89bd45978bababef56404e33da7e645b0b5a
Author: Katy Feng <fkaty@vmware.com>
Date:   Thu Dec 22 16:25:50 2022 -0800

    [TimeInfo] Subscribe/unsubscribe to notifications during init/shutdown
    
    This change adds support for subscribing to time info notifications
    when this feature is enabled in the tools. As a result VMX will
    send time info notifications to the tools when host timing
    properties change. The change adds support to perform subscribe/
    unsubscribe GuestRPCs from tools. Note that, handling of notification
    (received from VMX) will be implemented in the next change.

commit a23ac6dc590374f3b990f4d220ec59d1c3d82195
Author: Katy Feng <fkaty@vmware.com>
Date:   Thu Dec 22 16:25:50 2022 -0800

    Change to common header file not applicable to open-vm-tools.

commit 70c64efdedfc4b6772fe540f502113b8b58d6aad
Author: Katy Feng <fkaty@vmware.com>
Date:   Thu Dec 22 16:25:50 2022 -0800

    Change to common header file not applicable to open-vm-tools.

commit 11d8bddccab30dea8c33ab8fb895b599ea6b8419
Author: Katy Feng <fkaty@vmware.com>
Date:   Thu Dec 22 16:25:50 2022 -0800

    Change to common header file not applicable to open-vm-tools.

commit 4e5ff11a5927ebf711656d30166914725fd811f9
Author: Katy Feng <fkaty@vmware.com>
Date:   Thu Dec 22 16:25:50 2022 -0800

    [TimeInfo] Introduce TimeInfo in TimeSync plugin
    
    This change lays a foundation for upcoming changes to
    support TimeInfo feature in open-vm-tools. TimeInfo feature
    is introduced as part of TimeSync plugin and can be
    used to query, set, subscribe, and receive updates for
    time-related information from the host when guest is
    using precisionclock to consume time from the host.
    
    This change simply adds a new file and basic init/shutdown
    routines which are called as part of TimeSync plugin
    load/unload. The change also introduces a config option
    to enable/disable this feature (default is off). The
    feature is Linux-only for now.
    
    Upcoming changes will add support for subscribing and
    receiving TimeInfo updates.

commit 042b463ba64d527345c0a6048915d1b9a6a3402c
Author: Katy Feng <fkaty@vmware.com>
Date:   Thu Dec 22 16:25:50 2022 -0800

    Change to common header file not applicable to open-vm-tools.

commit 6c4e9964f58d94b31fda5bcc54c976959dd4f339
Author: Katy Feng <fkaty@vmware.com>
Date:   Thu Dec 22 16:25:50 2022 -0800

    Inclusive language - "disabled"
    
    Use “deactivated” instead of “disabled” in some files used by open-vm-tools.

commit e85f51de2849566e8dd08f035474bfc626a17d8d
Author: Katy Feng <fkaty@vmware.com>
Date:   Thu Dec 22 16:25:49 2022 -0800

    Enhance the guest identification code for Linux
    
    The Linux guest identification code is enhanced to return two
    additional fields (when a distro makes them available):
    
    1) The VERSION field
    
    This field sometimes contains additional information not
    found in other fields. For instance, on SLES, this provides
    the patch level information.
    
    2) The CPE_NAME field
    
    This is the NIST Common Platform Enumeration Specification
    string. If present, this may provide information in a
    standardized form.

commit 569c595128322339d1435d6a745243d2d7aec860
Author: Katy Feng <fkaty@vmware.com>
Date:   Tue Nov 29 12:22:44 2022 -0800

    Update Changelog with the granular push of Nov 29, 2022.
     - plus ChangeLog update of Nov 4, 2022.

commit e058df3ebf6aa0b4cd1b15f1f55ac4d56f09c5ed
Author: Katy Feng <fkaty@vmware.com>
Date:   Tue Nov 29 12:11:43 2022 -0800

    Change to common header file not applicable to open-vm-tools.

commit 136de61dd7c2a473ca926e2df1800c6d76aa5da0
Author: Katy Feng <fkaty@vmware.com>
Date:   Tue Nov 29 12:11:43 2022 -0800

    Change to common header file not applicable to open-vm-tools.

commit 6208fe0c286f45c70c621c15bdf90e935a5a56ee
Author: Katy Feng <fkaty@vmware.com>
Date:   Tue Nov 29 12:11:43 2022 -0800

    Change to common header file not applicable to open-vm-tools.

commit 7a94ee4524da9c794a68d6b2e7106d719209d93e
Author: Katy Feng <fkaty@vmware.com>
Date:   Tue Nov 29 12:11:42 2022 -0800

    Change to common header file not applicable to open-vm-tools.

commit 5405d130aba6724ba671cf5d3ff8b250147d624c
Author: John Wolfe <jwolfe@vmware.com>
Date:   Fri Nov 4 11:58:14 2022 -0700

    Update Changelog with the granular push of Nov 4, 2022.
     - plus ChangeLog update of Oct 21, 2022.

commit bf074c36924f28b3f36f88aa4bed0337a0b695be
Author: John Wolfe <jwolfe@vmware.com>
Date:   Fri Nov 4 11:45:05 2022 -0700

    Add explanatory comments for Coverity false positives.
    
    Add comments for two memory leak false positives reported by a
    Coverity scan of open-vm-tools.   Don't annotate since the
    annotations can't be made specified to the leaked variable, so
    that if an actual leak were introduced in the future an annotation
    would cause it to be reported as a false positive.
    
    For the same reason, replace a leaked storage annotation added
    previously with an explanatory comment.

commit b85ab7a63a97d9b7258df73638c76f9b7c149a4f
Author: John Wolfe <jwolfe@vmware.com>
Date:   Fri Nov 4 11:45:05 2022 -0700

    Change to common header file not applicable to open-vm-tools.

commit da618bbbdaa6341c478d548a7d951250c571ad8e
Author: John Wolfe <jwolfe@vmware.com>
Date:   Fri Nov 4 11:45:05 2022 -0700

    Changes to common source files not applicable to open-vm-tools.

commit f5eb126149dccb3172a90e772f6d5471a6c2c435
Author: John Wolfe <jwolfe@vmware.com>
Date:   Fri Nov 4 11:45:05 2022 -0700

    Change to common source file not applicable to open-vm-tools.

commit d88dcf561315a316c1e2efda6a96ec22e2183306
Author: John Wolfe <jwolfe@vmware.com>
Date:   Fri Oct 21 12:11:07 2022 -0700

    Update ChangeLog with the granular push of Oct 21, 2022.
     - plus ChangeLog update of Oct 12, 2022.

commit 3e1154b1e260982a47f66a9c807b7613ced95f59
Author: John Wolfe <jwolfe@vmware.com>
Date:   Fri Oct 21 11:39:49 2022 -0700

    Common header file change not applicable to open-vm-tools.

commit 6d934775155d5b1ee000056319290780e4e79b80
Author: John Wolfe <jwolfe@vmware.com>
Date:   Fri Oct 21 11:39:49 2022 -0700

    Fix a regression caused by the previous guestOps ListFiles() change.
    
    If maxResults is 0, return an empty file list plus
    the remaining number of files.

commit 3c7bcfc3a3ca1e8a4d80b2eded28cb36535717f0
Author: John Wolfe <jwolfe@vmware.com>
Date:   Fri Oct 21 11:39:49 2022 -0700
>>>>>>> e5b380ee

    Fix printf format type found by Coverity scan.
    
    printf format should be using %zu to print a size_t value.

<<<<<<< HEAD
commit 0a5d9821a6a82ab773d41b7ae9afe9dc8cccff30
Author: John Wolfe <jwolfe@vmware.com>
Date:   Thu Nov 10 12:01:14 2022 -0800
=======
commit f56f1573158d0d5c1962202fba4a4aa8d0bfa35e
Author: John Wolfe <jwolfe@vmware.com>
Date:   Fri Oct 21 11:39:49 2022 -0700

    Common header file change not applicable to open-vm-tools.

commit 40c74575b37430a2e30dbdd149b5de8c45978949
Author: John Wolfe <jwolfe@vmware.com>
Date:   Fri Oct 21 11:39:49 2022 -0700
>>>>>>> e5b380ee

    Avoid a vmtoolsd service error message if not on a VMware hypervisor.
    
    When open-vm-tools comes preinstalled in a base Linux release, the
    vmtoolsd services are started automatically at system start
    and desktop login.  If running on physical hardware or in a non-VMware
    hypervisor, the services will emit an error message to the systemd's
    logging service before stopping.
    
    This change removes the unwanted error message.

<<<<<<< HEAD
commit bb64ec6aa24c123bb25d1c48a4c126efa4fda5bf
Author: John Wolfe <jwolfe@vmware.com>
Date:   Thu Nov 10 12:01:14 2022 -0800

    Add an example of a new deployPkg/wait-cloudinit-timeout setting to tools.conf.

commit cd995a58b07a91d7804d9fdec5545a5fe11e9db9
Author: John Wolfe <jwolfe@vmware.com>
Date:   Thu Nov 10 12:01:14 2022 -0800

    Make Linux perl based customization work with the cloud-init workflow.
    
    To resolve issues seen where users want to set a vm's networking
    and apply cloud-init userdata together before the vm is booted, the
    deployPkg plugin has been modified to wait for cloud-init
    execution to finish.  This allows cloud-init to finish execution
    completely before the customization process triggers a reboot
    of the guest.
    
    This change is solely in the deployPkg plugin side, so a user can get
    this change by upgrading their open-vm-tools in the guest/template.
    Crossport of change 10318445 and 10330918 from main to vmtools-prod-cpd.

commit f7009c53afdab9a9507257c77bfeb30d8baaac8c
Author: John Wolfe <jwolfe@vmware.com>
Date:   Thu Nov 10 12:01:14 2022 -0800
=======
commit c1ba736f18d35d5b1e149aa43a902cb2a69927f3
Author: John Wolfe <jwolfe@vmware.com>
Date:   Fri Oct 21 11:39:49 2022 -0700

    Common header file change not applicable to open-vm-tools.

commit 6224a7616e26fd816772a82e100674ffdd87cf9f
Author: John Wolfe <jwolfe@vmware.com>
Date:   Fri Oct 21 11:39:49 2022 -0700

    Common header file change not applicable to open-vm-tools.

commit 6ec06e4a6482872421a87367814849f340bfb1a8
Author: John Wolfe <jwolfe@vmware.com>
Date:   Wed Oct 12 13:21:25 2022 -0700

    Update ChangeLog with the granular push of Oct 12, 2022.
     - plus ChangeLog update of Sep 21, 2022.

commit 7909b89d2d847f416257932e3c6ef96085a69ad4
Author: John Wolfe <jwolfe@vmware.com>
Date:   Wed Oct 12 13:04:00 2022 -0700

    Add missed 2022 copyright change.

commit cb762155088e5f56535d1f8990718d8880d165ff
Author: John Wolfe <jwolfe@vmware.com>
Date:   Wed Oct 12 12:40:37 2022 -0700

    Common header file change not applicable to open-vm-tools.

commit 51a5cca0c77ea4f246e5a411727221fcf70f240e
Author: John Wolfe <jwolfe@vmware.com>
Date:   Wed Oct 12 12:40:37 2022 -0700

    Common header file change not applicable to open-vm-tools.

commit 70a10365ba86e871710551d54e565ba6b8b3f4eb
Author: John Wolfe <jwolfe@vmware.com>
Date:   Wed Oct 12 12:40:37 2022 -0700

    Common header file change not applicable to open-vm-tools.

commit 7645e6cd7e3e8f13a862ce3489ea04bad3a26bf2
Author: John Wolfe <jwolfe@vmware.com>
Date:   Wed Oct 12 12:40:37 2022 -0700

    Update the guestOps to handle some edge cases.
    
    When File_GetSize() fails or returns a -1 indicating the user does not
    have access permissions:
     1) Skip the file in the output of the ListFiles() request.
     2) Fail an InitiateFileTransferFromGuest operation.
    
    Properly handle the hostd request offset value returned in a ListFiles()
    guest operation when the results are truncated.

commit 2f759e610c5ceabe420df9f678d23474dd423df4
Author: John Wolfe <jwolfe@vmware.com>
Date:   Wed Oct 12 12:40:37 2022 -0700

    Move deployPkgFormat.h to lib/include/deployPkg.

commit 90445a78a9d34da3b651fcc9ca7e967d8c397fda
Author: John Wolfe <jwolfe@vmware.com>
Date:   Wed Oct 12 12:40:37 2022 -0700

    Changes to common header files not applicable to open-vm-tools.

commit 7ac0e26580dcc2e2e1311ab16fb937da2a2e4e72
Author: John Wolfe <jwolfe@vmware.com>
Date:   Wed Oct 12 12:40:36 2022 -0700

    Inclusive terminology - "rule of thumb"
    
    Update bora/lib/public/fileIO.h to use "general rule" instead
    of "rule of thumb".

commit 521eecf6eb591c7ef6106f9f44eee728c14a5795
Author: John Wolfe <jwolfe@vmware.com>
Date:   Wed Oct 12 12:40:36 2022 -0700

    Common header file change not applicable to open-vm-tools.

commit 83e3f82592ae15cc2d213591693d5684a8c88b5f
Author: John Wolfe <jwolfe@vmware.com>
Date:   Wed Oct 12 12:40:36 2022 -0700

    Common header file change not applicable to open-vm-tools.

commit 2a7556c850fae76f830a1805f4dfbdf9f49e3899
Author: John Wolfe <jwolfe@vmware.com>
Date:   Wed Sep 21 11:18:00 2022 -0700

    Update ChangeLog with the granular push of Sep 21, 2022.
     - plus ChangeLog update of Sep 13, 2022.

commit ce6d6d1abd652c766de597120b5a19c65a9a2f3f
Author: John Wolfe <jwolfe@vmware.com>
Date:   Wed Sep 21 10:53:28 2022 -0700

    Common header file change not applicable to open-vm-tools.

commit c0002b9761a0fc18e363d1e414f9330d1acab950
Author: John Wolfe <jwolfe@vmware.com>
Date:   Wed Sep 21 10:53:28 2022 -0700

    Add an example of a new deployPkg/wait-cloudinit-timeout setting to tools.conf.

commit e210b4f0b28f7411ea2e45d4304725d0679481d2
Author: John Wolfe <jwolfe@vmware.com>
Date:   Wed Sep 21 10:53:28 2022 -0700

    Inclusive terminology - "suffer"
    
    Update bora/public/backdoor_def.h to not use "suffer".

commit 045cc568c053096ca2d5e142787ab039c03ba654
Author: John Wolfe <jwolfe@vmware.com>
Date:   Wed Sep 21 10:53:28 2022 -0700

    Change to common header file not applicable to open-vm-tools.

commit 1d13616f84f10e836cb589a1bab62d8ae3331c7d
Author: John Wolfe <jwolfe@vmware.com>
Date:   Wed Sep 21 10:53:28 2022 -0700

    Change to common header file not applicable to open-vm-tools.

commit 7d4360383274807b488fcdf16ca6844ad27891a8
Author: John Wolfe <jwolfe@vmware.com>
Date:   Wed Sep 21 10:53:28 2022 -0700

    Change to common header file not applicable to open-vm-tools.

commit 7ec8864176d51356ea5bdb6713496d1770aff2ba
Author: John Wolfe <jwolfe@vmware.com>
Date:   Wed Sep 21 10:53:28 2022 -0700

    Common header file change not applicable to open-vm-tools.

commit e49ffc8d24257a4c1568e3a36d1f001a16b9d4cc
Author: John Wolfe <jwolfe@vmware.com>
Date:   Wed Sep 21 10:53:28 2022 -0700

    Change to common header file not applicable to open-vm-tools.

commit e873df9b63d4b16239f15dd0a4abfc7c1375e936
Author: John Wolfe <jwolfe@vmware.com>
Date:   Wed Sep 21 10:53:28 2022 -0700

    Change to common source file not applicable to open-vm-tools.

commit b5329468f4c2115d57ccfff54d0b4e9c703df33e
Author: John Wolfe <jwolfe@vmware.com>
Date:   Tue Sep 13 11:04:06 2022 -0700

    Update ChangeLog with the granular push of Sep 13, 2022.
     - plus ChangeLog update of Sep 8, 2022.

commit ab5b5fa4453fd1e1998d8571cab30b2b590053ba
Author: John Wolfe <jwolfe@vmware.com>
Date:   Tue Sep 13 10:54:06 2022 -0700

    Add missed 2022 copyright.

commit 7de3c1c208596a6dfaa967d9bb3b58d7f77c8671
Author: John Wolfe <jwolfe@vmware.com>
Date:   Tue Sep 13 10:31:15 2022 -0700

    Record the usage of open-vm-tools version 12.1.5.
    
    Update bora/public/vm_tools_version.h with an entry that associates
    version 12.1.5 with the tag TOOLS_VERSION_MITER_SAW_UPDATE1.

commit abd63f3785f8e4ec5384f55021b070be22c7cf8f
Author: John Wolfe <jwolfe@vmware.com>
Date:   Tue Sep 13 10:31:15 2022 -0700
>>>>>>> e5b380ee

    Add a null undo function to the vmbackup null provider.
    
    If a snapshot operation times out, vmbackup can attempt
    to undo quiescing.  Since no quiescing is done for the null
    backup provider, no undo function was provided.  If vmbackup
    attempts to call the undo function, it dereferences a garbage
    pointer resulting in a segfault.
    
    Rather than add null backup provider specific checks to vmbackup,
    this change adds a null undo function to provide vmbackup with a
    valid function pointer it can call.  The new undo function updates
    the vmbackup state machine state with a new currentOpName, but
    has no other effect.  currentOpName is set to the calling
    function name, e.g. __FUNCTION__.

<<<<<<< HEAD
commit db9cb277841ddd56e2665fd29e3ee8c6f37fe233
Author: John Wolfe <jwolfe@vmware.com>
Date:   Thu Nov 10 12:01:14 2022 -0800

    Prepare tools builds on vmtools-prod-cpd for the 12.1.5 update release.
    
    - Bump the tools version to 12.1.5.

commit 6f5e4b13647b40a45c196dad76b1cb39cc6690b9
Author: John Wolfe <jwolfe@vmware.com>
Date:   Tue Aug 23 14:59:44 2022 -0700

    Update of the ChangeLog with the "open-vm-tools 12.1.0" release point marker.

commit 196eee046dc54358275ee5130cd189cd686efb27
Author: John Wolfe <jwolfe@vmware.com>
Date:   Tue Aug 23 14:52:28 2022 -0700

      =================================================
        open-vm-tools 12.1.0 released at this point.
      =================================================
    Update of the ChangeLog with the final changes in preparation for
    the open-vm-tools 12.1.0 release.

commit 296bffe04df602705d223d78633877ddd2f2cb9c
Author: John Wolfe <jwolfe@vmware.com>
Date:   Tue Aug 23 12:44:30 2022 -0700

    Open-vm-tools 12.1.0 Release Notes

commit 6914f15d59bd917dfa0dad04a6cc26632c03f5ba
Author: John Wolfe <jwolfe@vmware.com>
Date:   Mon Aug 22 09:16:36 2022 -0700

    Preparing for the open-vm-tools 12.1.0 release.
    
    Syncing the tools version, build number and product build number with
    the internal official build of VMware Tools / open-vm-tools 12.1.0.

commit 8825496ceca35e28cc74721b9e25f094f1ae5f2b
Author: John Wolfe <jwolfe@vmware.com>
Date:   Sun Aug 21 13:16:01 2022 -0700

    Update of the ChangeLog with granular push from the 12.1.0 tools product branch.

commit 4a41aee3900ddec7d84b919e26e85e9a9b623cd5
Author: John Wolfe <jwolfe@vmware.com>
Date:   Sun Aug 21 13:00:18 2022 -0700

    VMTools 12.1.0 L10n drop.
=======
commit 42437c1131ee990737986d3fd5248bd17ec3e5ff
Author: John Wolfe <jwolfe@vmware.com>
Date:   Tue Sep 13 10:31:15 2022 -0700

    Change to common header file not applicable to open-vm-tools.

commit f1e30c3cb3b698a91de4966206350df2e08be128
Author: John Wolfe <jwolfe@vmware.com>
Date:   Tue Sep 13 10:31:15 2022 -0700

    Changes to common source files not applicable to open-vm-tools.

commit 484ab8d8443ac6dd42f2ba7aabae4a7b44eda2e3
Author: John Wolfe <jwolfe@vmware.com>
Date:   Tue Sep 13 10:31:15 2022 -0700

    Common header file change not applicable to open-vm-tools.

commit 8b98bd41def988342c16a870a4e7e880885dc81d
Author: John Wolfe <jwolfe@vmware.com>
Date:   Tue Sep 13 10:31:15 2022 -0700

    Common header file change not applicable to open-vm-tools.

commit 6d0cf2442fb9ec26be9528952e871c35019a1854
Author: John Wolfe <jwolfe@vmware.com>
Date:   Tue Sep 13 10:31:15 2022 -0700

    Common header file change not applicable to open-vm-tools.

commit 064033a0ea74599d93f2a9988e0331efbe8f981f
Author: John Wolfe <jwolfe@vmware.com>
Date:   Tue Sep 13 10:31:14 2022 -0700

    [deployPkg] Increase the maximum timeout for cloud-init execution to complete.

commit f3979ace5779c481073004968d6d9787d24c1096
Author: John Wolfe <jwolfe@vmware.com>
Date:   Tue Sep 13 10:31:14 2022 -0700

    Record the use of VMware Tools version 10.3.26 in vm_tools_version.h
    
    Tracking the use of 10.3.26 for TOOLS_VERSION_JACKHAMMER_PATCH13.

commit 22f7f76e19c906890f5cd35bde1a43ae90e77f79
Author: John Wolfe <jwolfe@vmware.com>
Date:   Tue Sep 13 10:31:14 2022 -0700

    Make Linux perl based customization work with the cloud-init workflow.
    
    To resolve issues seen where users want to set a vm's networking
    and apply cloud-init userdata together before the vm is booted, the
    deployPkg plugin has been modified to wait for cloud-init
    execution to finish.  This allows cloud-init to finish execution
    completely before the customization process triggers a reboot
    of the guest.
    
    This change is solely in the deployPkg plugin side, so a user can get
    this change by upgrading their open-vm-tools in the guest/template.

commit 15e8c9828bcef3eb41e7655b0f18c575dc495b25
Author: John Wolfe <jwolfe@vmware.com>
Date:   Tue Sep 13 10:31:14 2022 -0700

    Common header file change not applicable to open-vm-tools.

commit a2cb7be60dbaa2b632872b37e187570a92fe6b2a
Author: John Wolfe <jwolfe@vmware.com>
Date:   Tue Sep 13 10:31:14 2022 -0700

    Common header file change not applicable to open-vm-tools.

commit 1dbbb6e91e5388a88fe063d61d0cbb9602fb75a1
Author: John Wolfe <jwolfe@vmware.com>
Date:   Tue Sep 13 10:31:14 2022 -0700

    Address Coverity issues.
    
    base64.c
    - buffer overrun (out); false positive
    
    hashTable.c
    - expression always false; false positive

commit 587be32ec29a3665e30f7509d3d3c8f8ada505e7
Author: John Wolfe <jwolfe@vmware.com>
Date:   Thu Sep 8 14:57:36 2022 -0700

    Update ChangeLog with the granular push of Sep 8, 2022.
      - plus ChangeLog update of Aug 21, 2022.

commit 29b92ada5842c2b9d1cde7dbc9dafb69d6a18b96
Author: John Wolfe <jwolfe@vmware.com>
Date:   Thu Sep 8 14:51:40 2022 -0700

    Change to common source file not applicable to open-vm-tools.

commit 775671dc79aa47d82df2ad43e63e18d215625510
Author: John Wolfe <jwolfe@vmware.com>
Date:   Thu Sep 8 14:51:40 2022 -0700

    Common header file change not applicable to open-vm-tools.

commit 95b78cf63ea7dc37b6d9bd5b0f37cd074359ed0f
Author: John Wolfe <jwolfe@vmware.com>
Date:   Thu Sep 8 14:51:40 2022 -0700

    Changes to common header files not applicable to open-vm-tools.

commit 8fa7eef2d27971753d9d6d1dd4fd5bd1a7a3dd17
Author: John Wolfe <jwolfe@vmware.com>
Date:   Thu Sep 8 14:51:40 2022 -0700

    [dnd] Coverity Fixes
    
    dndCommon.c
    - truncating time value; false positive

commit 900e24d53bca579d8ad6b12687daf670fb7fe5a6
Author: John Wolfe <jwolfe@vmware.com>
Date:   Thu Sep 8 14:51:40 2022 -0700

    [asyncsocket] Coverity Fixes
    
    asyncsocket.c
    - dereferencing null pointer (asock); false positive.

commit 8aa0bc98bf2986b47800dd7eaf544e7e800a075e
Author: John Wolfe <jwolfe@vmware.com>
Date:   Thu Sep 8 14:51:40 2022 -0700

    Change to common header file not applicable to open-vm-tools.

commit d3a4f33d29db6050ca84f504c9d3a557484e4a7d
Author: John Wolfe <jwolfe@vmware.com>
Date:   Thu Sep 8 14:51:40 2022 -0700

    Common header file change not applicable to open-vm=tools.

commit bdca47456a592040474b21ad0db40f820dcc87f9
Author: John Wolfe <jwolfe@vmware.com>
Date:   Thu Sep 8 14:51:40 2022 -0700

    Common header file change not applicable to open-vm-tools.

commit 2875dd33aa494879103b9bf6a635781a99c1292a
Author: John Wolfe <jwolfe@vmware.com>
Date:   Thu Sep 8 14:51:40 2022 -0700

    lib/rpcin/rpcin.c: Address issues reported by Coverity.

commit bbf4831bcfdb90428dae3aeee2304e5e16f7c7a9
Author: John Wolfe <jwolfe@vmware.com>
Date:   Thu Sep 8 14:51:40 2022 -0700

    Change to common source file not applicable to open-vm-tools.

commit d379cf84e479c11f4c3b470130a27f22005ab56d
Author: John Wolfe <jwolfe@vmware.com>
Date:   Thu Sep 8 14:51:40 2022 -0700

    Change to common header file not applicable to open-vm-tools.

commit 8a8bcb4ad1773fd62ad5a8bee352bf6ed34946a6
Author: John Wolfe <jwolfe@vmware.com>
Date:   Thu Sep 8 14:51:39 2022 -0700

    Move HostinfoProcessQuery() from hostinfo.c into hostinfoPosix.c.

commit c6de70b61177943130040563243ba6f671a0556e
Author: John Wolfe <jwolfe@vmware.com>
Date:   Thu Sep 8 14:51:39 2022 -0700

    L10n drop for open-vm-tools 12.1.0.

commit b6c4eca1f575a6f116a3ce9e1bbb6e99dd134d33
Author: John Wolfe <jwolfe@vmware.com>
Date:   Thu Sep 8 14:51:39 2022 -0700

    Common header file change not applicable to open-vm-tools.

commit 53f331ccbbbc57eeaf4dfc51c94ec6f3e9a31a65
Author: John Wolfe <jwolfe@vmware.com>
Date:   Thu Sep 8 14:51:39 2022 -0700

    Common header file change not applicable to open-vm-tools.

commit 662eb2af666ca75532777ac28a11e29df1a6b413
Author: John Wolfe <jwolfe@vmware.com>
Date:   Thu Sep 8 14:51:39 2022 -0700

    lib/file: Speed up FileSimpleRandom.
    
    Also remove potential lock rank violations.

commit db405bfe35567f1cafaff49c623d1f5568baea58
Author: John Wolfe <jwolfe@vmware.com>
Date:   Thu Sep 8 14:51:39 2022 -0700

    Bump the open-vm-tools version to 12.2.0 in the "devel" branch.
    
    Setting the development open-vm-tools version to 12.2.0.
    Adding the tag name "MITER_SAW_RELEASE" to tools version 12.1.0

commit 366096f02bbaa95e057ed89a5de5c05a1168d23c
Author: John Wolfe <jwolfe@vmware.com>
Date:   Thu Sep 8 14:51:39 2022 -0700

    Record the use of VMware Tools version 12.0.6 for an express patch.
    
    Adding the use of version 12.0.6 to lib/include/vm_tools_version.h.

commit 948eb98761b2662bceda35791a3be420391ebec3
Author: John Wolfe <jwolfe@vmware.com>
Date:   Thu Sep 8 14:51:39 2022 -0700

    Common header file change not applicable to open-vm-tools.

commit 7066a131959f212a71e678f7538159b5f421ffc1
Author: John Wolfe <jwolfe@vmware.com>
Date:   Thu Sep 8 14:51:39 2022 -0700

    Common header file change not applicable to open-vm-tools.

commit a2299e2022718f7fd833714a2252252c07249745
Author: John Wolfe <jwolfe@vmware.com>
Date:   Thu Sep 8 14:51:39 2022 -0700

    lib/file: Clarify why File_GetSize opens and closes the file.
    
    Spell out what's going on.

commit d1f0cb0906d3a479fd3a3320ea202d96134fb16d
Author: John Wolfe <jwolfe@vmware.com>
Date:   Thu Sep 8 14:51:39 2022 -0700

    Common header file change not applicable to open-vm-tools.

commit 3f426fb27d85e71e10bb3264f622fdca0d1f8cd7
Author: John Wolfe <jwolfe@vmware.com>
Date:   Thu Sep 8 14:51:39 2022 -0700

    Common header file change not applicable to open-vm-tools.

commit 7991ed9acfe0917bc8642a48e7db82db5c779277
Author: John Wolfe <jwolfe@vmware.com>
Date:   Thu Sep 8 14:51:39 2022 -0700

    Changes to common header files not applicable to open-vm-tools.

commit 365db99d442774c49234ae157fc4373d0bb6c4f8
Author: John Wolfe <jwolfe@vmware.com>
Date:   Thu Sep 8 14:51:39 2022 -0700

    Common source file changes not applicable to open-vm-tools.
>>>>>>> e5b380ee

commit 732bb7a3287ebdb2be079f364da4b0ea6a4c08bd
Author: John Wolfe <jwolfe@vmware.com>
Date:   Sun Aug 21 12:42:12 2022 -0700

    ChangeLog update of Aug. 21, 2020

commit 7fa57304ab41a26f1de972f4a024e7da3632df69
Author: John Wolfe <jwolfe@vmware.com>
Date:   Sun Aug 21 09:37:23 2022 -0700

    ====================================================================
    The "stable-12.1.x" branch was created from the "devel" branch here.
    ====================================================================
    
    Update ChangeLog with the granular push of Aug. 21, 2022.
      - plus ChangeLog update of July 29, 2022.

commit 70a74758bfe0042c27f15ce590fb21a2bc54d745
Author: John Wolfe <jwolfe@vmware.com>
Date:   Sun Aug 21 07:56:49 2022 -0700

    Properly check authorization on incoming guestOps requests.
    
    Fix public pipe request checks.  Only a SessionRequest type should
    be accepted on the public pipe.

commit 08cac55b2a37fac30adfb090748ca2b96c3256db
Author: John Wolfe <jwolfe@vmware.com>
Date:   Sun Aug 21 07:56:49 2022 -0700

    Common header file change not applicable to open-vm-tools.

commit a4f13c6a3427a2a9366945c817222c12c957f5af
Author: John Wolfe <jwolfe@vmware.com>
Date:   Sun Aug 21 07:56:49 2022 -0700

    Address issues reported by Coverity.

commit d2b1bb8fd315124de4cdcceb5b82b2e5b2882f30
Author: John Wolfe <jwolfe@vmware.com>
Date:   Sun Aug 21 07:56:49 2022 -0700

    Common header file change not applicable to open-vm-tools.

commit 581091addcbb6484047587f6d12038a04f2cc14a
Author: John Wolfe <jwolfe@vmware.com>
Date:   Sun Aug 21 07:56:49 2022 -0700

    Changes to common header files not directly applicable to open-vm-tools.
    
    ARM: native atomics

commit 37aefc9db67398e04f4bd9017af69edd16670080
Author: John Wolfe <jwolfe@vmware.com>
Date:   Sun Aug 21 07:56:49 2022 -0700

    Common header file change not applicable to open-vm-tools.

commit ff29587e22711489207d020794b8f588058dfe52
Author: John Wolfe <jwolfe@vmware.com>
Date:   Fri Jul 29 15:50:29 2022 -0700

    Update ChangeLog with the granular push of July 28 & 29, 2022.
      - plus ChangeLog update of July 12, 2022.

commit d5b73e64a5857d40905acee1242edaaac7ce9494
Author: John Wolfe <jwolfe@vmware.com>
Date:   Fri Jul 29 11:11:04 2022 -0700

    Correct missed 2022 copyright update.

commit 1bd202e0a819c520896c743b51f2c1365f7ae2b2
Author: John Wolfe <jwolfe@vmware.com>
Date:   Thu Jul 28 20:03:43 2022 -0700

    Common header file change not applicable to open-vm-tools.

commit 306498ca0676354eb541b5817426191e615d0ef2
Author: John Wolfe <jwolfe@vmware.com>
Date:   Thu Jul 28 20:03:43 2022 -0700

    Common header file change not applicable to open-vm-tools.

commit b3f0be90d03a5da6d3bb695e9e1dd44f071814aa
Author: John Wolfe <jwolfe@vmware.com>
Date:   Thu Jul 28 20:03:43 2022 -0700

    Common header file change not applicable to open-vm-tools.

commit 5887bf59e95cba480568ad731f7b037894058fef
Author: John Wolfe <jwolfe@vmware.com>
Date:   Thu Jul 28 20:03:43 2022 -0700

    Common header file change not applicable to open-vm-tools.

commit 9982eee37884c819759aadcec987324d9fe5b41e
Author: John Wolfe <jwolfe@vmware.com>
Date:   Thu Jul 28 20:03:42 2022 -0700

    Common header file change not applicable to open-vm-tools.

commit b5997ab6ecdbc6981a8a35b2349b3bd98c746a19
Author: John Wolfe <jwolfe@vmware.com>
Date:   Thu Jul 28 20:03:42 2022 -0700

    Common header file change not applicable to open-vm-tools.

commit 24594a971f9807fbee2253ee7680846de6cd9a63
Author: John Wolfe <jwolfe@vmware.com>
Date:   Thu Jul 28 20:03:42 2022 -0700

    Common header file change not applicable to open-vm-tools.

commit bc9ab15472ed53a3071902ca5ec41d60e2f00d88
Author: John Wolfe <jwolfe@vmware.com>
Date:   Thu Jul 28 20:03:42 2022 -0700

    lib/misc/hostinfoPosix.c: iopl(3) is not avaiable on ARM.

commit 6907610abb95f96c3e8a10389483bfe54efd3eee
Author: John Wolfe <jwolfe@vmware.com>
Date:   Thu Jul 28 20:03:42 2022 -0700

    Changes to common source files not directly applicable to open-vm-tools.

commit b76e3218ddb24e49a87ef35913f9bf1389166033
Author: John Wolfe <jwolfe@vmware.com>
Date:   Thu Jul 28 20:03:42 2022 -0700

    Common header file change not applicable to open-vm-tools.

commit 155a8d440df8ae889d93c9aaee9d15bec9d7640d
Author: John Wolfe <jwolfe@vmware.com>
Date:   Thu Jul 28 20:03:42 2022 -0700

    Common header file change not applicable to open-vm-tools.

commit 7452011db95a49aaaa19c293fb1ff1ea0944d6db
Author: John Wolfe <jwolfe@vmware.com>
Date:   Thu Jul 28 20:03:42 2022 -0700

    Common header file change not applicable to open-vm-tools.

commit 386e493c3cd58723d183ecbd3f0594706778e423
Author: John Wolfe <jwolfe@vmware.com>
Date:   Tue Jul 12 10:49:28 2022 -0700

    Update ChangeLog with the granular push of July 12, 2022.
      - plus ChangeLog update of June 7, 2022.

commit eb48b7972c0c64735cb6fe7ca7ac3f505b80c7d4
Author: John Wolfe <jwolfe@vmware.com>
Date:   Tue Jul 12 10:25:28 2022 -0700

    Correct missed 2022 copyright update.

commit ddfb569588d8b1a9cd31cb3bb5d33c58c72f7fbc
Author: John Wolfe <jwolfe@vmware.com>
Date:   Tue Jul 12 09:56:01 2022 -0700

    Fix a bug in CodeSet_JsonEscape.
    
    Fix a bug introduced in an earlier change in which CodeSet_JsonEscape
    erroneously tests the first character in the buffer when checking
    whether to escape the character currently being processed.

commit a816c2e149010bdca27a47006932aa10b686a895
Author: John Wolfe <jwolfe@vmware.com>
Date:   Tue Jul 12 09:56:01 2022 -0700

    Common header file change not applicable to open-vm-tools.

commit 6aa2e661a35b88f0f69e744b4918340437cd6485
Author: John Wolfe <jwolfe@vmware.com>
Date:   Tue Jul 12 09:56:01 2022 -0700

    Fix a grammar error of c++11 scoped enumeration "enum class".

commit e5e9a9ba31791d4f10e7dd75a8dbab179926511f
Author: John Wolfe <jwolfe@vmware.com>
Date:   Tue Jul 12 09:56:01 2022 -0700

    Escape all control characters in JSON.
    
    Update CodeSet_JsonEscape to escape all control characters between
    U+0000 and U+001F as required by the JSON standard.  Delete
    CodeSet_Utf8Escape as it is no longer used.  Also update datasets
    in-guest API tests accordingly.

commit 47f47851a026cce6ee9738015759b45cf6931cc2
Author: John Wolfe <jwolfe@vmware.com>
Date:   Tue Jul 12 09:56:01 2022 -0700

    Common header file change not applicable to open-vm-tools.

commit bb2f24ed14f8d5102df6387253ba4ac4271bf4f5
Author: John Wolfe <jwolfe@vmware.com>
Date:   Tue Jul 12 09:56:01 2022 -0700

    Changes to common source files not applicable to open-vm-tools.

commit f45b8f435f2d9b3536f283098ddaf69218ae7456
Author: John Wolfe <jwolfe@vmware.com>
Date:   Tue Jul 12 09:56:01 2022 -0700

    Add a comment with the bump of the Guest Msg Channels to 128.

commit f272162cad49f13dc2d86eafb9aec7f0c2c7c8b4
Author: John Wolfe <jwolfe@vmware.com>
Date:   Tue Jul 12 09:56:01 2022 -0700

    Common header file change not applicable to open-vm-tools.

commit 523df70f7f1b0ef760fe753404a0682b79b095b8
Author: John Wolfe <jwolfe@vmware.com>
Date:   Tue Jul 12 09:56:01 2022 -0700

    Bump up the Guest Msg Channels to 128.

commit 9e371bd289f53585e67853a97328906c196af818
Author: John Wolfe <jwolfe@vmware.com>
Date:   Tue Jul 12 09:56:01 2022 -0700

    Common header file change not applicable to open-vm-tools.

commit d5b28c0380fb6687fd106e6ebd65570473940878
Author: John Wolfe <jwolfe@vmware.com>
Date:   Tue Jul 12 09:56:01 2022 -0700

    Common header file change not applicable to open-vm-tools.

commit 42c136b5a3cddb077b5c39d933141e30d4c2c129
Author: John Wolfe <jwolfe@vmware.com>
Date:   Tue Jul 12 09:56:01 2022 -0700

    Common header file change not applicable to open-vm-tools.

commit 091d43b06052d742e321d3f61c8620284d56b959
Author: John Wolfe <jwolfe@vmware.com>
Date:   Tue Jul 12 09:56:01 2022 -0700

    Common header file change not applicable to open-vm-tools.

commit df0099727e96292279398c3fbd7f3901f215e4f3
Author: John Wolfe <jwolfe@vmware.com>
Date:   Tue Jul 12 09:56:01 2022 -0700

    Common source file changes not directly applicable to open-vm-tools.

commit 5317dfb778ee97c6fe83fbf23ee2e800fb608eaa
Author: John Wolfe <jwolfe@vmware.com>
Date:   Tue Jul 12 09:56:01 2022 -0700

    Common header file change not applicable to open-vm-tools.

commit 575f1ec1bee338c1a0ac6f14072429f926cf2f52
Author: John Wolfe <jwolfe@vmware.com>
Date:   Tue Jun 7 10:07:23 2022 -0700

    Update ChangeLog with the granular push of June 7, 2022.
      - plus the sync of the README.md with the stable-12.0.x branch.
      - plus ChangeLog update of May 17, 2022.

commit 95956d193464f2aa0547e6dbd4f51bc2052d5f82
Author: John Wolfe <jwolfe@vmware.com>
Date:   Tue Jun 7 09:52:42 2022 -0700

    Common header file change not applicable to open-vm-tools.

commit dd2f50d4cc956d5d45638d31f68c449ba8afbca4
Author: John Wolfe <jwolfe@vmware.com>
Date:   Tue Jun 7 09:52:42 2022 -0700

    Common header file change not applicable to open-vm-tools.

commit 9a38d3f49bad645826aad7f0cb778098ba6ca381
Author: John Wolfe <jwolfe@vmware.com>
Date:   Tue Jun 7 09:52:42 2022 -0700

    Common header file change not directly applicable to open-vm-tools.

commit 0f78b84aeedab75e3614bfdda9fe5fd86268686e
Author: John Wolfe <jwolfe@vmware.com>
Date:   Tue Jun 7 09:52:42 2022 -0700

    Log Facility: Improve wording of group level messages and filtering.
    
    Common header file change not directly applicable to open-vm-tools.

commit 41509dbb7223fa7e8905718c357fbd6f243f06e3
Author: John Wolfe <jwolfe@vmware.com>
Date:   Tue Jun 7 09:52:42 2022 -0700

    Report consistent customization error status when custom script is disabled.

commit f83c890a91e29febbe54a7be0ffe96c1e14f8057
Author: John Wolfe <jwolfe@vmware.com>
Date:   Tue Jun 7 09:52:42 2022 -0700

    Guest OS: Prepare for Linux 6
    
    The basics are already there, update guest identification.

commit 0b6597b97ce0d1607cb0602731b9c2d4ca0c5162
Author: John Wolfe <jwolfe@vmware.com>
Date:   Tue Jun 7 09:52:42 2022 -0700

    Common header file change not applicable to open-vm-tools.

commit 9945bb6cc3aa6d811ef46d9ddf2c2ae462baa38d
Author: John Wolfe <jwolfe@vmware.com>
Date:   Tue Jun 7 09:52:41 2022 -0700

    Common header file change not applicable to open-vm-tools at this time.

commit d669d0263887a3da2242d55bae7eab224981e075
Author: John Wolfe <jwolfe@vmware.com>
Date:   Tue Jun 7 09:52:41 2022 -0700

    Common header file change not applicable to open-vm-tools.

commit 7fa64a4e23e65224b1752e5037854fd6f9ea43cb
Author: John Wolfe <jwolfe@vmware.com>
Date:   Tue Jun 7 09:52:41 2022 -0700

    Common header file change not applicable to open-vm-tools.

commit cff50b62e0db5f5978c14bb09b0e2fe7c1c89fc3
Author: John Wolfe <jwolfe@vmware.com>
Date:   Tue Jun 7 09:52:41 2022 -0700

    Log Facility: Enhance logging for grouped (named) log message.
    
    Common header file change not directly applicable to open-vm-tools.

commit 939545b3e0445858cf7be038c978e7df2d8547ff
Author: John Wolfe <jwolfe@vmware.com>
Date:   Wed May 25 05:55:52 2022 -0700

    Sync the README.md file with the version released with 12.0.5.

commit 4c620fd78b6281ca8a045f3dffdf2180dd9c480f
Author: John Wolfe <jwolfe@vmware.com>
Date:   Tue May 17 18:47:08 2022 -0700

    Update ChangeLog with the granular push of May 17, 2022.
      - plus ChangeLog update of May 6, 2022.

commit 29ba7eb2a1e6c62357ad46bc67daff94b0fc0dc4
Author: John Wolfe <jwolfe@vmware.com>
Date:   Tue May 17 18:36:21 2022 -0700

    Salt-minion plugin update:
    
    The Salt Minion installer script svtminion.sh has been updated.
      - version 1.3
      - configurable download source
      - requires the "wget" command

commit e1a6796a1aecd22a7b76f5b4871d215b82277f18
Author: John Wolfe <jwolfe@vmware.com>
Date:   Tue May 17 18:36:21 2022 -0700

    Changes to common header files not applicable to open-vm-tools.

commit b42ed315b7844660e9f9546c7bd85e1804938526
Author: John Wolfe <jwolfe@vmware.com>
Date:   Tue May 17 18:36:21 2022 -0700

    Common header file change not applicable to open-vm-tools.

commit 074cd660a718e817e7db0df57f71252107d23490
Author: John Wolfe <jwolfe@vmware.com>
Date:   Tue May 17 18:36:21 2022 -0700

    Common header file change not applicable to open-vm-tools.

commit ce9459965a1900159b5f563c030385e554ba3e49
Author: John Wolfe <jwolfe@vmware.com>
Date:   Tue May 17 18:36:21 2022 -0700

    Common header file change not applicable to open-vm-tools.

commit bac24ee80957feea0336f7ac597630aedf13ec86
Author: John Wolfe <jwolfe@vmware.com>
Date:   Tue May 17 18:36:21 2022 -0700

    Changes to common source files not directly applicable to open-vm-tools.

commit 784c520757e883c5e46e1d3a593e24d171cd280e
Author: John Wolfe <jwolfe@vmware.com>
Date:   Tue May 17 18:36:21 2022 -0700

    Common header file change not applicable to open-vm-toole.

commit 32db37a3cf437578efcb64d954aae9d5cca1ff83
Author: John Wolfe <jwolfe@vmware.com>
Date:   Tue May 17 18:36:21 2022 -0700

    Common header file change not applicable to open-vm-tools.

commit 619f656f4444af598179345f8c35e056e3563de1
Author: John Wolfe <jwolfe@vmware.com>
Date:   Tue May 17 18:36:21 2022 -0700

    vm-support: Capture the locale configuration of the Linux guest.
    
    To aid in debugging issues related to locale configuration, the vm-support
    command has been updated to collect the following:
    
     - The contents of the /etc/default/locale file if it exists.
     - The contents of the /etc/locale.conf file if it exists.
     - The output of the 'locale' command for the current environment.
     - The output of the 'locale -a' command for a list of available locales.

commit 0c675d3d53f9e859eaa396cabfbf68c85a9f5f72
Author: John Wolfe <jwolfe@vmware.com>
Date:   Tue May 17 12:57:40 2022 -0700

    Sync the README.md file with the version last released in the
    stable-12.0.x and master branches.

commit e7d6abcbd3134e01cd5a8602fe4edd01b9e60aec
Author: John Wolfe <jwolfe@vmware.com>
Date:   Fri May 6 14:40:22 2022 -0700

    Update ChangeLog with the granular push of May 6, 2022.
      - plus ChangeLog update of Apr. 19, 2022.

commit 605c30a33f6dedc07ded8e24ce1491fba162ce82
Author: John Wolfe <jwolfe@vmware.com>
Date:   Fri May 6 14:28:00 2022 -0700

    Fix a compilation issue in the containerInfo plugin for i386 builds.
    
    The "gint64" type used for time values in the code is not a "long" on
    i386.  The fix using the glib "G_GINT64_FORMAT" macro was provided by
    the Debian OVT maintainer.
    
    github PR:
    https://github.com/vmware/open-vm-tools/pull/588

commit be5c99cbb69afc1586315195f40d0e31d4f742b1
Author: John Wolfe <jwolfe@vmware.com>
Date:   Fri May 6 14:28:00 2022 -0700

    Change to common header file not applicable to open-vm-tools.

commit cf19772adf10706fa1da83aca21a9fc45977c387
Author: John Wolfe <jwolfe@vmware.com>
Date:   Fri May 6 14:28:00 2022 -0700

    Change to common header file not applicable to open-vm-tools.

commit fde902600d26f8b38f13a7c535d094963f989697
Author: John Wolfe <jwolfe@vmware.com>
Date:   Fri May 6 14:28:00 2022 -0700

    Change to common header file not applicable to open-vm-tools.

commit 0073b6ae4aed8466a2e657fe853cd993a60abd1b
Author: John Wolfe <jwolfe@vmware.com>
Date:   Fri May 6 14:28:00 2022 -0700

    Changes to common source files not applicable to open-vm-tools.

commit f9da69911d845d36515f8c45f6d5840f934a1189
Author: John Wolfe <jwolfe@vmware.com>
Date:   Fri May 6 14:28:00 2022 -0700

    Change to common header file not applicable to open-vm-tools.

commit c613b3d554c49fe8bdc6103d90aa028e7bee854e
Author: John Wolfe <jwolfe@vmware.com>
Date:   Fri May 6 14:28:00 2022 -0700

    Change to common header file not applicable to open-vm-tools.

commit 9b9f221c486069d90ed6460edab72cb545ca0361
Author: John Wolfe <jwolfe@vmware.com>
Date:   Fri May 6 14:28:00 2022 -0700

    Change to common header file not applicable to open-vm-tools.

commit 82e373eb02505791f34b0154a8c2762040034fd8
Author: John Wolfe <jwolfe@vmware.com>
Date:   Fri May 6 14:28:00 2022 -0700

    Change to common header file not applicable to open-vm-tools.

commit 6df59bd95ec5a1a23be67483ef6a4c34cf849506
Author: John Wolfe <jwolfe@vmware.com>
Date:   Fri May 6 14:27:59 2022 -0700

    Change to common header file not applicable to open-vm-tools.

commit 875d19750952f575f6f41b6ce4631ecdbe74b90a
Author: John Wolfe <jwolfe@vmware.com>
Date:   Fri May 6 14:27:59 2022 -0700

    Service Discovery: Cassandra service version missed for a default Cassandra installation.
    
    Updated the get-versions.sh script to correctly report the version of the
    Cassandra service running in the guest.

commit 6452e34357b1dc258a038ea5137fd27d13f9f4ca
Author: John Wolfe <jwolfe@vmware.com>
Date:   Tue Apr 19 14:48:06 2022 -0700

    Update ChangeLog with the granular push of Mar. 23, 2022.
      - plus ChangeLog update of Apr. 4, 2022.

commit f1e56311c8f245d6aba2a94d37e5df7220398ed5
Author: John Wolfe <jwolfe@vmware.com>
Date:   Tue Apr 19 14:30:54 2022 -0700

    Common header file change not applicable to open-vm-tools.

commit 911b68fef82a3dfb083daa3bf0f61ed793e2961e
Author: John Wolfe <jwolfe@vmware.com>
Date:   Tue Apr 19 14:30:54 2022 -0700

    Common header file change not directly applicable to open-vm-tools.

commit c8f345b0cc50417665b0eff6bf19f0af2526ff74
Author: John Wolfe <jwolfe@vmware.com>
Date:   Tue Apr 19 14:30:54 2022 -0700

    Common header file change not applicable to open-vm-tools.

commit b3c2a0e00e3d40e979dacab1833a6711e0e5620a
Author: John Wolfe <jwolfe@vmware.com>
Date:   Tue Apr 19 14:30:54 2022 -0700

    Common header file change not applicable to open-vm-tools.

commit 19e2a77e0a2b29b77866876a5d45ec2df8f96d4f
Author: John Wolfe <jwolfe@vmware.com>
Date:   Tue Apr 19 14:30:54 2022 -0700

    Changes to common header files not applicable to open-vm-tools.

commit 93af2bbbe583e95598cfb46d042ac6025a6dcac8
Author: John Wolfe <jwolfe@vmware.com>
Date:   Tue Apr 19 14:30:54 2022 -0700

    Improve the "don't touch this" comments for Linux guest identification.
    
    Pull requests to add distro identification information are often submitted.
    Open-vm-tools does not own the guest identification code.  Such a change
    requires coordinated changes throughout the VMware product stack.
    
    Improve the text to reduce pull requests for changes to common source
    code that open-vm-tools does not own and cannot make.

commit 36eea633611e678f3ea17a913c0990f319135c48
Author: John Wolfe <jwolfe@vmware.com>
Date:   Tue Apr 19 14:30:54 2022 -0700

    Make HgfsConvertFromNtTimeNsec aware of 64-bit time_t on i386.
    
    The change incorporates the support of 64 bit time epoch conversion
    from Windows NT time to Unix Epoch time on i386.
    
    Addresses pull request:
    https://github.com/vmware/open-vm-tools/pull/387

commit 472335e347018fbddfbbe45618193075e77fa836
Author: John Wolfe <jwolfe@vmware.com>
Date:   Tue Apr 19 14:30:54 2022 -0700

    Common header file change not applicable to open-vm-tools.

commit bb8a37981bfb76d9314d797c3ab1b394ce431d1d
Author: John Wolfe <jwolfe@vmware.com>
Date:   Tue Apr 19 14:30:54 2022 -0700

    Changes to common header files not applicable to open-vm-tools.

commit fb011741deec7e277f34974e32f88c60826e0db3
Author: John Wolfe <jwolfe@vmware.com>
Date:   Tue Apr 19 14:30:54 2022 -0700

    Common header file change not applicable to open-vm-tools.

commit d232afd908f22104a632e3060c9bf4170ac18018
Author: John Wolfe <jwolfe@vmware.com>
Date:   Tue Apr 19 14:30:54 2022 -0700

    Common header file change not applicable to open-vm-tools.

commit 1b4db25a65153bd2c1c5a725303bf22a61ac931f
Author: John Wolfe <jwolfe@vmware.com>
Date:   Tue Apr 19 14:30:54 2022 -0700

    Added the following miscellaneous checks for the deploypkg plugin.
    
    1. Check if the plugin is running in a VMware VM.
    2. Check if the plugin is loaded by the main tools service.
    3. Check if the underlying hypervisor is ESXi.

commit df63c64bf5e12a5f5bc0ba9bda4b786a4295ae5b
Author: John Wolfe <jwolfe@vmware.com>
Date:   Tue Apr 19 14:30:54 2022 -0700

    Inclusive language - "kill"
    
    Address uses of the term "kill" in some files used by open-vm-tools.

commit e057e41fc4d4e4e084cf46c9d16243fb05a7df19
Author: John Wolfe <jwolfe@vmware.com>
Date:   Tue Apr 19 14:30:53 2022 -0700

    Inclusive Language - "whitelist"
    
    Use allowlist instead of whitelist in some files used by open-vm-tools.

commit 532cf9f3bb9dd3011239fb193f7458fc78ae921e
Author: John Wolfe <jwolfe@vmware.com>
Date:   Tue Apr 19 14:30:53 2022 -0700

    ContainerInfo Plugin: correct compiler warnings in containerInfo_grpc.cc
    
    - The local variable "containersAdded" should be an 'unsigned int' since
      it's compared with an 'unsigned int' parameter.
    - Remove the unreferenced local variable "numContainers".

commit 92a6422d03a932ab92f4b7c791673cf2f17bf3b9
Author: John Wolfe <jwolfe@vmware.com>
Date:   Tue Apr 19 14:29:06 2022 -0700

    Reverting previous bad patch erroneously comitted.

commit 36b7f58392fbbb9e7bb336c0cf07202cba4d92cc
Author: John Wolfe <jwolfe@vmware.com>
Date:   Mon Apr 4 13:22:16 2022 -0700

    Update ChangeLog with the granular push of Apr. 4, 2022.
      - plus ChangeLog update of Mar. 23, 2022.

commit 37f5400a44d1fbe4fdeef0fe048e8903af9f1907
Author: John Wolfe <jwolfe@vmware.com>
Date:   Mon Apr 4 12:58:41 2022 -0700

    Common header file change not applicable to open-vm-tools.

commit 8665272146a9302faf16c98992f57d5cce6530bc
Author: John Wolfe <jwolfe@vmware.com>
Date:   Mon Apr 4 12:58:41 2022 -0700

    Common header file change not directly related to open-vm-tools.

commit 66644fb9b74bcad603a2e175e99be80b756bd6c8
Author: John Wolfe <jwolfe@vmware.com>
Date:   Mon Apr 4 12:58:41 2022 -0700

    VGAuth: Add secure VMX RPC support.
    
     - Added some error handling to work around VMX closing a
       port that is being reused.

commit eef3be312ad6f7ed5d96cafa15ffafc89bc43851
Author: John Wolfe <jwolfe@vmware.com>
Date:   Mon Apr 4 12:58:41 2022 -0700

    VGAuth: Update some error messages with certificate error text.

commit b53ae31eaa20ec80f2d97f85ac6b9a295e21c287
Author: John Wolfe <jwolfe@vmware.com>
Date:   Mon Apr 4 12:58:41 2022 -0700

    Common header file change not applicable to open-vm-tools.

commit bd8be34a9a4e897d78297eb8ae970300e80253a0
Author: John Wolfe <jwolfe@vmware.com>
Date:   Mon Apr 4 12:58:41 2022 -0700

    DynBuf:  Implement new function DynBuf_SafeInternalInsert().

commit d59878b05d57393770f1cf064141a17c9a8af3f4
Author: John Wolfe <jwolfe@vmware.com>
Date:   Mon Apr 4 12:58:41 2022 -0700

    DynBuf:  Implement new function DynBuf_Insert.
    
     - DynBuf_Insert(): Insert data at a given offset within a dynamic buffer.

commit 70509b63b728b65adfeb62afa40488782cc7f5f1
Author: John Wolfe <jwolfe@vmware.com>
Date:   Mon Apr 4 12:58:41 2022 -0700

    Record use of tools version 10.3.25.
    
    Adding version 10.3.25 to the list of releases or planned releases
    of VMware Tools.

commit 33b7eb9f3f3b8d58025f484a9c5fd30293f60622
Author: John Wolfe <jwolfe@vmware.com>
Date:   Mon Apr 4 12:58:41 2022 -0700

    Common header file change not applicable to open-vm-tools.

commit e7b3c7180fdf8f62b9852af90cdad725e69480da
Author: John Wolfe <jwolfe@vmware.com>
Date:   Mon Apr 4 12:58:41 2022 -0700

    Common header file change not applicable to open-vm-tools.

commit 936537f6234690f8ae1afba3ae8b0a6a89df6625
Author: John Wolfe <jwolfe@vmware.com>
Date:   Mon Apr 4 12:58:41 2022 -0700

    Generalize VMX RPC code in vgauthservice.
     - Rework the code so that it can used for other RPCs in the future.
     - Rework the code reading the RPC reply, since it can now be much larger.
     - Also remove the attempt to use the "guest.log.text" RPC since the VMX
       will just drop the logging on the floor with no error if the virtual
       HW version is too old.  A smart fail over is not possible.

commit 2fe3cccfc1c36e946f46fb57813dd50c6c7f89dd
Author: John Wolfe <jwolfe@vmware.com>
Date:   Wed Mar 23 13:00:26 2022 -0700

    Update ChangeLog with the granular push of Mar. 23, 2022.
      - plus ChangeLog update of Mar. 10, 2022.

commit 405c57fbcfe8772679fdaf594b368f5a68b31edf
Author: John Wolfe <jwolfe@vmware.com>
Date:   Wed Mar 23 12:04:31 2022 -0700

    Common header file change not applicable to open-vm-tools.

commit b167d985e0632d6455334e09437905ab54fa1a60
Author: John Wolfe <jwolfe@vmware.com>
Date:   Wed Mar 23 12:04:31 2022 -0700

    Record the use of tools version 12.0.5.

commit 577764a4adf5e6ff595e23fe54c30ccdce353977
Author: John Wolfe <jwolfe@vmware.com>
Date:   Wed Mar 23 12:04:31 2022 -0700

    Change to common header files not applicable to open-vm-tools.

commit f0cb3eebe942fba3f5abca32303998985a756b90
Author: John Wolfe <jwolfe@vmware.com>
Date:   Wed Mar 23 12:04:31 2022 -0700

    Common header file change not applicable to open-vm-tools.

commit b571bf4026b6f2dee31102a55dd7338c276646f9
Author: John Wolfe <jwolfe@vmware.com>
Date:   Wed Mar 23 12:04:31 2022 -0700

    VGAuth: Customize libxml2 to open local file with unescaped file name only.

commit c0408788b07ec42f8c1bcf3e7373032d8b9784b3
Author: John Wolfe <jwolfe@vmware.com>
Date:   Thu Mar 10 12:06:56 2022 -0800

    Update ChangeLog with the granular push of Mar. 10, 2022.
      - plus README.md updates related to 12.0.0 OVT release.
      - plus ChangeLog update of Feb. 17, 2022.

commit b47748c330f1fa495f099db0d6fcc300f9e82240
Author: John Wolfe <jwolfe@vmware.com>
Date:   Thu Mar 10 11:36:24 2022 -0800

    Common header file change not applicable to open-vm-tools.

commit 6e16f34ac546f5cdf156cc484b29823b84603f76
Author: John Wolfe <jwolfe@vmware.com>
Date:   Thu Mar 10 11:36:24 2022 -0800

    Changes to common header files not directly related to open-vm-tools.

commit e57a78d2fa4afe47b1a5d2d12d4e0a4a71db1073
Author: John Wolfe <jwolfe@vmware.com>
Date:   Thu Mar 10 11:36:24 2022 -0800

    Service Discovery: Script correction to collect the version of Cassandra.

commit dfff48a686515a5046d8e33b8181f34f79fe6fa6
Author: John Wolfe <jwolfe@vmware.com>
Date:   Thu Mar 10 11:36:23 2022 -0800

    Common header file change not applicable to open-vm-tools.

commit 092cc7135b6d0f5fc4dbbf8b14a3093dbee402d8
Author: John Wolfe <jwolfe@vmware.com>
Date:   Thu Mar 10 11:36:23 2022 -0800

    Common header file change not applicable to open-vm-tools.

commit 68391545c1c7ac7804429f7dc73a158d74690b82
Author: John Wolfe <jwolfe@vmware.com>
Date:   Thu Mar 10 11:36:23 2022 -0800

    Common header file change not applicable to open-vm-tools.

commit 69ce810007b0390a369425bc3561ab7befdb040c
Author: John Wolfe <jwolfe@vmware.com>
Date:   Thu Mar 10 11:36:23 2022 -0800

    Common header file change not applicable to open-vm-tools.

commit 97440ff3bc72428be0158cada3afc2513ead463a
Author: John Wolfe <jwolfe@vmware.com>
Date:   Wed Mar 2 16:49:49 2022 -0800

    Update the README.md document.
      - Adding configure and build information for new plugins and service(s)
        added in the 12.0.0 tools release.

commit 09ea13cfb0947137dd31cd1f278739e49aff95fc
Author: John Wolfe <jwolfe@vmware.com>
Date:   Tue Feb 22 16:52:02 2022 -0800

    Update the list of operating system with open-vm-tools.  Add:
     * Flatcar Container Linux, all releases
     * Rocky 8 and later releases
     * AlmaLinux OS 8 and later releases
    
    Addresses:
      https://github.com/vmware/open-vm-tools/pull/573
      https://github.com/vmware/open-vm-tools/pull/513

commit 43d17bd3f2e93566ee7b588494d29ab857c7a95f
Author: John Wolfe <jwolfe@vmware.com>
Date:   Thu Feb 17 15:10:47 2022 -0800

    Update ChangeLog with the granular push of Feb. 17, 2022.
     - plus ChangeLog update of Feb. 7, 2022.

commit 2cf575e2fb0a6c83211e8e09339491889bdcc8fe
Author: John Wolfe <jwolfe@vmware.com>
Date:   Thu Feb 17 15:01:31 2022 -0800

    Add missing 2022 copyright.

commit 66b79830eccb5fd8c7b85f07b8090c763e12783c
Author: John Wolfe <jwolfe@vmware.com>
Date:   Thu Feb 17 14:51:25 2022 -0800

    Common header file change not applicable to open-vm-tools.

commit 27bd6b5a84370ad488227614df3740ad6c2014db
Author: John Wolfe <jwolfe@vmware.com>
Date:   Thu Feb 17 14:51:25 2022 -0800

    Common header file change not applicable to open-vm-tools.

commit bb597ad25dbf695b5d16ddea3c09080d1a715967
Author: John Wolfe <jwolfe@vmware.com>
Date:   Thu Feb 17 14:51:25 2022 -0800

    Backout previous changes to common header files not applicable to open-vm-tools.

commit 92254389f42b0a09ea140427afb4d0352a56cb4b
Author: John Wolfe <jwolfe@vmware.com>
Date:   Thu Feb 17 14:51:25 2022 -0800

    Adding configuration information for the GlobalConf feature.
    
    As part of the GlobalConf feature, a "globalconf" section is introduced
    into tools.conf to provide custom configuration options for the feature.
    The configuration parameters are as follows:
     * enabled=false - Enable/disable the GlobalConf module.
     * poll-interval=3600 - Poll interval for the GlobalConf feature.
     * resource=<path> - Defines the location of the tools.conf in the
                         GuestStore.  There is a separate default for Windows
                         and Linux guests.

commit 1b5114ab87e342af85eb340237ba2d747b49fdad
Author: John Wolfe <jwolfe@vmware.com>
Date:   Thu Feb 17 14:51:25 2022 -0800

    Common header file change not applicable to open-vm-tools.

commit f35987b39f2874f13b2f4facd1b1d3dde7ae2a63
Author: John Wolfe <jwolfe@vmware.com>
Date:   Thu Feb 17 14:51:25 2022 -0800

    Common header file change not applicable to open-vm-tools.

commit de6d129476724668b8903e2a87654f50ba21b1b2
Author: John Wolfe <jwolfe@vmware.com>
Date:   Thu Feb 17 14:51:25 2022 -0800

    asyncsocket.c: Use size_t in place of int type for array size and indexing.
    
    Glibc 2.35 with GCC 11 and 12 produces additional warnings about strings
    and array bounds.  Switching from "int" to "size_t" type for variable
    used for the array size and element indexing.
    
    GCC warned when an integer value is passed as the size of the
    struct pollfd array to poll().
    
    Fixes https://github.com/vmware/open-vm-tools/issues/570

commit 956fd221b6697242405bc3c1f8fe5c18236a9b68
Author: John Wolfe <jwolfe@vmware.com>
Date:   Thu Feb 17 14:51:25 2022 -0800

    Changes to common header files not applicable to open-vm-tools.

commit 760d6ca22de590ffcce82c43926d8b91474cf101
Author: John Wolfe <jwolfe@vmware.com>
Date:   Mon Feb 7 10:01:44 2022 -0800

    Update ChangeLog with the granular push of Feb. 7, 2022.
     - plus ChangeLog and late copyright update of Jan. 20, 2022.

commit 8406802f4bf9269f02b6850b10741a7fce1635bc
Author: John Wolfe <jwolfe@vmware.com>
Date:   Mon Feb 7 09:52:43 2022 -0800

    Correct missed 2022 copyright update.

commit 4311a4a5d2952703cb808feb1f6372e28c2afc68
Author: John Wolfe <jwolfe@vmware.com>
Date:   Mon Feb 7 09:40:01 2022 -0800

    Common header file change not applicable to open-vm-tools.

commit e9e485b9d6fd41acb5a777896b7c7efb32632722
Author: John Wolfe <jwolfe@vmware.com>
Date:   Mon Feb 7 09:40:00 2022 -0800

    Common header file change not applicable to open-vm-tools.

commit a085da930a078f956192bb257de251a58e49a5f2
Author: John Wolfe <jwolfe@vmware.com>
Date:   Mon Feb 7 09:40:00 2022 -0800

    Common header file change not applicable to open-vm-tools.

commit 5b0c9eada72482a7149a5188f11d470272e53087
Author: John Wolfe <jwolfe@vmware.com>
Date:   Mon Feb 7 09:40:00 2022 -0800

    Common header file change not applicable to open-vm-tools.

commit 8692a2327c0bcd4608fd40d8f7539da5d82e6b28
Author: John Wolfe <jwolfe@vmware.com>
Date:   Mon Feb 7 09:40:00 2022 -0800

    Enable time step correction log in all builds.
    
    Enabled logging of the information in all builds of open-vm-tools.
    This is useful for auditing and for debugging.

commit 87389ed6975ed40bdc7883c64c2509da6650a435
Author: John Wolfe <jwolfe@vmware.com>
Date:   Mon Feb 7 09:40:00 2022 -0800

    Common header file change not applicable to open-vm-tools.

commit 05943d86fbc47821c3036eaa3b11b7b7a1eb2780
Author: John Wolfe <jwolfe@vmware.com>
Date:   Mon Feb 7 09:40:00 2022 -0800

    Common header file change not applicable to open-vm-tools.

commit d8ad6f5c0d2237ed6eb3230720be9701547e2ed9
Author: John Wolfe <jwolfe@vmware.com>
Date:   Mon Feb 7 09:40:00 2022 -0800

    Service Discovery script update.
    
    Updated the get-version.sh script to retrieve the vRLI version.

commit a9e72b211bafb19ca0e674bf73351e1aa859d083
Author: John Wolfe <jwolfe@vmware.com>
Date:   Mon Feb 7 09:40:00 2022 -0800

    Common header file change not applicable to open-vm-tools.

commit 5a040d4c25705565e8397b2135506e93e320bd54
Author: John Wolfe <jwolfe@vmware.com>
Date:   Mon Feb 7 09:40:00 2022 -0800

    Common header file cahnge not applicable to open-vm-tools.

commit 627f748ab314c6bd2b6a5023d1f17684bd8eec0d
Author: John Wolfe <jwolfe@vmware.com>
Date:   Mon Feb 7 09:40:00 2022 -0800

    Common source file change not applicable to open-vm-tools.

commit 2290690693f0590bb5ffbd592ebd4b8062d57513
Author: John Wolfe <jwolfe@vmware.com>
Date:   Mon Feb 7 09:40:00 2022 -0800

    AppVisibility: Skip terminated/stopped containers.
    
    Added code to skip terminated/stopped containers.  This is done
    by using TaskStub to retrieve the pid for the running container.
    If the pid cannot be retrieved, then that container is skipped.
    
    The previously suppressed "default" namespace has been restored.
    
    Fixed another minor issue with calculating the number of containers
    that were added.
    
    Note: This changeset introduces a dependency on Tasks.proto, and
    Tasks.proto depends on a few other proto files like mount, metrics,
    descriptor and task.  Modified the makefile to generate the necessary
    C++ files from the proto files.
    
    Additional notes:
     - .proto -> generates .pb.h, .pb.c and .grpc.pb.cc files.
     - For compiling and building the library (.so file), the .grpc.pb.{h,cc}
       and .pb.{h,cc} files are needed.
     - The protoc compiler generates .pb.h and .pb.c files when the --cpp_out
       option is specified.
     - The protoc compiler generates .grpc.pb.* when the --grpc_out option is
       specified.

commit 5e79bc1414f31a07a9fb74c624b8b435546e0212
Author: John Wolfe <jwolfe@vmware.com>
Date:   Mon Feb 7 09:40:00 2022 -0800

    Common source file change not applicable to open-vm-tools.

commit 75f3a3e2e6b4cfec157c02e8f06e5ac139ad98cc
Author: John Wolfe <jwolfe@vmware.com>
Date:   Mon Feb 7 09:40:00 2022 -0800

    Common header file change not applicable to open-vm-tools.

commit 192667e6e65ad7d7592798ef567278dbe15c293d
Author: John Wolfe <jwolfe@vmware.com>
Date:   Thu Jan 20 15:01:49 2022 -0800

    Last minute 2022 copyright updates to several files.

commit 99c00042476803def0d1aea4fc28cd59e271859d
Author: John Wolfe <jwolfe@vmware.com>
Date:   Thu Jan 20 11:50:29 2022 -0800

    Update ChangeLog with the granular push of Jan. 20, 2022.
     - plus ChangeLog update of Jan 2, 2022.

commit bd0f9506e5ad3ee42c95cbd1aea0c9381e4abf59
Author: John Wolfe <jwolfe@vmware.com>
Date:   Thu Jan 20 11:40:15 2022 -0800

    Common header file change not applicable to open-vm-tools.

commit ddd97d710b1b49a2d8b3679ac07c70feacb2aeb0
Author: John Wolfe <jwolfe@vmware.com>
Date:   Thu Jan 20 11:40:15 2022 -0800

    Common header file change not applicable to open-vm-tools.

commit b4a4387294cc9dc3cb890093398abad4d0800bc2
Author: John Wolfe <jwolfe@vmware.com>
Date:   Thu Jan 20 11:40:15 2022 -0800

    Common header file change.
    
    Prepare to recognize macOS 14, Debian GNU/Linux 12, Rocky Linux,
    and AlmaLinux.

commit cbc229407f734a7b44aeecb9e3a6a51975ace35e
Author: John Wolfe <jwolfe@vmware.com>
Date:   Thu Jan 20 11:40:15 2022 -0800

    open-vm-tools-12.0.0 L10n drop.

commit e85e58885523f69b01fc8a49ee40732df6b6e2a6
Author: John Wolfe <jwolfe@vmware.com>
Date:   Thu Jan 20 11:40:15 2022 -0800

    ContainerInfo: Remove 'default' namespace from the default allowed namespace list.

commit b9ebabe69f0d864bfaa28bf8773a4c8a51e29416
Author: John Wolfe <jwolfe@vmware.com>
Date:   Thu Jan 20 11:40:15 2022 -0800

    Changes to common source files not applicable to open-vm-tools.

commit e2de0491601d6c14e5aa4b64467cced413ff28e6
Author: John Wolfe <jwolfe@vmware.com>
Date:   Thu Jan 20 11:40:15 2022 -0800

    Common header file change not applicable to open-vm-tools.

commit 28dd7a83e35173ac7d1869906442ded5d1c632eb
Author: John Wolfe <jwolfe@vmware.com>
Date:   Thu Jan 20 11:40:15 2022 -0800

    Common header file change not applicable to open-vm-tools.

commit 750eed3fc4dc6d0265bc3e28b845e76ca3acf944
Author: John Wolfe <jwolfe@vmware.com>
Date:   Thu Jan 20 11:40:15 2022 -0800

    Common header file change not applicable to open-vm-tools.

commit b59acd69c499825b1e0cc451f3c3798b1bb18d1c
Author: John Wolfe <jwolfe@vmware.com>
Date:   Thu Jan 20 11:40:15 2022 -0800

    Common header file change not applicable to open-vm-tools.

commit 0f084152e3e03d22dcaa5d80118f244dba3f1455
Author: John Wolfe <jwolfe@vmware.com>
Date:   Thu Jan 20 11:40:15 2022 -0800

    Set tools builds on the "devel" branch to version 12.1.0.
    
    Also, add back the definitions of TOOLS_VERSION_NEXT* inadvertently
    removed in the previous change to vm_tools_version.h.

commit f48b8797c14d43b3786fddae8bd38b890e48cd9d
Author: John Wolfe <jwolfe@vmware.com>
Date:   Thu Jan 20 11:40:15 2022 -0800

    Common header file change not applicable to open-vm-tools.

commit 87396d0925299645ce77491ca8ad30ad1cb01c85
Author: John Wolfe <jwolfe@vmware.com>
Date:   Thu Jan 20 11:40:15 2022 -0800

    Restrict Enable Salt Minion feature to x86_64 systems.
    
    Currently Salt Minion is available only for x86_64 systems.  Update
    configure.ac to exclude ENABLE_SALTMINION from ARM and 32-bit systems.

commit 9c171d9aede372e9647fe05f09a0e127df6d1dbd
Author: John Wolfe <jwolfe@vmware.com>
Date:   Thu Jan 20 11:40:15 2022 -0800

    Common header file change not applicable to open-vm-tools.

commit bc9832a87009a1d41729ea6d07d1fae960026655
Author: John Wolfe <jwolfe@vmware.com>
Date:   Sun Jan 2 02:20:56 2022 -0800

    Update ChangeLog with the granular changes through 12/31/21.
      - granular push of Jan. 2, 2022
      - plus ChangeLog update of Dec. 25.

commit 34415b186a26a563690025d50b582cb7a73aef77
Author: John Wolfe <jwolfe@vmware.com>
Date:   Sun Jan 2 02:10:04 2022 -0800

    Set SABRE_SAW as the code name for the VMware Tools 12.0.0 release.

commit e52bbb643aebf0a414d00c519cbe748a378d1570
Author: John Wolfe <jwolfe@vmware.com>
Date:   Sun Jan 2 02:10:04 2022 -0800

    The header added to the vmsvc log file is repeated at log file rotation.
    
    The log entry with the tools version, tools build number and guest OS
    details added at the start of the vmsvc log file is repeated when log
    file rotation occurs.

commit c4220766355a623901f3d562ad03ddd3745729fd
Author: John Wolfe <jwolfe@vmware.com>
Date:   Sat Dec 25 10:10:54 2021 -0800

    ====================================================================
    The "stable-12.0.x" branch was created from the "devel" branch here.
    ====================================================================
    
    Update ChangeLog with the granular push of Dec. 25, 2021.
     - plus ChangeLog update of Dec. 21.

commit f6d49e0acd81353d8022b639e231bc517a69b166
Author: John Wolfe <jwolfe@vmware.com>
Date:   Sat Dec 25 09:51:13 2021 -0800

    Common source file changes not directly applicable to open-vm-tools.

commit ff6e8264fedfc3237ab66b91598d998bfa7eae39
Author: John Wolfe <jwolfe@vmware.com>
Date:   Sat Dec 25 09:51:13 2021 -0800

    Salt-minion and componentMgr plugin updates.
    
    Lastest version of the Salt Minion installer script.
    The poll-interval of the componentMgr can be set to a minimum value of
    five (5) seconds when compiled with -DVMX86_DEBUG.

commit f0b616649db5cb3c7a5251cd981401bbf74039c7
Author: John Wolfe <jwolfe@vmware.com>
Date:   Sat Dec 25 09:51:13 2021 -0800

    Common header file change not applicable to open-vm-tools.

commit 3c3cfcc9a9d16e79a9ef886f2831a7be28e9e596
Author: John Wolfe <jwolfe@vmware.com>
Date:   Tue Dec 21 13:19:21 2021 -0800

    Update ChangeLog with the granular push of Dec. 21, 2021.
     - plus ChangeLog update of Dec. 4.

commit 7987a3440f0d05b18faa77b9f9f67ae55d8a1cf1
Author: John Wolfe <jwolfe@vmware.com>
Date:   Tue Dec 21 13:07:55 2021 -0800

    Update missed 2021 copyright.

commit 4c66981405127910285d182930e049c4fb496a7a
Author: John Wolfe <jwolfe@vmware.com>
Date:   Tue Dec 21 12:48:50 2021 -0800

    Change to a common header file not applicable to open-vm-tools.

commit cc72edfdd60497b86b8e7f20495c85ce414d6106
Author: John Wolfe <jwolfe@vmware.com>
Date:   Tue Dec 21 12:48:50 2021 -0800

    Changed the log domain of the containerInfo plugin to containerinfo.
    
    This will make both 'config group name' and 'logging domain' name the same.
    Did some code-reorg.

commit 97917fce5828ef0efdae59d7bb6e4dd7f0caeae0
Author: John Wolfe <jwolfe@vmware.com>
Date:   Tue Dec 21 12:48:50 2021 -0800

    Update open-vm-tools to build with either Fuse 3 or Fuse 2
    
    Vendors are requesting that open-vm-tools can be built with either
    Fuse 2 or Fuse 3.  While both Fuse 2 and Fuse 3 runtime can be
    installed on a Linux system, vendors would prefer to switch from
    Fuse 2 to Fuse 3 at the same time for all products to be available
    with the base OS.
    
    Updating the configure.ac file to check for the presence of the Fuse 3
    or Fuse 2 development packages in the build environment.  Providing
    configure options to allow users to control the version of Fuse to be
    used.
     --without-fuse       - vmblock-fuse and vmhgfs-fuse will be disabled.
     --with-fuse=fuse3|3  - use Fuse 3.x
     --with-fuse=fuse|2   - use Fuse 2.x
     --with-fuse=auto     - check for Fuse 3 or Fuse 2 availability; disable
                            vmblock-fuse and vmhgfs-fuse if unavailable.
     --with-fuse          - implicit "yes".
     --with-fuse=yes      - check for Fuse 3 or Fuse 2 availability; disable
                            vmblock-fuse and vmhgfs-fuse if unavailable.
    
    Pull request: https://github.com/vmware/open-vm-tools/pull/544
    Fixes issue:  https://github.com/vmware/open-vm-tools/issues/314
    
    The vmblock-fuse code is also used by WorkStation.  Configure defines
    are not available in internal builds.  Reworked preprocessor tests to
    use FUSE_MAJOR_VERSION from the fuse headers to determine API to be
    used during compilation.

commit d0571b23fe1513c0ec83e8b57bd8e91edd5b86a3
Author: John Wolfe <jwolfe@vmware.com>
Date:   Tue Dec 21 12:48:50 2021 -0800

    Changes to common source files not applicable to open-vm-tools.

commit 7776c845db0bc24c5103d80a8d8f76d73f79ec39
Author: John Wolfe <jwolfe@vmware.com>
Date:   Tue Dec 21 12:48:50 2021 -0800

    Change to a common header file not applicable to open-vm-tools.

commit ec4040bfc25818e5979f8c681f13b4c0e3d9c38a
Author: John Wolfe <jwolfe@vmware.com>
Date:   Tue Dec 21 12:48:50 2021 -0800

    Changes to a common source file not applicable to open-vm-tools.

commit 3695f042018aedbca6d37751d3d1577bf1887aa1
Author: John Wolfe <jwolfe@vmware.com>
Date:   Tue Dec 21 12:48:50 2021 -0800

    Common source file change not applicable to open-vm-tools.

commit 7cb1006b6f362a1e19b6dbaea5ae30bd727d4f5b
Author: John Wolfe <jwolfe@vmware.com>
Date:   Tue Dec 21 12:48:50 2021 -0800

    Fix potential integer overflow when calling g_timeout_source_new() or
    g_timeout_source_new_seconds().

commit c69332a9252413b265b4a146c072bcae8b16a3d3
Author: John Wolfe <jwolfe@vmware.com>
Date:   Tue Dec 21 12:48:50 2021 -0800

    Common header file change not applicable to open-vm-tools.

commit 1c916a09107b2b6c901488587711db569ade9223
Author: John Wolfe <jwolfe@vmware.com>
Date:   Tue Dec 21 12:48:50 2021 -0800

    Changes to common header files not applicable to open-vm-tools.

commit 8296854e348014441368af01edc41c728b80de86
Author: John Wolfe <jwolfe@vmware.com>
Date:   Tue Dec 21 12:48:50 2021 -0800

    Clean up of guest OS tables.
    
    Use official defines for Arm and guestOS strings.

commit d5a3e4b02c5515cde9f10e351b67dade9c073d6e
Author: John Wolfe <jwolfe@vmware.com>
Date:   Tue Dec 21 12:48:50 2021 -0800

    Remove the collection of GRUB files from the vm-support script
    
    GRUB configuration files have not been needed in the past. Therefore, as part
    of this change, removing the code from vm-support script which collects any
    grub configuration files.

commit 63abb4f4b0fe73205888bedca91385faf3f53bf7
Author: John Wolfe <jwolfe@vmware.com>
Date:   Tue Dec 21 12:48:50 2021 -0800

    Adding Alma Linux and Rocky Linux to tools guest ID code.

commit 89d3e8d9560708be308b0511bbacece903651790
Author: John Wolfe <jwolfe@vmware.com>
Date:   Tue Dec 21 12:48:50 2021 -0800

    Refactored the componentMgr plugin code following standard practices.

commit d33c816998b8680b67b39a096f44e95d5019e1ab
Author: John Wolfe <jwolfe@vmware.com>
Date:   Tue Dec 21 12:48:50 2021 -0800

    Adding Alma and Rocky Linux for x86 and Arm architectures.

commit dce3b03c433e4ff77df5703e97519e3b32c9cf14
Author: John Wolfe <jwolfe@vmware.com>
Date:   Tue Dec 21 12:48:50 2021 -0800

    Common header file change not applicable to open-vm-tools.

commit 32dd72b34033ba0f7eda8456a67bd45fee98c483
Author: John Wolfe <jwolfe@vmware.com>
Date:   Tue Dec 21 12:48:50 2021 -0800

    Common source file changes not directly applicable to open-vm-tools.

commit 6b3e2e5ae06c77c122bc890a8ff8c3dede6368c9
Author: John Wolfe <jwolfe@vmware.com>
Date:   Tue Dec 21 12:48:50 2021 -0800

    Changes to common header files not applicable to open-vm-tools.

commit ed84c0a175c0122555a6a7cc947590569d28becb
Author: John Wolfe <jwolfe@vmware.com>
Date:   Tue Dec 21 12:48:50 2021 -0800

    containerInfo Plugin: list the Docker and Kubernetes containers in a guest VM.
    
    Added code for a new open-vm-tools plugin, containerInfo.
    - Added a new configure option --disable-containerinfo to disable building
      the containerinfo plugin.
       --disable-containerinfo : Will not check for any dependent packages and
                                 will not build the containerinfo plugin.
       --enable-containerinfo=no : Same as --disable-containerinfo
       --enable-containerinfo=auto : Checks for the dependent packages. If they
                                     are available, then the containerinfo plugin
                                     will be built. Otherwise, a warning is printeds
                                     and the containerinfo plugin will be skipped.
       --enable-containerinfo
       --enable-containerinfo=yes  : Checks for the dependent packages. If they are
                                     available, then the containerinfo plugin will
                                     be built.  Otherwise, the configure will
                                     terminate with an error.
    
    - Updated the sample tools.conf file with various settings related to
      the containerinfo plugin.
    - Due to an issue reported in https://github.com/protocolbuffers/protobuf/issues/9184,
      implemented a workaround by changing 'import weak ' to 'import ' in the
      .proto files while generating the header files.
    
    Build dependencies: (packages names may vary with Linux release).
                                    - or -
      - libcurl4-openssl-dev                      libcurl-devel
      - protobuf-compiler                         protobuf-compiler
      - libprotobuf-dev                           protobuf-devel
      - protobuf-compiler-grpc                    grpc-plugins
      - libgrpc++-dev                             grpc-devel
      - golang-github-containerd-containerd-dev   containerd-devel
      - golang-github-gogo-protobuf-dev
    
    Runtime requirements:
    
       - curl, protobug and grpc-cpp

commit b36b275bc8cd14c1e2e64f76e3b41307e24a165f
Author: John Wolfe <jwolfe@vmware.com>
Date:   Tue Dec 21 12:48:49 2021 -0800

    Set the "svtminion.sh" script version to '1.0'.

commit 53949064ee169cdba0925d99a1f9a75f63dbf39b
Author: John Wolfe <jwolfe@vmware.com>
Date:   Tue Dec 21 12:48:49 2021 -0800

    Common header file change not applicable to open-vm-tools.

commit b38a34acdf9ed3113e53f5e9f2c3cc0927df50eb
Author: John Wolfe <jwolfe@vmware.com>
Date:   Tue Dec 21 12:48:49 2021 -0800

    Common header file change not applicable to open-vm-tools.

commit 308259f3e5e3630cd30bd04aa0fd0d4c952d7ff2
Author: John Wolfe <jwolfe@vmware.com>
Date:   Tue Dec 21 12:48:49 2021 -0800

    Added the componentMgr plugin to the vmtoolsd vmsvc process.
    
    The new componentMgr plugin manages adding/removing of components
    in the guest.

commit db3a1dc6c9cc771bf4c4d8a268b6747f167bcad7
Author: John Wolfe <jwolfe@vmware.com>
Date:   Tue Dec 21 12:48:49 2021 -0800

    Salt Stack Script Integration for Linux.
    
    Added the "svtminion.sh" script which will be packaged for Linux to
    support SaltStack integration and management from the componentMgr plugin.

commit 50500199ac9e36ee67deffe51ccd714a6a90ef46
Author: John Wolfe <jwolfe@vmware.com>
Date:   Tue Dec 21 12:48:49 2021 -0800

    Activate the componentMgr plugin build and enablement of the Salt-Minion plugin.

commit 67383c5669650766fbdb18962ce05afafb6d0dca
Author: John Wolfe <jwolfe@vmware.com>
Date:   Tue Dec 21 12:48:49 2021 -0800

    Prepare to enable Mac OS 14 (Darwin 23) as a new guest.

commit 3ca3a1d1ff4edb9ab6dbe5e30079167710ee5d06
Author: John Wolfe <jwolfe@vmware.com>
Date:   Tue Dec 21 12:48:49 2021 -0800

    filePosix.c: Increased the hash table size for better performance.
    
    Improved the performance of the functions File_ListDirectory() and
    File_WalkDirectoryStart().

commit 011d680184caa26fd4d4d6fe77f77a862aee0adb
Author: John Wolfe <jwolfe@vmware.com>
Date:   Tue Dec 21 12:48:49 2021 -0800

    Changes to common header files not applicable to open-vm-tools.

commit be8ec133fb755dec100de90d6f5d42dd2a56cf6c
Author: John Wolfe <jwolfe@vmware.com>
Date:   Tue Dec 21 12:48:49 2021 -0800

    Common header file change not applicable to open-vm-tools.

commit 8b97e826ce53cbcd6ca5aa568906ffbe1b57f0d4
Author: John Wolfe <jwolfe@vmware.com>
Date:   Tue Dec 21 12:48:49 2021 -0800

    Common header file change not applicable to open-vm-tools.

commit de920bf8398bcf7a017a4b012e84cf98d67babab
Author: John Wolfe <jwolfe@vmware.com>
Date:   Sat Dec 4 23:09:31 2021 -0800

    Update ChangeLog with the granular push of Dec. 4, 2021.
     - plus ChangeLog update of Nov. 19.

commit 2cadef44dc8c156d8543111d62340212c501aa0d
Author: John Wolfe <jwolfe@vmware.com>
Date:   Sat Dec 4 22:55:11 2021 -0800

    Common header file change not applicable to open-vm-tools.

commit 5fc921074bbf7eba8ee1827de7f12417769e30ca
Author: John Wolfe <jwolfe@vmware.com>
Date:   Sat Dec 4 22:55:11 2021 -0800

    Adding RHEL9_ARM and OTHERLINUX6_ARM to the ALLARM group.

commit b3cb33a91bb97a17b575b77fa9a622b1a9a74a74
Author: John Wolfe <jwolfe@vmware.com>
Date:   Sat Dec 4 22:55:11 2021 -0800

    Changes to common header files not applicable to open-vm-tools.

commit 8459c9bcda9b7901de0128d1cb594227b33eea1a
Author: John Wolfe <jwolfe@vmware.com>
Date:   Sat Dec 4 22:55:11 2021 -0800

    Common header file change not applicable to open-vm-tools.

commit 611dce7461466fbde66466b08efed436c3c9b3cb
Author: John Wolfe <jwolfe@vmware.com>
Date:   Sat Dec 4 22:55:11 2021 -0800

    Common header file change not applicable to open-vm-tools.

commit 9920a7e9141ae4910cc77b7891dd14607ee8a474
Author: John Wolfe <jwolfe@vmware.com>
Date:   Fri Nov 19 12:52:20 2021 -0800

    Update ChangeLog with the granular push of Nov. 19, 2021.
     - plus ChangeLog update of Nov. 8.

commit 28666842fb665b9039ea32a0de5602e6873ac442
Author: John Wolfe <jwolfe@vmware.com>
Date:   Fri Nov 19 11:40:50 2021 -0800

    [AsyncSocket] Avoid a potential NULL pointer dereference in a log message.
    
    A log message in AsyncTCPSocketListenerCreateImpl() accesses an error code
    through an optional parameter.  Introduce a local error variable to
    capture any error code from called functions and have it available for the
    log message.

commit 342fd81a270bf36c79baec5bb928a9a979e95af2
Author: John Wolfe <jwolfe@vmware.com>
Date:   Fri Nov 19 11:40:50 2021 -0800

    Correct the guestFamily reported for RHEL 9.
    
    RHEL 9 had not been added to the ALLLINUX macro.  This has been
    corrected.

commit 36514e38f5e31a74ef2e38cb13cebd054a52179d
Author: John Wolfe <jwolfe@vmware.com>
Date:   Fri Nov 19 11:40:50 2021 -0800

    Common source file change not directly applicable to open-vm-tools.

commit a91770b88b3d6f534944867f9c58f982b3f6c37a
Author: John Wolfe <jwolfe@vmware.com>
Date:   Fri Nov 19 11:40:50 2021 -0800

    Change to common header file not applicable to open-vm-tools.

commit 9997bb0c311e5d931d53f1a4328ced07ec911b77
Author: John Wolfe <jwolfe@vmware.com>
Date:   Fri Nov 19 11:40:50 2021 -0800

    Change to common header file not applicable to open-vm-tools.

commit e4b6231aab74fcc51cf6a22848d9512605be8d28
Author: John Wolfe <jwolfe@vmware.com>
Date:   Fri Nov 19 11:40:50 2021 -0800

    Change to common header file not applicable to open-vm-tools.

commit 44f883c59b11912eccfc67df5a9723a2848433b1
Author: John Wolfe <jwolfe@vmware.com>
Date:   Mon Nov 8 14:03:23 2021 -0800

    Update ChangeLog with the granular push of Nov. 8, 2021.
     - plus ChangeLog update of Oct. 18.

commit 819a20bd5fd2d4f84ae56183d2b2fa4fc88dd72b
Author: John Wolfe <jwolfe@vmware.com>
Date:   Mon Nov 8 13:33:58 2021 -0800

    Common header file change not applicable to open-vm-tools.

commit 53a3387f9bb7f15fd504d6a44c4d8608c1b6ef56
Author: John Wolfe <jwolfe@vmware.com>
Date:   Mon Nov 8 13:33:58 2021 -0800

    Code clean up.
     - Fix assignments of pointer to constant data to a non-constant
       pointer type.
     - Remove code that has been commented out.
     - Updated treatment of pointers as a boolean expression to be
       a true boolean expression.
     - Fixed some formatting issues.

commit 04515ad7b6f3291af6236ef492de8bfb927d3151
Author: John Wolfe <jwolfe@vmware.com>
Date:   Mon Nov 8 13:33:58 2021 -0800

    Update open-vm-tools 12.0.0 to work with openssl 1.1.1 or 3.0.0.

commit 0186a8af01f1dd09090cfcd1ddd5487d60c1026e
Author: John Wolfe <jwolfe@vmware.com>
Date:   Mon Nov 8 13:33:58 2021 -0800

    AppInfo Enhancement: Remove duplicate applications.
    
    Update appinfo to remove duplicate applications from guestVar.
    Add a "remove-duplicates" tools.conf key, which is enabled by default.
    Setting "remove-duplicates=false" disables the functionality.

commit 899063f29c498d1a0abd7ffce71ae05260a5555d
Author: John Wolfe <jwolfe@vmware.com>
Date:   Mon Nov 8 13:33:57 2021 -0800

    Common header file change not applicable to open-vm-tools.

commit aaaefaf7e0cc39bc7ec1c7f89069f5bf96baf5ca
Author: John Wolfe <jwolfe@vmware.com>
Date:   Mon Nov 8 13:33:57 2021 -0800

    ServiceDiscovery: Enhance version scripts to discover vRLi and
                      Cassandra services versions.

commit 8a4e38f66325092f84ba612e614f6fd16e135752
Author: John Wolfe <jwolfe@vmware.com>
Date:   Mon Nov 8 13:33:57 2021 -0800

    Common header file change not applicable to open-vm-tools.

commit ffbbc2932e8fa348e7177f3cf91c1085641a295c
Author: John Wolfe <jwolfe@vmware.com>
Date:   Mon Nov 8 13:33:57 2021 -0800

    Common header file change not applicable to open-vm-tools.

commit e501f711f59b30ce4d402d5bbc2361cb5b29f541
Author: John Wolfe <jwolfe@vmware.com>
Date:   Mon Nov 8 13:33:57 2021 -0800

    Common header file change not applicable to open-vm-tools.

commit df85d1e571414fdecabc98492da53fe2950a8e6b
Author: John Wolfe <jwolfe@vmware.com>
Date:   Mon Nov 8 13:33:57 2021 -0800

    Changes to common source files not applicable to open-vm-tools.

commit d40c8b6d3086f95980b41a1012639ae796e80fbc
Author: John Wolfe <jwolfe@vmware.com>
Date:   Mon Nov 8 13:33:57 2021 -0800

    Common header file change not applicable to open-vm-tools.

commit 16e24c8d789f8ff81a9fbb915858cb6af88f66a5
Author: John Wolfe <jwolfe@vmware.com>
Date:   Mon Oct 18 07:44:47 2021 -0700

    Update ChangeLog with the granular push of Oct. 18, 2021.
      plus ChangeLog update of Oct. 6.

commit d3158f108ec8119d270d08d613545b61f4a6d50b
Author: John Wolfe <jwolfe@vmware.com>
Date:   Mon Oct 18 07:31:44 2021 -0700

    Common header file change not applicable to open-vm-tools.

commit 8407406335a8f1bc25a23497cdb5b880fc2db6aa
Author: John Wolfe <jwolfe@vmware.com>
Date:   Mon Oct 18 07:31:44 2021 -0700

    Common header file change not applicable to open-vm-tools.

commit e9907529c68df57dbf1baa5c5b0872098fb3bbeb
Author: John Wolfe <jwolfe@vmware.com>
Date:   Mon Oct 18 07:31:44 2021 -0700

    Common header file change not applicable to open-vm-tools.

commit 1ec43b3ef88719d8d3ad206e7a427c479c496e0d
Author: John Wolfe <jwolfe@vmware.com>
Date:   Mon Oct 18 07:31:44 2021 -0700

    Remove <CR> characters from saml-schema-assertion-2.0.xsd.
    
    The file, created with Windows <CRLF> in 2011, has been changed
    to Unix encoding.

commit ae7d374ee335277a637ec99ada728df7545f2459
Author: John Wolfe <jwolfe@vmware.com>
Date:   Mon Oct 18 07:31:44 2021 -0700

    Common header file change not applicable to open-vm-tools.

commit f9bfc57babb4cc18e8fcada6f44c26d7dfca90ce
Author: John Wolfe <jwolfe@vmware.com>
Date:   Mon Oct 18 07:31:44 2021 -0700

    Common header file change not applicable to open-vm-tools.

commit a45ded9333305f71eea2e0ab4cc144fc2efad74f
Author: John Wolfe <jwolfe@vmware.com>
Date:   Mon Oct 18 07:31:44 2021 -0700

    Common header file change not applicable to open-vm-tools.

commit 6ff8e802b6a2fdf1595d032a1ab94b9f83a2f61b
Author: John Wolfe <jwolfe@vmware.com>
Date:   Mon Oct 18 07:31:44 2021 -0700

    Common header file change not applicable to open-vm-tools.

commit 8f2a9bb928e5d41c308684e68ed68a742dfd8222
Author: John Wolfe <jwolfe@vmware.com>
Date:   Mon Oct 18 07:31:44 2021 -0700

    Common header file change not applicable to open-vm-tools.

commit c9639690ec6d7bce96a7c06d0a05546b811d6b1f
Author: John Wolfe <jwolfe@vmware.com>
Date:   Mon Oct 18 07:31:44 2021 -0700

    Common header file change not applicable to open-vm-tools.

commit a1aa6abc127d872966415e5fd01a9e35db0f2ef5
Author: John Wolfe <jwolfe@vmware.com>
Date:   Mon Oct 18 07:31:44 2021 -0700

    Common header file change not applicable to open-vm-tools.

commit 88de2de0f48cb0334cb8b57bca5ad016133d1674
Author: John Wolfe <jwolfe@vmware.com>
Date:   Mon Oct 18 07:31:44 2021 -0700

    Common header file change not applicable to open-vm-tools.

commit fe739dc30671ab0d6de67acd1dde374f88fe499c
Author: John Wolfe <jwolfe@vmware.com>
Date:   Mon Oct 18 07:31:43 2021 -0700

    Common header file change not applicable to open-vm-tools.

commit c5bc4c37b8f948e3d9bf8d7e2f85196f5099d311
Author: John Wolfe <jwolfe@vmware.com>
Date:   Wed Oct 6 23:52:03 2021 -0700

    Update ChangeLog with the granular push of Oct. 6, 2021.
      plus ChangeLog update of Sept. 20.

commit 4aecc2978e09dddc1f7a0c9af7e9b8ffa57227e2
Author: John Wolfe <jwolfe@vmware.com>
Date:   Wed Oct 6 23:40:31 2021 -0700

    Common header file change not applicable to open-vm-tools.

commit 02b9fea09af950780fdf6e93141edf97de9075de
Author: John Wolfe <jwolfe@vmware.com>
Date:   Wed Oct 6 23:40:31 2021 -0700

    Common header file change not applicable to open-vm-tools.

commit d3147cbb1cec5b5ac41c1d1955f28a20d2bedf5a
Author: John Wolfe <jwolfe@vmware.com>
Date:   Wed Oct 6 23:40:31 2021 -0700

    Common header file change not applicable to open-vm-tools.

commit 8929bd9db5fc57a76491d3f1d8e314955c7b5823
Author: John Wolfe <jwolfe@vmware.com>
Date:   Wed Oct 6 23:40:31 2021 -0700

    Common header file change not applicable to open-vm-tools.

commit db093d15c263262632a854342b447c6b67e72394
Author: John Wolfe <jwolfe@vmware.com>
Date:   Wed Oct 6 23:40:31 2021 -0700

    Common header file change not applicable to open-vm-tools.

commit 3b586cc541a0ead1bc60a6b11ec655e10e83c29c
Author: John Wolfe <jwolfe@vmware.com>
Date:   Wed Oct 6 23:40:31 2021 -0700

    Common header file change not applicable to open-vm-tools.

commit daf6e0fb8ac80cc8bd718b6564b037fc9eb6b654
Author: John Wolfe <jwolfe@vmware.com>
Date:   Mon Sep 20 08:51:19 2021 -0700

    Update ChangeLog with the granular push of Sept. 20, 2021.
      plus ChangeLog update of Sept. 7.

commit fe059f34e4ab93f21c41b4598da6846eafd9bc20
Author: John Wolfe <jwolfe@vmware.com>
Date:   Mon Sep 20 08:07:36 2021 -0700

    Change to common header file not directly applicable to open-vm-tools.

commit ffa5d491194412213882cdcc808d621b439ae2a6
Author: John Wolfe <jwolfe@vmware.com>
Date:   Mon Sep 20 08:07:36 2021 -0700

    Common header file change not applicable to open-vm-tools.

commit 03b6ca66c23289da7b34d1e47f5769d063ee3ad9
Author: John Wolfe <jwolfe@vmware.com>
Date:   Mon Sep 20 08:07:36 2021 -0700

    Common header file change not applicable to open-vm-tools.

commit a3e4fd4e4692e36b5b66b5feb4044faa41d46f22
Author: John Wolfe <jwolfe@vmware.com>
Date:   Mon Sep 20 08:07:36 2021 -0700

    resolutionKMS: Add support for the svga3 device
    
    The resolution plugin was checking for only the svga2 device, which
    does not exist on ARM.  This makes the resolution plugin work on ARM.

commit 21f193b21e3d2be122a6ee9755a45536671cf4e9
Author: John Wolfe <jwolfe@vmware.com>
Date:   Mon Sep 20 08:07:36 2021 -0700

    Common header file change not applicable to open-vm-tools.

commit fe8803ea205da66e8a5040f447835fd2292de89e
Author: John Wolfe <jwolfe@vmware.com>
Date:   Mon Sep 20 08:07:36 2021 -0700

    Log the guest OS name and full name.
    
    Added a log message for the guest OS name and full name that is sent as
    guestInfo.  Messages are logged only when the guestInfo is successfully
    updated to the VMX log.

commit 7b58f891b283c4eb42602bba07f4713815a508da
Author: John Wolfe <jwolfe@vmware.com>
Date:   Tue Sep 7 06:49:29 2021 -0700

    Update ChangeLog with the granular push of Sept. 7, 2021.
      plus ChangeLog update of Aug. 23.

commit 9a793fb5399b36cb473c57eb3a41570adfccc078
Author: John Wolfe <jwolfe@vmware.com>
Date:   Tue Sep 7 06:39:53 2021 -0700

    Common header file change not applicable to open-vm-tools.

commit d09c3d5247e21f0a881406a020e6cdf87ab0ee2d
Author: John Wolfe <jwolfe@vmware.com>
Date:   Tue Sep 7 06:39:53 2021 -0700

    Common header file change not applicable to open-vm-tools.

commit b963fdd5363d1ecd347045408cf1b40e5ac27188
Author: John Wolfe <jwolfe@vmware.com>
Date:   Tue Sep 7 06:39:53 2021 -0700

    Common header file change not applicable to open-vm-tools.

commit ee2fe611e1c6f27d0e918a361a967f13da10ba08
Author: John Wolfe <jwolfe@vmware.com>
Date:   Tue Sep 7 06:39:53 2021 -0700

    Common header file change not directly applicable to open-vm-tools.

commit e551b81709ee4f42e79f2f4aaa47d9443e24a2fa
Author: John Wolfe <jwolfe@vmware.com>
Date:   Tue Sep 7 06:39:53 2021 -0700

    Common header file change not applicable to open-vm-tools.

commit adb9c0476a8dd9d15947857343b23c6ffe9b395c
Author: John Wolfe <jwolfe@vmware.com>
Date:   Tue Sep 7 06:39:53 2021 -0700

    Common header file change not applicable to open-vm-tools.

commit 6336dec45c73d60d8bd100ddc71f3b125a2a9cc9
Author: John Wolfe <jwolfe@vmware.com>
Date:   Mon Aug 23 20:22:35 2021 -0700

    Update ChangeLog with the granular push of Aug. 22, 2021.
      plus ChangeLog update of Aug. 12.

commit a6923583d4519019e25860abcd16c2205d8a3fde
Author: John Wolfe <jwolfe@vmware.com>
Date:   Mon Aug 23 20:13:37 2021 -0700

    Replace the use of appInfo's internal json escape function with
    libmisc's CodeSet_JsonEscape().

commit c7a5a3e189494e44c16ed7c21ab0b4fac28b26b8
Author: John Wolfe <jwolfe@vmware.com>
Date:   Mon Aug 23 20:13:37 2021 -0700

    Common header file change not applicable to open-vm-tools.

commit 3bae54175a7a72872920ba62842a5091a87ae11a
Author: John Wolfe <jwolfe@vmware.com>
Date:   Mon Aug 23 20:13:37 2021 -0700

    Common header file change not applicable to open-vm-tools.

commit 61331a189a0eeb76f014db28288b06c0323bc0b9
Author: John Wolfe <jwolfe@vmware.com>
Date:   Mon Aug 23 20:13:36 2021 -0700

    Removal of the hgfsmounter/mount.vmhgfs command from open-vm-tools.
    
    The hgfsmounter (mount.vmhgfs) command is no longer used in Linux
    open-vm-tools.  It has been replaced by hgfs-fuse.  Remove
    all references to the hgfsmounter in Linux builds.

commit f5fb3a9fb32ea465f965aa971bc40bdff8edc36f
Author: John Wolfe <jwolfe@vmware.com>
Date:   Mon Aug 23 20:13:36 2021 -0700

    Further refinement of the toolsDeployPkg.log file.
    
    Modified the build info description with the module name instead of
    "imgcust" or "sysimage".

commit 1f971148e368b2df87cb20c74568494b7b543ced
Author: John Wolfe <jwolfe@vmware.com>
Date:   Thu Aug 12 12:57:20 2021 -0700

    Update ChangeLog with the granular push of Aug. 12, 2021.
      plus ChangeLog update of July 27.

commit 38f8606a3f4faeb0b8ae1f9277c9c1b50ac19bbe
Author: John Wolfe <jwolfe@vmware.com>
Date:   Thu Aug 12 12:46:05 2021 -0700

    Common header file change not applicable to open-vm-tools.

commit 574cbbe55abdc716a6af03a752260699c3e22784
Author: John Wolfe <jwolfe@vmware.com>
Date:   Thu Aug 12 12:46:05 2021 -0700

    Common header file change not applicable to open-vm-tools.

commit 5003c79aaf398fbdc965c510c1b0be2350be7e64
Author: John Wolfe <jwolfe@vmware.com>
Date:   Thu Aug 12 12:46:05 2021 -0700

    Common header file change not applicable to open-vm-tools.

commit f254eef58523fc9539e3836d825056b999ff192b
Author: John Wolfe <jwolfe@vmware.com>
Date:   Thu Aug 12 12:46:05 2021 -0700

    Reduce the scope of a local variable.
    
    The 'Codacy' tool reported that the scope of a local variable can be
    reduced in the Debug() function of linuxDeployment.c.

commit 63d9fd68f5513b683aae855d30a2da4d4e4f72a7
Author: John Wolfe <jwolfe@vmware.com>
Date:   Thu Aug 12 12:46:05 2021 -0700

    Common header file change not directly applicable to open-vm-tools.

commit f39d4c1fe303d94a079f0d0e9ed098cde1cb0316
Author: John Wolfe <jwolfe@vmware.com>
Date:   Thu Aug 12 12:46:05 2021 -0700

    VmCheck_IsVirtualWorld(): assume VMware hypervisor if USE_VALGRIND is defined.
    
    Updating the VmCheck_IsVirtualWorld() function to assume that if the
    open-vm-tools build was configured with "--enable-valgrind", the tools
    will be used on a VMware hypervisor for memory leak detection.  In this
    case, simply return TRUE and avoid touching the backdoor.
    
    The "backdoor" touch test cannot be handled by Valgrind.

commit 1c31dbfc3df970bd6f4e0ad297f8d79e105a2690
Author: John Wolfe <jwolfe@vmware.com>
Date:   Thu Aug 12 12:46:05 2021 -0700

    Update VMware Tools version to 12.0.0.
    
    The next major VMware Tools / open-vm-tools will be version 12.0.0.

commit dd78c6abbb4f376afea1db423acaf483c4f56f32
Author: John Wolfe <jwolfe@vmware.com>
Date:   Thu Aug 12 12:46:04 2021 -0700

    Common header file change not applicable to open-vm-tools.

commit e76f136563a8e78676f9c1e069175dec835eaade
Author: John Wolfe <jwolfe@vmware.com>
Date:   Thu Aug 12 12:46:04 2021 -0700

    Common header file change not applicable to open-vm-tools.

commit beee0873cbf0d0399d52cb762b2b3e85054c5774
Author: John Wolfe <jwolfe@vmware.com>
Date:   Tue Jul 27 10:54:08 2021 -0700

    Update ChangeLog with the granular push of July 27, 2021.
      - plus ChangeLog update of July 8.

commit 26e7c2f3b5198621c8234c4890431dc16698bcf3
Author: John Wolfe <jwolfe@vmware.com>
Date:   Tue Jul 27 10:37:24 2021 -0700

    Common header file change not applicable to open-vm-tools.

commit d78011e325c6275bc9199b102983544057dfc0bc
Author: John Wolfe <jwolfe@vmware.com>
Date:   Tue Jul 27 10:37:24 2021 -0700

    Common header file change not applicable to open-vm-tools.

commit 8db9ab140d15787064745c4ba0497fc7d162ab84
Author: John Wolfe <jwolfe@vmware.com>
Date:   Tue Jul 27 10:37:24 2021 -0700

    Common header file change not applicable to open-vm-tools.

commit 4eb519b107745cd01018194aa059a5d0b39c3cf4
Author: John Wolfe <jwolfe@vmware.com>
Date:   Tue Jul 27 10:37:24 2021 -0700

    Common header file change not applicable to open-vm-tools.

commit c387b16795b4a78a53c89f607a8ca31580138e05
Author: John Wolfe <jwolfe@vmware.com>
Date:   Tue Jul 27 10:37:24 2021 -0700

    Changes to common source files not applicable to open-vm-tools.

commit 8259e2e5238e7b90c7f1ddf396ec47fc9acabfe1
Author: John Wolfe <jwolfe@vmware.com>
Date:   Tue Jul 27 10:37:24 2021 -0700

    Add tools version and build info into the toolsDeployPkg.log file.

commit 2fe6126e92f4bd4dc9eb683e59df84000b312398
Author: John Wolfe <jwolfe@vmware.com>
Date:   Tue Jul 27 10:37:24 2021 -0700

    Common header file change not directly applicable to open-vm-tools.

commit 8c788af23d0855f1876e8e6de665d050a157c557
Author: John Wolfe <jwolfe@vmware.com>
Date:   Tue Jul 27 10:37:24 2021 -0700

    Common header file change not applicable to open-vm-tools.

commit cb8741edd1fe30dd423cf8533d63a4dc8bb39d8a
Author: John Wolfe <jwolfe@vmware.com>
Date:   Tue Jul 27 10:37:24 2021 -0700

    Terminology cleanup in some comments.

commit b873cda6c5bf0228b0442d1c3be402feafadf8c1
Author: John Wolfe <jwolfe@vmware.com>
Date:   Tue Jul 27 10:37:24 2021 -0700

    GuestOS: Support Fedora and Debian 10 for ARM
    
    Since we support Fedora, support ARM Fedora - 64 bit only.
    
    Remove VCPUHOTADD from ARM guests. There is no support for this.

commit 3a599078d238c12c26d3ca3e39c743f7d9c65555
Author: John Wolfe <jwolfe@vmware.com>
Date:   Tue Jul 27 10:37:24 2021 -0700

    guest_os.h: A bit of clean up
    
    Arrange things in a nicer way.

commit 61e3c68f029af528e61de5b22b215ef689870be2
Author: John Wolfe <jwolfe@vmware.com>
Date:   Tue Jul 27 10:37:24 2021 -0700

    Changes to common source files not applicable to open-vm-tools.

commit 3226203c1c49e8d0fca9aa6a8557ac757c91c3a8
Author: John Wolfe <jwolfe@vmware.com>
Date:   Thu Jul 8 20:35:44 2021 -0700

    Update ChangeLog with the granular push of July 8, 2021.
      - plus ChangeLog update of June 30.

commit b033e5c2d77ee66e9426973005cf1f48a5b3cceb
Author: John Wolfe <jwolfe@vmware.com>
Date:   Thu Jul 8 20:10:23 2021 -0700

    Common header file changes not applicable to open-vm-tools.

commit c907662b1034bd783dab4728bec3af06892f6e4a
Author: John Wolfe <jwolfe@vmware.com>
Date:   Thu Jul 8 20:10:23 2021 -0700

    Changes to common header files not directly applicable to open-vm-tools.

commit e6ff175716602a91fa1385c30846961c57d089f2
Author: John Wolfe <jwolfe@vmware.com>
Date:   Thu Jul 8 20:10:23 2021 -0700

    Common header file change not directly applicable to open-vm-tools.

commit d21b1402ac2e1f59851560ac08516ee8ddaa13b0
Author: John Wolfe <jwolfe@vmware.com>
Date:   Thu Jul 8 20:10:23 2021 -0700

    Changes to common header files not applicable to open-vm-tools.

commit 35c78d66e0202a5ce217193d03bd48a50ce87c3c
Author: John Wolfe <jwolfe@vmware.com>
Date:   Thu Jul 8 20:10:23 2021 -0700

    Added a configurable logging capability to the network script.
    
    The network script has been updated to:
      - use the vmware-toolbox-cmd to query any network logging configuration.
      - use 'vmtoolsd --cmd "log ..."' to log a message to the vmx logfile
        when the logginging handler is configured to "vmx" or when the logfile
        is full or is not writeable.
    Added an example configuration in the tools.conf example file.

commit b484ab6727bbfd8691e8dd4f8d6ae297e06a8672
Author: John Wolfe <jwolfe@vmware.com>
Date:   Thu Jul 8 20:10:23 2021 -0700

    Common header file change not applicable to open-vm-tools.

commit 102714ebe1d0253a7a2afb373f5d73d9d25687fb
Author: John Wolfe <jwolfe@vmware.com>
Date:   Thu Jul 8 20:10:23 2021 -0700

    Fixed the possible use of an uninitialized variable in Util_ExpandString.
    
    Additionally, several Boolean expressions were updated to be proper
    Boolean values, for readability and consistency.

commit 0ae179aa40ed68f3357faabbe6f101035206cd32
Author: John Wolfe <jwolfe@vmware.com>
Date:   Thu Jul 8 20:10:23 2021 -0700

    Changes to common header files not applicable to open-vm-tools.
    
    Prepared the basic infrastructure for adding Windows 11 guests.

commit e1f850a1fa20a911abf9a3d7f2ca7ae6c2a44209
Author: John Wolfe <jwolfe@vmware.com>
Date:   Thu Jul 8 20:10:23 2021 -0700

    Record the use of VMware Tools version 11.3.5 in vm_tools_version.h
    
    Add TOOLS_VERSION_JIGSAW_UPDATE1 for version 11.3.5 in the header
    file lib/include/vm_tools_version.h

commit d5605d3861c1dd8a5cf968b627b7adad2da98308
Author: John Wolfe <jwolfe@vmware.com>
Date:   Thu Jul 8 20:10:23 2021 -0700

    Common header file change not applicable to open-vm-tools.

commit 77196a4b4fe7edbdddab1adb402021979f224a0f
Author: John Wolfe <jwolfe@vmware.com>
Date:   Thu Jul 8 20:10:23 2021 -0700

    Changes to common header files not applicable to open-vm-tools.

commit 38777a57a1e9befbb5d858934e8c032923fb2242
Author: John Wolfe <jwolfe@vmware.com>
Date:   Thu Jul 8 20:10:23 2021 -0700

    Common header file change not applicable to open-vm-tools.

commit 7caa442246e75e60e266f936538d68a0fa6045a8
Author: John Wolfe <jwolfe@vmware.com>
Date:   Thu Jul 8 20:10:23 2021 -0700

    Common header file change not applicable to open-vm-tools.

commit 6e5c26b8bddbe7817d49b2f48dba6776e5d4f851
Author: John Wolfe <jwolfe@vmware.com>
Date:   Thu Jul 8 20:10:23 2021 -0700

    Common header file change not applicable to open-vm-tools.

commit c9bc765c083db8e3d4705eb14715792cdfba8d0c
Author: John Wolfe <jwolfe@vmware.com>
Date:   Wed Jun 30 11:53:41 2021 -0700

    Update ChangeLog with the granular push of Jun 30, 2021.
      - plus ChangeLog update of June 7.

commit 4ac7706c44c4d29f38e8d1c7d2ac9cf45521cf4f
Author: John Wolfe <jwolfe@vmware.com>
Date:   Wed Jun 30 11:37:27 2021 -0700

    Changes to a common header file not applicable to open-vm-tools.

commit d5f0c71fd909527fcfd03f858d277abc9fae9569
Author: John Wolfe <jwolfe@vmware.com>
Date:   Wed Jun 30 11:37:27 2021 -0700

    Add page size defines for 64KB pages.

commit c1457815c1c5e579a3d26c99fff3f6b9e6ed0d41
Author: John Wolfe <jwolfe@vmware.com>
Date:   Wed Jun 30 11:37:27 2021 -0700

    Changes to a common header file not applicable to open-vm-tools.

commit 248830d868b7ade3ce199894fc0cb3c4771dd364
Author: John Wolfe <jwolfe@vmware.com>
Date:   Wed Jun 30 11:37:27 2021 -0700

    Changes to common source file not applicable to open-vm-tools.

commit bd5dede3536c30e2799fa8c788a9dc9b7f904d35
Author: John Wolfe <jwolfe@vmware.com>
Date:   Wed Jun 30 11:37:27 2021 -0700

    Use os-release preferentially for guest identification.
    
    If the "score" of the Linux guest identification from os-release is
    the same as from the LSB score, use the os-release data. The os-release
    standard is well established and the LSB is deprecated.

commit 5fac74631a896e3e5b121a024a4293dcede5eaa1
Author: John Wolfe <jwolfe@vmware.com>
Date:   Wed Jun 30 11:37:27 2021 -0700

    Changes to a common header file not applicable to open-vm-tools.

commit d9ff40dc4cf48b78cdebe9d05a393bd283429fa0
Author: John Wolfe <jwolfe@vmware.com>
Date:   Wed Jun 30 11:37:27 2021 -0700

    Changes to a common header file not applicable to open-vm-tools.

commit 843e5851ac692c4bcaca1cfa262eda7e610417f0
Author: John Wolfe <jwolfe@vmware.com>
Date:   Wed Jun 30 11:37:27 2021 -0700

    Changes to a common header file not directly applicable to open-vm-tools.
    
    This is part of a host-side fix for an intermittent DnD issue.

commit 19c38e8ed9be5272dd45cd07d362345456d9c3ed
Author: John Wolfe <jwolfe@vmware.com>
Date:   Wed Jun 30 11:37:27 2021 -0700

    Fix an issue of re-running scripts.
    
    Fix an issue in the service discovery plugin where scripts can be re-run
    while the previously started one is still active.

commit 26b6e174f9a6ba780a052657cce3290f2174bcba
Author: John Wolfe <jwolfe@vmware.com>
Date:   Wed Jun 30 11:37:27 2021 -0700

    Changes to a common header file not applicable to open-vm-tools.

commit 03d3b6978b2c9d0e66d4b45b992724167ab14f03
Author: John Wolfe <jwolfe@vmware.com>
Date:   Wed Jun 30 11:37:27 2021 -0700

    Changes to a common header file not applicable to open-vm-tools.

commit 59fe3b61458659b0bdcce7d8ac0e4ae9e4ae7b3d
Author: John Wolfe <jwolfe@vmware.com>
Date:   Wed Jun 30 11:37:27 2021 -0700

    Changes to a common header file not applicable to open-vm-tools.

commit 81745623ae421c510fedba499ecfe0d916265a28
Author: John Wolfe <jwolfe@vmware.com>
Date:   Wed Jun 30 11:37:27 2021 -0700

    Allow setting a custom poll interval in the service discovery plugin for debugging.

commit 08649561962e115cda98d6f1ef85a3559b12efe3
Author: John Wolfe <jwolfe@vmware.com>
Date:   Wed Jun 30 11:37:27 2021 -0700

    Change to common header file not applicable to open-vm-tools.

commit 185952f4b8c85d0fb04eecd08be0673f9e800f70
Author: John Wolfe <jwolfe@vmware.com>
Date:   Wed Jun 30 11:37:27 2021 -0700

    Add preliminary guest OS support of RHEL-9 for Arm.

commit 176a0490fa001892e74237d1cf49607574bf8c4a
Author: John Wolfe <jwolfe@vmware.com>
Date:   Wed Jun 30 11:37:27 2021 -0700

    Throttle the "Nic limit reached" log message from the guestInfo plugin.
    
    Implement a wrapper API for throttling vmtools log messages.
    Use the API to throttle the repetitive log message, "Nic limit reached",
    from the guestInfo plugin.
    
    This change addresses the log spew reported in open-vm-tools issue:
    https://github.com/vmware/open-vm-tools/issues/128

commit c3ad5e62cb9892e28486839aba19116aaadd76ef
Author: John Wolfe <jwolfe@vmware.com>
Date:   Wed Jun 30 11:37:26 2021 -0700

    Add a header to the vmsvc log file.
    
    Add a log entry at the start of the vmsvc log file that includes the tools
    version, build number, and guest OS details.

commit 1d25adfe20a5da7a3ed37c970e72699d487f3cca
Author: John Wolfe <jwolfe@vmware.com>
Date:   Mon Jun 7 10:53:14 2021 -0700

    Adding missed 2021 copyright updates in granular pushes.

commit a01a33d95d511a1019c6f9ab7a525635c9a61c61
Author: John Wolfe <jwolfe@vmware.com>
Date:   Mon Jun 7 08:25:09 2021 -0700

    Enhanced the VMware Tools SDMP plugin to support GDP.

commit 1751cd1e49edb5d88cb4d5175bdbb7ac5d86054c
Author: John Wolfe <jwolfe@vmware.com>
Date:   Mon Jun 7 08:25:09 2021 -0700

    Add check that the packet size received is >= expected packet header size.
    
    DnD RpcV3: A corrupted packet received may result in an out of bounds (OOB)
    memory access if the length of the message received is less than the size
    of the expected packet header.

commit e3de1afdd4d802596bffdbbb63ec6708fafcf51a
Author: John Wolfe <jwolfe@vmware.com>
Date:   Mon Jun 7 08:25:09 2021 -0700

    GOS support: Add Linux 6.x support.

commit bd151c59769f9bac14fc2df0d1076faa902734bf
Author: John Wolfe <jwolfe@vmware.com>
Date:   Mon Jun 7 08:25:09 2021 -0700

    Change to a common source file not directly applicable to open-vm-tools.
    
    Adding a NULL pointer check.

commit d5938385597f4c13b6e9d265a399a67258c47f41
Author: John Wolfe <jwolfe@vmware.com>
Date:   Mon Jun 7 08:25:09 2021 -0700

    Common header file change not applicable to open-vm-tools.

commit 26b72e101e3d9a66e97e2179f142ce8961c7869f
Author: John Wolfe <jwolfe@vmware.com>
Date:   Mon Jun 7 08:25:09 2021 -0700

    Update the tools version to 11.4.0 on the "devel" branch.

commit 5c1025a2f29f199a65cf703b93c1ae5294ff0053
Author: John Wolfe <jwolfe@vmware.com>
Date:   Mon Jun 7 08:25:09 2021 -0700

    Open-vm-tools 11.3.0 L10n updates.

commit 40e473ea1378ab1874f4cdf8aa38d39e11299fe9
Author: John Wolfe <jwolfe@vmware.com>
Date:   Mon Jun 7 08:25:08 2021 -0700

    Customization: Retry the Linux reboot if telinit is a soft link to systemctl.
    
    Issues have been reported on some newer versions of Linux where the VM
    failed to reboot at the end of a traditional customization.  The command
    '/sbin/telinit 6' exited abnormally due to SIGTERM sent by systemd and
    where telinit is a symlink to systemctl.
    
    This fix checks if telinit is a soft link to systemctl and if yes, retries
    a system reboot until the telinit command succeeds or the reboot literally
    happens.

commit f8eedf7070b0c11c73f86e1374c004a1bc0212e1
Author: John Wolfe <jwolfe@vmware.com>
Date:   Mon Jun 7 08:25:08 2021 -0700

    Change to common source file not directly applicable to open-vm-tools.

commit 5acc2a69256aa351e38d7abe1914b7785de6d6b2
Author: John Wolfe <jwolfe@vmware.com>
Date:   Mon Jun 7 08:25:08 2021 -0700

    Changes to common source files not applicable to open-vm-tools.

commit 9ff3c61c5d5ab58922c55db77704bab56bac75d6
Author: John Wolfe <jwolfe@vmware.com>
Date:   Mon Jun 7 08:25:08 2021 -0700

    Common source file change not applicable to open-vm-tools.

commit dc39fc8c67180b3e7213d01449868482c17b36f4
Author: John Wolfe <jwolfe@vmware.com>
Date:   Mon Jun 7 08:25:08 2021 -0700

    Switch the current thread to "C" locale to parse /proc files.

commit 912fecf2f9e28a8083fee6e29b83a926c35b8661
Author: John Wolfe <jwolfe@vmware.com>
Date:   Fri May 21 11:57:16 2021 -0700

    Match the copyright style as in the main source repository.

commit b35069156e3d73b2149e78238eed38671481b0b4
Author: John Wolfe <jwolfe@vmware.com>
Date:   Thu May 20 11:58:01 2021 -0700

    Update ChangeLog with the granular push of May 20, 2021
      - plus ChangeLog update of May 3.

commit dde0b8e906ea1ef1f5e752e51e9887be002b07f0
Author: John Wolfe <jwolfe@vmware.com>
Date:   Thu May 20 11:38:38 2021 -0700

    Common header file change not applicable to open-vm-tools.

commit b4a3a288b013202bfc01f99093c420b75051ffb4
Author: John Wolfe <jwolfe@vmware.com>
Date:   Thu May 20 11:38:38 2021 -0700

    Change to common source file not immediately applicable to open-vm-tools.

commit b2c8baeaa8ac365e1445f941cf1b80999ed89a9d
Author: John Wolfe <jwolfe@vmware.com>
Date:   Thu May 20 11:38:38 2021 -0700

    Remove unwanted "volatile" from static variable used with g_once_init_enter()
    
    The glib api documentation for g_once_init_enter() specifically states
    that "volatile" should NOT be used with the address passed as the
    argument.  Recent compilers (GCC-11 & clang 11) and recent versions of
    glib-2 will result in a warning that the "volatile" qualifier has been
    dropped if it has been used.
    
    Remove the unneeded and unwanted "volatile" qualifier from the definition
    of "inited" in pollGtk.c.
    
    Fixes: https://github.com/vmware/open-vm-tools/issues/509

commit 33ba0f01a3a15b245857e0f8ba2563b3177ced25
Author: John Wolfe <jwolfe@vmware.com>
Date:   Thu May 20 11:38:38 2021 -0700

    Add backdoor support for host time of day in Arm
    
    The timeSync plugin makes backdoor calls to get host time of day.
    Update the time of day backdoor calls to function with the Arm
    backdoor implementation.  Also fix a bug where an error returned
    by the GETTIME backdoor handler is incorrectly treated as a time value.

commit 39b499fb2fcedc7b984510edf2ed0ea43fb0fe24
Author: John Wolfe <jwolfe@vmware.com>
Date:   Thu May 20 11:38:38 2021 -0700

    Common header file change not applicable to open-vm-tools.

commit 35dbe93510857ea9fa58bb93a959f26dea1bed7d
Author: John Wolfe <jwolfe@vmware.com>
Date:   Thu May 20 11:38:38 2021 -0700

    Common header file change not applicable to open-vm-tools.

commit c693dcf8212bcb01827cf131910e1d66132f50e1
Author: John Wolfe <jwolfe@vmware.com>
Date:   Thu May 20 11:38:38 2021 -0700

    Common source file change not directly applicable to open-vm-tools.
    
    Introduce peek() to the asyncsocket API, only supported by TCP vtable.
    
    Peeks are similar to recv(), except that they do not drain the socket
    after reading.  Subsequent peek/recv reads the same data back.  However
    since recv does SSL_Read, a recv() following a peek() may not get the same
    data as peek() after SSL is initialized.  This is not a problem when
    peeks are done before SSL setup.
    
    Implementation notes:
    
    - peek is a one-shot operation. The poll callback is unregistered
      once it fires (recv keeps the callback until recv is cancelled).
    - non-partial peek is not supported, so the peek callback will be fired when
      any amount of data less than or equal amount of the requested length is
      available in the socket buffer.
    - It is possible to invoke recv() or peek() recursively from within the peek()
      callback.  A peek is disallowed from within the recv() callback.

commit 95cbd990ec667a34b6b76c1d53182317c33e5330
Author: John Wolfe <jwolfe@vmware.com>
Date:   Thu May 20 11:38:38 2021 -0700

    Fix an ASSERT in bora/lib/misc/timeutil.c.
    
    Fix a problem with TimeUtil_NtTimeToUnixTime on Arm that was encountered
    when running tools tests on Apple silicon.  The problem was the routine
    assumed that a variable was 32-bits if VM_X86_64 was not defined.  This
    may have been true in the past, but it is no longer true now that the code
    is also built for 64-bit Arm.

commit abfd599dea18f0f6a5acc35d539cec0322d194df
Author: John Wolfe <jwolfe@vmware.com>
Date:   Thu May 20 11:38:38 2021 -0700

    Additional changes for the network interface limit logging.
    
    1) Use the VM_SAFE_STR macro for string null check.
    2) Since free() is NULL safe, remove the "if" check before the free().
    3) Fix an alignment issue.

commit 78f19996702a14066d9f5424c522167780151f0e
Author: John Wolfe <jwolfe@vmware.com>
Date:   Thu May 20 11:38:37 2021 -0700

    Update terms used in code that is distributed publicly in open-vm-tools.
    
    Use alternate terms wherever possible.  This does not address
    function names, structure elements, or macros.

commit d55475adf7617516fd8ec2bdc4403c1b7fdcf83f
Author: John Wolfe <jwolfe@vmware.com>
Date:   Thu May 20 11:38:37 2021 -0700

    Common header file change not directly applicable to open-vm-tools.

commit bbcdb619382645179f2a8091818f55314c44291d
Author: John Wolfe <jwolfe@vmware.com>
Date:   Mon May 3 20:01:43 2021 -0700

    Update ChangeLog with the granular push of May 3, 2021
      - plus ChangeLog update of April 19.

commit 16e2be2e2c67d49ed01032348368157ad9867920
Author: John Wolfe <jwolfe@vmware.com>
Date:   Mon May 3 19:39:41 2021 -0700

    VGAuth: Use GUESTRPCPKT_FIELD_FAST_CLOSE flag for log messages.
    
    VGauth is a single action service.  With the GUESTRPCPKT_FIELD_FAST_CLOSE
    flag added, VMX closes the vsocket as soon as the RPC response is sent.
    This cleans up the vsocket connections faster and minimizes the number
    of connect() failures in the guest.

commit 092a4cfd7b577b55abc71e636748dbbb25240171
Author: John Wolfe <jwolfe@vmware.com>
Date:   Mon May 3 19:39:40 2021 -0700

    Common header file change not applicable to open-vm-tools.

commit 8994d7c3a9c5164c5c88b5d882d32238a9964628
Author: John Wolfe <jwolfe@vmware.com>
Date:   Mon May 3 19:39:40 2021 -0700

    Asyncsocket: Add comments about AsyncSocket_SetErrorFn usage.
    
    Document that AsyncSocket_SetErrorFn must be called before an internal
    asyncsocket callback can fire and trigger a call to the error handler.
    The error handler must be set immediately after the asyncsocket is created,
    either from the poll thread, which requires no additional synchronization,
    or while holding the asyncsocket lock, which is passed via pollParams.

commit 4abc2d2b6cf754914e6c0f08d245a2852f04e368
Author: John Wolfe <jwolfe@vmware.com>
Date:   Mon May 3 19:39:40 2021 -0700

    Common header file change not applicable to open-vm-tools.

commit a3db034717c4bd77ffcf4f6ac2682096d360e2e0
Author: John Wolfe <jwolfe@vmware.com>
Date:   Mon May 3 19:39:40 2021 -0700

    Tools gdp plugin updates.

commit 037825f8b73cdc04e6f19e5868224e3e911c1acb
Author: John Wolfe <jwolfe@vmware.com>
Date:   Mon May 3 19:39:40 2021 -0700

    Common header file change not applicable to open-vm-tools.

commit 62daa89681b48ad0fe33a92332a04a5c33c862e2
Author: John Wolfe <jwolfe@vmware.com>
Date:   Mon May 3 19:39:40 2021 -0700

    Common header file change not applicable to open-vm-tools.

commit 306366fa79a390b632c89b4eab29fdd01659b688
Author: John Wolfe <jwolfe@vmware.com>
Date:   Mon May 3 19:39:40 2021 -0700

    Format the VMCI port in a guest RPC connect request using "unsigned int" type.

commit 6c01c0ad957152d00cec28fb059a5781acb5a607
Author: John Wolfe <jwolfe@vmware.com>
Date:   Mon May 3 19:39:40 2021 -0700

    Common header file change not applicable to open-vm-tools.

commit e0b4963730505f1bb746b1f93998b5e9a8a9af58
Author: John Wolfe <jwolfe@vmware.com>
Date:   Mon May 3 19:39:40 2021 -0700

    Common header file change not directly applicable to open-vm-tools.

commit 2693e19a54d93dac0a206bf2634f6e6b908fc8b9
Author: John Wolfe <jwolfe@vmware.com>
Date:   Mon May 3 19:39:40 2021 -0700

    vmwgfxctrl: Refactor the 'for' loop index declarations for C89 compatibility.

commit 86fa9e400b3866407be4acfebd52f9093483f8b1
Author: John Wolfe <jwolfe@vmware.com>
Date:   Mon May 3 19:39:40 2021 -0700

    Common header file change not applicable to open-vm-tools.

commit d9dae1062ab61a15c54f02ccc8b74f69a1ead3f9
Author: John Wolfe <jwolfe@vmware.com>
Date:   Mon May 3 19:39:40 2021 -0700

    Fusion does not need to fork on certain file opens anymore.
    
    An NFS issue in MacOS 10.4 was worked around by forking and
    sending credentials to the child.  Removing the work-around
    since it is no longer needed.

commit b2078e875dfaa3257cb8a709a574b8a3cb8e8069
Author: John Wolfe <jwolfe@vmware.com>
Date:   Mon May 3 19:39:40 2021 -0700

    Common header file change not applicable to open-vm-tools.

commit f59fe38baa986b5d5e1a8504ac70c5e3d4938cc6
Author: John Wolfe <jwolfe@vmware.com>
Date:   Mon May 3 19:39:40 2021 -0700

    Log messages when the network interface limit is hit.
    
    Whenever the maximum NIC limit is reached, log a message to both the
    VM guest.log file on the host and the vmsvc.log file inside the guest.
    
    Moved the logging api added for powerOps plugin to vmtoolslib so
    that it is available for all plugins.  Modified the powerOps code
    accordingly.

commit 09b035ad85475df08cd9bae8cc2d7aea6d8f0ffe
Author: John Wolfe <jwolfe@vmware.com>
Date:   Mon May 3 19:39:40 2021 -0700

    Common header file change not directly applicable to open-vm-tools.

commit cf65239bd6f5dede5394d1090615e6d70b06cd48
Author: John Wolfe <jwolfe@vmware.com>
Date:   Mon Apr 19 12:41:43 2021 -0700

    Update ChangeLog with the granular push of April 19, 2021
     - plus ChangeLog update of April 5.

commit b5ec5c1b60db89fe8fb4c223b204a8e50077851b
Author: John Wolfe <jwolfe@vmware.com>
Date:   Mon Apr 19 12:32:41 2021 -0700

    Sync "(c)" vs. "(C)" usage in another header file.

commit e4e7aee59955326f1480fc27ffb8eef080fbbefc
Author: John Wolfe <jwolfe@vmware.com>
Date:   Mon Apr 19 12:19:57 2021 -0700

    Update copyright date missed by developer.

commit b8058d49454e7c15fcd4806e51244803b08170b8
Author: John Wolfe <jwolfe@vmware.com>
Date:   Mon Apr 19 11:16:36 2021 -0700

    Sync the (c) copyright symbol with the (C) in the Perforce repository; will
    avoid granular update problems when the copyright changes on these files.

commit 315b159733f55bd617391abf472a4ef2be22a624
Author: John Wolfe <jwolfe@vmware.com>
Date:   Mon Apr 19 11:08:11 2021 -0700

    Common header file change not applicable to open-vm-tools.

commit 1ebf8c871c8db79278fa6cd3f7d24edd4db7ce2d
Author: John Wolfe <jwolfe@vmware.com>
Date:   Mon Apr 19 11:08:11 2021 -0700

    Common source file change not applicable to open-vm-tools.

commit 52523347adccc1ec3670488c6c61ed4c998372f3
Author: John Wolfe <jwolfe@vmware.com>
Date:   Mon Apr 19 11:08:11 2021 -0700

    Changes to common source files not directly applicable to open-vm-tools.

commit cd80433f04bb0f760759a4b64cc52d9950c07230
Author: John Wolfe <jwolfe@vmware.com>
Date:   Mon Apr 19 11:08:11 2021 -0700

    Common header file change not applicable to open-vm-tools.

commit 7417e628d777f598c75d832564478ec199e709d8
Author: John Wolfe <jwolfe@vmware.com>
Date:   Mon Apr 19 11:08:11 2021 -0700

    Common header file change not applicable to open-vm-tools.

commit 5f982aadfcfbdb11d38978c764678c94575eb4b8
Author: John Wolfe <jwolfe@vmware.com>
Date:   Mon Apr 19 11:08:11 2021 -0700

    Common header file change not applicable to open-vm-tools.

commit 48c0a778d94c99ebb0e51a284aa8ea1f6a8d6338
Author: John Wolfe <jwolfe@vmware.com>
Date:   Mon Apr 19 11:08:11 2021 -0700

    Common source file change not applicable to open-vm-tools.

commit fe2192f866a2faed6f9d27a1674838d56aa9f69f
Author: John Wolfe <jwolfe@vmware.com>
Date:   Mon Apr 19 11:08:11 2021 -0700

    Common header file change not applicable to open-vm-tools.

commit a183c79fbd8188a1d2aa1322469d19e71be7d676
Author: John Wolfe <jwolfe@vmware.com>
Date:   Mon Apr 19 11:08:11 2021 -0700

    Unescape JSON in UTF-8.
    
    Add a routine to unescape JSON escape sequence in UTF-8 strings.

commit 865b31e49350e4aefa0858b6575051eae7def5e1
Author: John Wolfe <jwolfe@vmware.com>
Date:   Mon Apr 19 11:08:11 2021 -0700

    Common header file change not applicable to open-vm-tools.

commit 5883b498a44c7d64025e6af761e784a7e2ce72aa
Author: John Wolfe <jwolfe@vmware.com>
Date:   Mon Apr 19 11:08:11 2021 -0700

    Common header file change not applicable to open-vm-tools.

commit e834e17b698f56313e6b6a1f34c2b0c52665e3cd
Author: John Wolfe <jwolfe@vmware.com>
Date:   Mon Apr 19 11:08:11 2021 -0700

    Common header file change not applicable to open-vm-tools.

commit 3827120a9edac868a1094cdd225b02920f952a0e
Author: John Wolfe <jwolfe@vmware.com>
Date:   Mon Apr 19 11:08:11 2021 -0700

    Common header files change to facilitate building with x86_64 and arm64.
    
    Simplify _DMB/_DSB.

commit 5e5494ef373917c706bc14c3fc5f90cdd07a0f4a
Author: John Wolfe <jwolfe@vmware.com>
Date:   Mon Apr 19 11:08:11 2021 -0700

    Common header file change not applicable to open-vm-tools.

commit 65519ffb067661ecea1e0bae077dea5d3ce23197
Author: John Wolfe <jwolfe@vmware.com>
Date:   Mon Apr 19 11:08:11 2021 -0700

    Correct a typo that rendered an if statment to always be true.

commit 27d9e866243ce119746a57d60690efb4c4502fb7
Author: John Wolfe <jwolfe@vmware.com>
Date:   Mon Apr 19 11:08:11 2021 -0700

    Common header file change not applicable to open-vm-tools.

commit 964ecc057dd482efd53c809921a9f97b8efd3313
Author: John Wolfe <jwolfe@vmware.com>
Date:   Mon Apr 19 11:08:11 2021 -0700

    Changes to common source files not directly applicable to open-vm-tools.

commit 57d9962108e0fdd56721ad03a7acec6abb7fdb86
Author: John Wolfe <jwolfe@vmware.com>
Date:   Mon Apr 19 11:08:10 2021 -0700

    Adding thread ID to logging messages.
    
    As more threads (even short-lived worker threads) are added
    to vmtoolsd, add logging of the thread ID to simplify debugging.

commit 4dca880085556da2e7c3515067667a53acf43d54
Author: John Wolfe <jwolfe@vmware.com>
Date:   Mon Apr 19 11:08:10 2021 -0700

    Common header file change not applicable to open-vm-tools.

commit 0f6d89fc0bbf119e2284ba5195b7072d99a503f2
Author: John Wolfe <jwolfe@vmware.com>
Date:   Mon Apr 19 11:08:10 2021 -0700

    Common header file change not applicable to open-vm-tools.

commit a58b9c39768dd4582a2ccbd2483ae6c02d894528
Author: John Wolfe <jwolfe@vmware.com>
Date:   Mon Apr 19 11:08:10 2021 -0700

    Check a previously unchecked return value.
    
    Fixes an "Unused value" issue reported from a Coverity scan of
    open-vm-tools.

commit b9c4441ed7316d1f807697c7145e2c09656f3e5e
Author: John Wolfe <jwolfe@vmware.com>
Date:   Mon Apr 19 11:08:10 2021 -0700

    Common header file change not applicable to open-vm-tools.

commit 82931a1bcb39d5132910c7fb2ddc086c51d06662
Author: John Wolfe <jwolfe@vmware.com>
Date:   Mon Apr 19 11:08:10 2021 -0700

    Fix issues using GCC 11 with gtk >= 3.20 and glib >=2.66.3
    
    With glib2.0 releases >= 2.66.3, glib header files inside an
    extern "C" block will encounter compilation errors.  This has
    impacted several OSS packages.  Consumers of newer versions of glib2.0
    must not include glib headers in an extern "C" block.
    
    GTK 3.20 has deprecated gdk_display_get_device_manager(); using the
    newer gdk_display_get_default_seat() when the GTK version is >= 3.20.
    
    The return value from read() must be used to avoid an unused result
    warning from the compiler.  This can be avoided by using dummy retyping
    in the case where the return value is not used or in this case, using
    the returned value in a debug log message.
    
    Pull Request: https://github.com/vmware/open-vm-tools/pull/505
    Addresses:    https://github.com/vmware/open-vm-tools/issues/500
    Addresses:    https://github.com/vmware/open-vm-tools/issues/509

commit d8ccbf4f386ca996778ed843073f6ad5743c8093
Author: John Wolfe <jwolfe@vmware.com>
Date:   Mon Apr 19 11:08:10 2021 -0700

    Common header file change not applicable to open-vm-tools.

commit fc6368df777de8e862dcc7fac3dec5ccdc8cf817
Author: John Wolfe <jwolfe@vmware.com>
Date:   Mon Apr 19 11:08:10 2021 -0700

    Common header file change not applicable to open-vm-tools.

commit 50a9a23dd3abda3df63f96433821a79f74742bd1
Author: John Wolfe <jwolfe@vmware.com>
Date:   Mon Apr 19 11:08:10 2021 -0700

    Common header file change not applicable to open-vm-tools.
    
    Add new definition for darwin22-64 (macOS 13)

commit 78631eb8a2e4ce12794b1e75a6232482f08d0c96
Author: John Wolfe <jwolfe@vmware.com>
Date:   Mon Apr 5 09:28:52 2021 -0700

    Update ChangeLog with the granular push of April 5, 2021
     - plus ChangeLog update of March 25.

commit b81140454253dfe3c836c03e221aa832da4ac9e8
Author: John Wolfe <jwolfe@vmware.com>
Date:   Mon Apr 5 09:01:43 2021 -0700

    Check return value from VmCheck_GetVersion.
    
    Fixed an issue reported by Coverity scan of open-vm-tools.

commit f68f15d091fcda7ab393586498683d2061f9a85e
Author: John Wolfe <jwolfe@vmware.com>
Date:   Mon Apr 5 09:01:43 2021 -0700

    L10n drop for updated wording in user visible messages to conform to guidelines.

commit d1d9f2fca56a40159b7039f2955410acc3de3489
Author: John Wolfe <jwolfe@vmware.com>
Date:   Mon Apr 5 09:01:43 2021 -0700

    Common header file change not applicable to open-vm-tools.

commit 585747b2d0b6091ffcc9ffce585ef89dd43ea9e8
Author: John Wolfe <jwolfe@vmware.com>
Date:   Mon Apr 5 09:01:43 2021 -0700

    Common header file change not applicable to open-vm-tools.

commit 3256fd9e85d75768f9bcbeb39037a35e2b7c3908
Author: John Wolfe <jwolfe@vmware.com>
Date:   Mon Apr 5 09:01:43 2021 -0700

    Common header file change not directly applicable to open-vm-tools.

commit ba6744a874786f5a890e641fb94f2d048fc39e69
Author: John Wolfe <jwolfe@vmware.com>
Date:   Mon Apr 5 09:01:43 2021 -0700

    Common header file change not applicable to open-vm-tools.

commit ec8b7d139c72287140e660ad4f43c083981b9a6d
Author: John Wolfe <jwolfe@vmware.com>
Date:   Mon Apr 5 09:01:42 2021 -0700

    Fix dereference after null check reported by Coverity.
    
    Removed a NULL pointer test for gErr that causes Coverity to report
    a dereference after null check.

commit d19fe417deed03b2b8a9b8a22cbed1bcc836e0f3
Author: John Wolfe <jwolfe@vmware.com>
Date:   Mon Apr 5 09:01:42 2021 -0700

    Tools gdp plugin updates.

commit 58fca5f585180c19311d084a536ed8014f5c102b
Author: John Wolfe <jwolfe@vmware.com>
Date:   Mon Apr 5 09:01:42 2021 -0700

    Common header file change not applicable to open-vm-tools.

commit 08d82bad0db6d0d04b257748e8434a28f5a7c1c4
Author: John Wolfe <jwolfe@vmware.com>
Date:   Mon Apr 5 09:01:42 2021 -0700

    JSMN: Miscellaneous log message fixes.
    
    * One log message in jsmn_parse_string function referred to a primitive
      instead of a string.
    
    * When the parsing fails, the log message specified the wrong position
      where the parsing failed.
    
    * Changed '%c' to '0x%02x' in the log messages to avoid any issues with
      printing the invalid/unprintable characters.
    
    * Added a new log message for better debugging in one specific error
      code path.

commit 5bf72167ec1870b75699e46df1b5e5e86520492a
Author: John Wolfe <jwolfe@vmware.com>
Date:   Mon Apr 5 09:01:42 2021 -0700

    Common header file change not applicable to open-vm-tools.

commit a5b6b94525ee86d4283ae1db3c424435c93dac61
Author: John Wolfe <jwolfe@vmware.com>
Date:   Mon Apr 5 09:01:42 2021 -0700

    lib/misc/hostinfoPosix.c:
    
    Correct an ifdef typo introduced in an earlier change.

commit 47df40cccede41beffa9658889b51ce1738c61bd
Author: John Wolfe <jwolfe@vmware.com>
Date:   Mon Apr 5 09:01:42 2021 -0700

    lib/file/file.c:  File_UnlinkIfExists()
    
    Revised File_UnlinkIfExists() to return 0 for success and an errno for
    failure.  Previously, a failure was indicated by a -1 and the caller had
    to retrieve the errno.

commit 48f6c1cefc31cab095718ac4383a4fb7fd08d51b
Author: John Wolfe <jwolfe@vmware.com>
Date:   Mon Apr 5 09:01:41 2021 -0700

    lib/file/file.c:  File_Unlink()
    
    Revised File_Unlink() to return 0 for success and an errno for failure.
    Previously, a failure was indicated by a -1 and the caller had to retrieve
    the errno.

commit 996626d977b3e5186d4664491b740a8afc6f45cd
Author: John Wolfe <jwolfe@vmware.com>
Date:   Mon Apr 5 09:01:41 2021 -0700

    Common source file change not directly applicable to open-vm-tools.
    
    lib/file/file.c:
    
    Revised File_UnlinkRetry() and File_UnlinkNoFollow() to return 0 for
    success and an errno for failure.  Previously, a failure was indicated
    by a -1 and the caller had to retrieve the errno.

commit 8a98b8f5d3669812e1524cd692e1dd897e5f0ba9
Author: John Wolfe <jwolfe@vmware.com>
Date:   Mon Apr 5 09:01:41 2021 -0700

    Change to common source files not directly applicable to open-vm-tools.
    
    Add a common function to detect if HyperV is present.

commit 761631d7c7d7c0210dafd6f4e4d5281a6d46a52a
Author: John Wolfe <jwolfe@vmware.com>
Date:   Mon Apr 5 09:01:41 2021 -0700

    Don't follow symlinks in File_Rotate_ByRename().
    
    Delete the directory entries, not where they point to in the case of symlinks.
    
    Also, clean up some of the related and similar source code.

commit f9821bdf9031eda30bc515b4b869522119684393
Author: John Wolfe <jwolfe@vmware.com>
Date:   Mon Apr 5 09:01:41 2021 -0700

    Common header file change not applicable to open-vm-tools.

commit 5f14d310fa604a2d6802b76c8bbe48baac7e7b90
Author: John Wolfe <jwolfe@vmware.com>
Date:   Mon Apr 5 09:01:41 2021 -0700

    Pre-enabled MacOS 13 (Darwin 22).

commit 0c88931b229a0099e6c70cb6eecc83b1b00846d3
Author: John Wolfe <jwolfe@vmware.com>
Date:   Thu Mar 25 20:51:05 2021 -0700

    Update ChangeLog with the granular push of Mar. 25, 2021.
     - plus ChangeLog update of March 5.

commit 244e5bad740fa06eb40c48a7973ae8c519106019
Author: John Wolfe <jwolfe@vmware.com>
Date:   Thu Mar 25 20:21:18 2021 -0700

    Common header file change not applicable to open-vm-tools.

commit c8c330b4df2878b6b152ac8be4f1bc999febe615
Author: John Wolfe <jwolfe@vmware.com>
Date:   Thu Mar 25 20:21:18 2021 -0700

    Add Arm FreeBSD to the ALLARM set in guest_os.h.

commit 2df1c32e009649602f0f3179272107afa2c966b3
Author: John Wolfe <jwolfe@vmware.com>
Date:   Thu Mar 25 20:21:18 2021 -0700

    Clean up the classification information for Ubuntu, Debian, and FreeBSD.
    
    Some important information about these distros was not reflected in
    the macros in guest_os.h.  Fixed this.

commit 0ec0bb8ec20b45b7b1714701276d377db63acabc
Author: John Wolfe <jwolfe@vmware.com>
Date:   Thu Mar 25 20:21:18 2021 -0700

    Changes to common source files not applicable to open-vm-tools.

commit 1a6546dfe7e0d4ed572434bd794d94f5228763b4
Author: John Wolfe <jwolfe@vmware.com>
Date:   Thu Mar 25 20:21:18 2021 -0700

    Fix an uninitialized variable issue reported by a Coverity scan of
    open-vm-tools.

commit f06d7cf7225a8c5e2a58fa2bf6a8f5d301964dfa
Author: John Wolfe <jwolfe@vmware.com>
Date:   Thu Mar 25 20:21:18 2021 -0700

    Record the assignment of 11.2.6 for a VMware Tools emergency patch.

commit a95a56f95b01b3028c72e4da2af7c44fb38a4900
Author: John Wolfe <jwolfe@vmware.com>
Date:   Thu Mar 25 20:21:18 2021 -0700

    Common header file change not applicable to open-vm-tools.

commit d26c6dfb4cf8dd0783df79589b3621f87c71071e
Author: John Wolfe <jwolfe@vmware.com>
Date:   Thu Mar 25 20:21:18 2021 -0700

    Common header file change not applicable to open-vm-tools.

commit f5a922bfd6268ee0690f0aabc03d88bdb781b867
Author: John Wolfe <jwolfe@vmware.com>
Date:   Thu Mar 25 20:21:18 2021 -0700

    Disable NVMe quiesced snapshot by default.
    
    Open-vm-tools has no FSS.  Enable the feature only when it has been
    completely verified and FSS is enabled on the host side.

commit a58a79da6affce6fc993b0fa18b3d2b718a32d18
Author: John Wolfe <jwolfe@vmware.com>
Date:   Thu Mar 25 20:21:18 2021 -0700

    Common header file change not applicable to open-vm-tools.

commit 004a5ddc3f79e126a1a14bac0ac5cf53630c833c
Author: John Wolfe <jwolfe@vmware.com>
Date:   Thu Mar 25 20:21:17 2021 -0700

    Add RHEL9 to the guest_os_tables.h header file.

commit c82f1d9ced8a9c1b13a19256da9d92b64c896906
Author: John Wolfe <jwolfe@vmware.com>
Date:   Thu Mar 25 20:21:17 2021 -0700

    FreeBSD now supports Arm
    
    Upgrade the guest identification code to handle this.

commit 4f7441d8cd20923e509ff819084693bbd8c928df
Author: John Wolfe <jwolfe@vmware.com>
Date:   Thu Mar 25 20:21:17 2021 -0700

    Fix a memory leak reported by a partner from their Coverity scans.

commit 6cda6b456e88c570aac9c3eb8ee1765347e43a27
Author: John Wolfe <jwolfe@vmware.com>
Date:   Thu Mar 25 20:21:17 2021 -0700

    Linux guest identification: Support multiple architectures.
    
    Allow machine architecture information to be present in the
    "short string" and the guestOS string.  This is done via a prefix,
    "<arch>-" (e.g. arm-ubuntu-64, riscv-debian11-64, arm-windows10-64)
    with the X86 architecture being implied (no explicit "<arch>-").
    
    Add the recognition of the Arm machine architecture to the Linux
    guest identification code.

commit 3694c7e9071771ccc6690a7f1473206cc21b3452
Author: John Wolfe <jwolfe@vmware.com>
Date:   Thu Mar 25 20:21:17 2021 -0700

    Style change, alignment correction.

commit 6e980e3adeed221af11edc3ef66dcb382474642c
Author: John Wolfe <jwolfe@vmware.com>
Date:   Thu Mar 25 20:21:17 2021 -0700

    Clipboard logging improvement.
    
    Add a log instruction in CPClipboard_SetItem() to print the data size for
    every format.

commit c6b98a52e69488006fef87c63a3cc186ab3d9525
Author: John Wolfe <jwolfe@vmware.com>
Date:   Thu Mar 25 20:21:17 2021 -0700

    Add machine architecture information to os.detailed.data.
    
    The detailed data now include information about the guest's running
    machine architecture.  A later change will deal with the guest
    "short name" (a.k.a. the guestOS string).

commit f387d5a2cc4a2221bb4802915e4e432adc1a945f
Author: John Wolfe <jwolfe@vmware.com>
Date:   Thu Mar 25 20:21:17 2021 -0700

    Tools gdp plugin updates.

commit 5689130bbc010843b718a0691ee3765624beca00
Author: John Wolfe <jwolfe@vmware.com>
Date:   Thu Mar 25 20:21:17 2021 -0700

    Implement log redirection for the deployPkg plugin.
    
    On Linux, /var/log/vmware-imc/toolsDeployPkg.log is the default deployPkgs
    log file.  This change allows users to redirect that log to the vmware.log
    on the host or to another file located on the guest VM.  Redirection is
    controlled by settings in the "logging" section of the tools.conf file.
    
    See the examples in the sample tools.conf file provided in the distribution.

commit ce844c061dc2c8049d8c6f4c6499848cfa145728
Author: John Wolfe <jwolfe@vmware.com>
Date:   Thu Mar 25 20:21:17 2021 -0700

    Changes to common header files.
    
    GuestOS: Begin recognizing Arm in VMware products.

commit 49ca4d0632ab5920c45e536883db5154cad2b8e4
Author: John Wolfe <jwolfe@vmware.com>
Date:   Thu Mar 25 20:21:17 2021 -0700

    Stylistic changes to the serviceDiscovery plugin Makefile.
    
    Replaced all occurrences of "$(libdir)/open-vm-tools" with "$(pkglibdir)".
    Split the makefile command lines to fit within 80 columns.

commit 807a1167e3bef3f070773ea1d8e2fd812f82cfd6
Author: John Wolfe <jwolfe@vmware.com>
Date:   Thu Mar 25 20:21:17 2021 -0700

    Common header file change not applicable to open-vm-tools.

commit adaeae034bd8d4fa150700f96f617e40fc22edf1
Author: John Wolfe <jwolfe@vmware.com>
Date:   Fri Mar 5 11:28:17 2021 -0800

    Update the ChangeLog with Mar. 5 corrections
     - plus ChangeLog update of Mar. 4.

commit fdc50f3716bd23dd891eccf292741c3f48d342e1
Author: John Wolfe <jwolfe@vmware.com>
Date:   Fri Mar 5 11:19:30 2021 -0800

    Added complete LICENSE file to the jsmn.h and jsmn.c source files.

commit 7fb7dd20e9b879c4c75eb9349c761ca0f284f9d1
Author: John Wolfe <jwolfe@vmware.com>
Date:   Thu Mar 4 16:41:38 2021 -0800

    Update ChangeLog with the granular push of Mar. 4, 2021.
     - plus Changelog update of Feb. 22.

commit 1a13bb349ab93d6861cdb57daf6cec451cca616a
Author: John Wolfe <jwolfe@vmware.com>
Date:   Thu Mar 4 16:34:57 2021 -0800

    Correct some missed copyright dates for 2021 publication.

commit 30a9f295681983c778ea89eef379b8822518e524
Author: John Wolfe <jwolfe@vmware.com>
Date:   Thu Mar 4 13:48:46 2021 -0800

    Configuring OVT with the --without-pam option will implicitly disable vgauth.
    
    When no vgauth option is given alongside -–without-pam, a warning
    is displayed with a message “Building without PAM; vgauth will be
    disabled.”.
    
    When -–disable-vgauth is supplied alongside –-without-pam, no
    warning or error message is displayed.
    
    When -–enable-vgauth is supplied alongside -–without-pam, an
    error will be thrown and the configure stage will be aborted with an
    error message “Cannot enable vgauth without PAM. Please configure
    without --without-pam or without --enable-vgauth.”
    
    Github Issue: https://github.com/vmware/open-vm-tools/issues/481

commit edeef6123b1c1edeac42acd4b45f5dab96a8c8d3
Author: John Wolfe <jwolfe@vmware.com>
Date:   Thu Mar 4 13:48:46 2021 -0800

    Common header file change not applicable to open-vm-tools.

commit f28bea2dde358e4a12f90f4436d276d9c5e3be77
Author: John Wolfe <jwolfe@vmware.com>
Date:   Thu Mar 4 13:48:46 2021 -0800

    Common source file changes not applicable to open-vm-tools.

commit 65d92cd11edafe3e9ff7c96e83d824da6ecf4ae7
Author: John Wolfe <jwolfe@vmware.com>
Date:   Thu Mar 4 13:48:46 2021 -0800

    Tools gdp plugin updates.

commit c94ae5a4c7524f0d424ffd0a2cbc0aa685a6a710
Author: John Wolfe <jwolfe@vmware.com>
Date:   Thu Mar 4 13:48:46 2021 -0800

    Common header file change not applicable to open-vm-tools.

commit 662f85c3f7d356cfbb8e23dff0a7c4dfa6f74fba
Author: John Wolfe <jwolfe@vmware.com>
Date:   Thu Mar 4 13:48:46 2021 -0800

    tools/vmwgfxctrl: Add a command line tool for controlling vmwgfx.
    
    vmwgfxctrl is a small command line tool used to control various
    aspects of the vmwgfx kernel driver.  Currently it can both
    display and set current topology of the vmwgfx kernel driver.
    
    It should be distributed alongside other open-vm-tools binaries.
    It's incredibly useful when trying to set custom resolution on any
    recent distro (that includes multi-monitor setups).

commit b00709f8f9af26a1fb5803ef22c155b5983086ac
Author: John Wolfe <jwolfe@vmware.com>
Date:   Thu Mar 4 13:48:46 2021 -0800

    Change not applicable to open-vm-tools.
    
    Windows: Add default setting to example tools.conf.

commit e239a31df9563c38ffbc0468deb1018b52334e02
Author: John Wolfe <jwolfe@vmware.com>
Date:   Thu Mar 4 13:48:46 2021 -0800

    stringxx: Replace usage of deprecated glibmm function
    
    Glibmm::RefPtr::clear() has been deprecated for a while and was removed in
    2.51. The reasoning is listed in the 2.44 header:
    
    "/// @deprecated Use reset() instead because this leads to confusion with
    clear() methods on the underlying class."
    
    reset() has been available since 2.16, so it is trivial to switch to it.

commit 44bfc5bc266ae7fc9c8c3df551220942c187c587
Author: John Wolfe <jwolfe@vmware.com>
Date:   Thu Mar 4 13:48:46 2021 -0800

    Common header file change not applicable to open-vm-tools.

commit b2f9775cac95500b3ab19ac35bc9d40d48d41d2e
Author: John Wolfe <jwolfe@vmware.com>
Date:   Thu Mar 4 13:48:46 2021 -0800

    PowerOps plugin logging of diagnostic messages on the host.
    
    To assist with diagnosis of VM power operations, have the powerOps plugin
    log messages about guest OS reboot, shutdown, power-on/power-off,
    script execution, and exit status to the VM's guest.log file on the host.

commit c3fad0b7d4f505f22e5606c6587833948f420c7e
Author: John Wolfe <jwolfe@vmware.com>
Date:   Thu Mar 4 13:48:46 2021 -0800

    Common header file change not applicable to open-vm-tools.

commit 9bdfa71a8d86b7182c0ed2b8ea9e42f6aa0d33e8
Author: John Wolfe <jwolfe@vmware.com>
Date:   Thu Mar 4 13:48:46 2021 -0800

    Reduce or eliminate Linux dependency on the "net-tools" package.
    
    The "ifconfig" and "netstat" commands are deprecated in more recent
    releases of Linux.  Update the Linux vm-support script to use the "ip"
    and "ss" commands when available.
    
    If Available:         Fallback:
         ip                   ifconfig
         ip route             route
         ss                   netstat
    
    Addresses: https://github.com/vmware/open-vm-tools/issues/446

commit 9b2d46f1f36535e7a0838890a151cd63a853f198
Author: John Wolfe <jwolfe@vmware.com>
Date:   Mon Feb 22 10:13:53 2021 -0800

    Update ChangeLog with the granular push of Feb. 22, 2021.
      plus Changelog update of Feb. 4.

commit a7f9569f76f4ff05886dc3f4f9b5d3531d87c0ef
Author: John Wolfe <jwolfe@vmware.com>
Date:   Mon Feb 22 09:37:00 2021 -0800

    Common header file change not applicable to open-vm-tools.

commit ff99f1169acc775d2e150f9cd4035c3bbd5eaf02
Author: John Wolfe <jwolfe@vmware.com>
Date:   Mon Feb 22 09:37:00 2021 -0800

    lib/file: Deleting a directory tree should not care about missing files
    
    Tolerate a directory entry disappearing while a directory tree is being
    deleted.

commit 533d1a6ee716635f0175584e62aaa6a1a115e00e
Author: John Wolfe <jwolfe@vmware.com>
Date:   Mon Feb 22 09:37:00 2021 -0800

    Common header file changes: additional pre-gcc-4.4 clean up.

commit 433270c8dc916aeafd222a55a9bd2a301ac573f6
Author: John Wolfe <jwolfe@vmware.com>
Date:   Mon Feb 22 09:37:00 2021 -0800

    Fix miscellaneous Codacy warnings in Tools and VGAuth code.
    
    Multiple warnings "The scope of the variable can be reduced" reported by
    the Codacy static analysis tool have been addressed.

commit d0b0527a75c4e265e5e9b21cfa87e9bc40733cb5
Author: John Wolfe <jwolfe@vmware.com>
Date:   Mon Feb 22 09:37:00 2021 -0800

    Common header file change not applicable to open-vm-tools.

commit 5c27a31bbe54cdff6f53825a163d65e1c559a884
Author: John Wolfe <jwolfe@vmware.com>
Date:   Mon Feb 22 09:37:00 2021 -0800

    Adding FreeBSD on ARM64 support to open-vm-tools.
    
    Updating the FreeBSD specific sections of open-vm-tools to adjust
    where necessary for ARM64.   The FreeBSD vmballoon driver (vmmemctl.ko)
    will use the backdoorGcc64_arm64.c when built for ARM64.
    
    Pull request: https://github.com/vmware/open-vm-tools/pull/474

commit f3f8353eb2037f84d7f7ed6101086680ec58bdff
Author: John Wolfe <jwolfe@vmware.com>
Date:   Mon Feb 22 09:37:00 2021 -0800

    Common header file change not applicable to open-vm-tools.

commit 51328a83a99526be033774c32ef78934b0a4f6e2
Author: John Wolfe <jwolfe@vmware.com>
Date:   Mon Feb 22 09:36:59 2021 -0800

    Common header file change not applicable to open-vm-tools.

commit fb05d52910e9929ed3e23374a2d59bbbd96e4a8d
Author: John Wolfe <jwolfe@vmware.com>
Date:   Mon Feb 22 09:36:59 2021 -0800

    Common header file change not applicable to open-vm-tools.

commit 4071ec7e4067f57d3747f2e95a04de23859d1735
Author: John Wolfe <jwolfe@vmware.com>
Date:   Mon Feb 22 09:36:59 2021 -0800

    Common header file change not applicable to open-vm-tools.

commit 08b6d1d81dc574a9ddbeead44ea8b72dcf5d4c00
Author: John Wolfe <jwolfe@vmware.com>
Date:   Mon Feb 22 09:36:59 2021 -0800

    Common header file change not applicable to open-vm-tools.

commit 05c7fa93f68be1c96badaa596d25c12a6654eed1
Author: John Wolfe <jwolfe@vmware.com>
Date:   Mon Feb 22 09:36:59 2021 -0800

    Common header file change not applicable to open-vm-tools.

commit 619df79c8d3661d5609d68419c42a7e9e81463c5
Author: John Wolfe <jwolfe@vmware.com>
Date:   Mon Feb 22 09:36:59 2021 -0800

    Common header file change not applicable to open-vm-tools.

commit f200cb67cd75913c0850df7758a3adc5a462a688
Author: John Wolfe <jwolfe@vmware.com>
Date:   Mon Feb 22 09:36:59 2021 -0800

    Clean up pre-gcc-4.4 macros
    
    Gcc is now "always" at least gcc-4.4 (checked in vm_basic_types.h),
    which means many conditionals for earlier gcc can be removed.

commit 6c116db015bf794f420019aa4210004ebff262fd
Author: John Wolfe <jwolfe@vmware.com>
Date:   Mon Feb 22 09:36:59 2021 -0800

    Common header file change not directly applicable to open-vm-tools.

commit 4fa8c3dde624e209af5ecaaeb6ac720d9abfaa81
Author: John Wolfe <jwolfe@vmware.com>
Date:   Mon Feb 22 09:36:59 2021 -0800

    Compiler minimums: bump to gcc-4.4

commit cbd0de661501194f0834ff0f8ff215344989ef38
Author: John Wolfe <jwolfe@vmware.com>
Date:   Mon Feb 22 09:36:59 2021 -0800

    Fix miscellaneous Codacy warnings in deployPkg plugin code.
    
    Multiple warnings "The scope of the variable can be reduced" reported by
    the Codacy static analysis tool have been addressed.

commit 08e78ef8082830191d1be09a0b3a6806bd408c9e
Author: John Wolfe <jwolfe@vmware.com>
Date:   Mon Feb 22 09:36:59 2021 -0800

    Common header file change not applicable to open-vm-tools.

commit 649dc72afb024063fc9c5871ee411bb1ad82f45d
Author: John Wolfe <jwolfe@vmware.com>
Date:   Mon Feb 22 09:36:59 2021 -0800

    [open-vm-tools part] Support raw cloud-init data in VM customization.
    
    To support this feature, open-vm-tools needs to check whether cloud-init
    can support raw cloud-init data; then copy the data to the cloud-init
    cfg directory.

commit 39c9113caae0750342ef6049201f6c8976d8535b
Author: John Wolfe <jwolfe@vmware.com>
Date:   Mon Feb 22 09:36:59 2021 -0800

    Added 2 error codes for supporting raw cloud-init data in VM customization.
    
    Header file updated with errors detected when using raw cloud-init data
    in guest customization.
      - cloud-init version is too old to support raw cloud-init data.
      - cloud-init meta data format is invalid.

commit 5bf675afdc2c7d021bdac29f3bebe2d3bbb70c37
Author: John Wolfe <jwolfe@vmware.com>
Date:   Mon Feb 22 09:36:59 2021 -0800

    Common header file change not applicable to open-vm-tools.

commit bd2c979437f44ecdc5a23a24b3e0afd301a21151
Author: John Wolfe <jwolfe@vmware.com>
Date:   Mon Feb 22 09:36:59 2021 -0800

    Remove lib/include/vmware_pack_*.h header files.
    
    Previous changes have removed the last usages of these headers; now using
    '#pragma pack' 100% of the time.

commit 0da0823a61677c6140a71a8407acccdf5b4a3de8
Author: John Wolfe <jwolfe@vmware.com>
Date:   Thu Feb 4 10:13:38 2021 -0800

    Update ChangeLog with the granular push of Feb. 4, 2021.
      - plus Changelog update of Jan. 22.

commit 38a44105dfc934aded80b38e4cb242daacc2bca5
Author: John Wolfe <jwolfe@vmware.com>
Date:   Thu Feb 4 09:57:03 2021 -0800

    Common header file change not directly applicable to open-vm-tools.

commit 3d114fa0a5c050d1e84d6e73a9942d2e82aa8f00
Author: John Wolfe <jwolfe@vmware.com>
Date:   Thu Feb 4 09:57:03 2021 -0800

    Drop usage of vmware_pack_*.h header files.
    
    Both gcc and clang support the Microsoft-style "pragma pack" syntax.

commit ff5eb5f448c78448b96f9c3db957d19f0288a9b6
Author: John Wolfe <jwolfe@vmware.com>
Date:   Thu Feb 4 09:57:03 2021 -0800

    resolution: Fix kms autodetection
    
    Currently, the elf binary of the xorg driver is loaded to check for a
    string that was put in the .modinfo section in the driver.  Unfortunately
    there are two problems with this approach:
    
      1) Distros now ship without xorg, so the xorg .so doesn't exist and
         there's nothing to check.
      2) Distros (e.g. Fedora) do heavy optimizations and remove the .modinfo
         section from the .so, so the string cannot be found even though the
         driver exists.
    
    To fix both, stop depending on being able to parse the elf binary of the
    xorg driver.  Instead, let the plugin check for the existence of the drm
    driver with a sufficiently high version, and if it exists, use kms.
    This removes the dependency on X for kms.  Also increase the version of
    vmwgfx required to ensure atomic mode-setting plus relevant bug fixes (in
    the kernel since 2017) are available.

commit c5b510fded54592eae1c5a4a61f8119f69666a3f
Author: John Wolfe <jwolfe@vmware.com>
Date:   Thu Feb 4 09:57:03 2021 -0800

    Add a switch to the vm-support script to transfer the support bundle to the hypervisor
    
    The vm-support script unconditionally transferred the support bundle to
    to the VMware hypervisor, thereby filling vmware.log.
    This fix changes the default behavior of the Linux and Windows scripts
    to *not* transfer the logs to the host.
    
    Added an option '-x' to both scripts to let the user elect to
    transfer the guest support bundle to the host.

commit f7ddf98958097197468cd153227317cba205a19c
Author: John Wolfe <jwolfe@vmware.com>
Date:   Thu Feb 4 09:57:03 2021 -0800

    Add NVMe capability for vmbackup.
    
    The vmx/vmbackup logic checks if tools/vmbackup can support NVMe.  If it
    is supported, vmx/vmbackup can further go through the app quiesce process.
    Otherwise, vmx/vmbackup requests the filesystem quiesce process.

commit 61a691368b6e102d939173583e5e08c6ed1673dc
Author: John Wolfe <jwolfe@vmware.com>
Date:   Thu Feb 4 09:57:03 2021 -0800

    Common header file change not applicable to open-vm-tools.

commit b797923f9a5e960bb5c2971132d7cac592defc00
Author: John Wolfe <jwolfe@vmware.com>
Date:   Thu Feb 4 09:57:03 2021 -0800

    Common header file change not applicable to open-vm-tools.

commit ce4ad3f984f4926d75888360b58b1b9b5637528d
Author: John Wolfe <jwolfe@vmware.com>
Date:   Thu Feb 4 09:57:03 2021 -0800

    Common header file change not applicable to open-vm-tools.

commit e2eb818a1d6d8947bc9c95801f714af202692963
Author: John Wolfe <jwolfe@vmware.com>
Date:   Thu Feb 4 09:57:03 2021 -0800

    Common header file change not directly applicable to open-vm-tools.

commit 056936aea88980f1474daaf34f20aacf34cc39c5
Author: John Wolfe <jwolfe@vmware.com>
Date:   Thu Feb 4 09:57:03 2021 -0800

    Common header file change not applicable to open-vm-tools.

commit 2c10a53bc8c41baaff4f8817d8f35d2808291c3a
Author: John Wolfe <jwolfe@vmware.com>
Date:   Thu Feb 4 09:57:03 2021 -0800

    Common header file change not applicable to open-vm-tools.

commit 4e9abe77c7ca725b3cbc70ed0659794a6e54f269
Author: John Wolfe <jwolfe@vmware.com>
Date:   Thu Feb 4 09:57:03 2021 -0800

    Common header file change not applicable to open-vm-tools.

commit 4ab1a9303926a9c50ec099bd9ed2778d02ed7fdf
Author: John Wolfe <jwolfe@vmware.com>
Date:   Thu Feb 4 09:57:03 2021 -0800

    Add tools version 10.3.24 to list of tools versions.
    
    Document use of 10.3.24 for the next possible release of VMware Tools
    (tartools) or OSPS for older releases of Linux.

commit 3d237b31774e58d637c88047567cf4394d3f8654
Author: John Wolfe <jwolfe@vmware.com>
Date:   Thu Feb 4 09:57:03 2021 -0800

    Common header file change not applicable to open-vm-tools.

commit 7a830f9330fc9a5599a6d04ad07b0ac6cffcb3c3
Author: John Wolfe <jwolfe@vmware.com>
Date:   Fri Jan 22 12:55:24 2021 -0800

    Added in the ChangeLog update comment from Dec 31.

commit 5ad6d8f3f627c050e2b58acc916166d09822f221
Author: John Wolfe <jwolfe@vmware.com>
Date:   Fri Jan 22 12:52:09 2021 -0800

    Update ChangeLog with the granular push of Jan. 22, 2021.

commit c777cf7c2d053948c18fda88bba8e2564c495518
Author: John Wolfe <jwolfe@vmware.com>
Date:   Fri Jan 22 12:39:50 2021 -0800

    Correct missing 2021 copyright dates.

commit c41a0d7d9f3d9e30b62eb64b30a8cba362edcd59
Author: John Wolfe <jwolfe@vmware.com>
Date:   Fri Jan 22 12:25:41 2021 -0800

    Common header file change not applicable to open-vm-tools.

commit 7a300e61857eeb16174f97eb8f95bb47f2499561
Author: John Wolfe <jwolfe@vmware.com>
Date:   Fri Jan 22 12:25:41 2021 -0800

    Common header file change not applicable to open-vm-tools.

commit 3e5288ecb310ad2cb8dcdce586aaee11abd080ba
Author: John Wolfe <jwolfe@vmware.com>
Date:   Fri Jan 22 12:25:41 2021 -0800

    File_Rotate: Optimize FileRotateByRenumber performance

commit f06ab994230b074a361edbd76e29e00a7b3160ef
Author: John Wolfe <jwolfe@vmware.com>
Date:   Fri Jan 22 12:25:41 2021 -0800

    Fix an issue where CustomizationUnknownFailure is generated multiple times
    on Linux.
    
    For Linux, sysimage sends a failure status to VMX when the deploy pkg
    failed.  The tools plugin then sends the failure notice again.  Changing the
    plugin to only send the failure notice for Windows guests where the
    failure has yet to be logged.

commit 61d8c3cfd2d1ed84c6527ae446f543324a341f38
Author: John Wolfe <jwolfe@vmware.com>
Date:   Fri Jan 22 12:25:41 2021 -0800

    Common header file change not directly applicable to open-vm-tools.

commit 41b2a9b1f07e4e1971f7523290c9443d0b251f29
Author: John Wolfe <jwolfe@vmware.com>
Date:   Fri Jan 22 12:25:41 2021 -0800

    Common header file change not applicable to open-vm-tools.

commit 4a9cdfb5190706a8471bf668247011a0725af09c
Author: John Wolfe <jwolfe@vmware.com>
Date:   Fri Jan 22 12:25:41 2021 -0800

    Customization: Set log level to info, not error, for failed /sbin/telinit command
    
    The error message of a failed /sbin/telinit command is confusing for
    customers who might think customization failed.  On some Guest OSes,
    the repeatedly executing /sbin/telinit command can fail while a reboot
    is happening and the init daemon has been killed.
    This change sets log level to info, not error, for failed /sbin/telinit
    command.
    Note: The first /sbin/telinit commmand failure will fail customization
    with error 127; this is unchanged.

commit ecf07f0bf6cbab57c9e970efa32ca53e6c207aab
Author: John Wolfe <jwolfe@vmware.com>
Date:   Fri Jan 22 12:25:41 2021 -0800

    lib/file/file.c: Use Err_Errno instead of errno directly.

commit 741870477774566d0c065ae7f432ecda3e0caafc
Author: John Wolfe <jwolfe@vmware.com>
Date:   Fri Jan 22 12:25:41 2021 -0800

    lib/file/file.c: Fix memory leak
    
    Don't continue; jump to ensure string free.

commit 5f8671ff14899d34f7abc07550812d5951e927b0
Author: John Wolfe <jwolfe@vmware.com>
Date:   Fri Jan 22 12:25:41 2021 -0800

    Invalid file name causes the VMX to crash in log file rotation
    
    Parse the log file names without using sscanf.  This way no "%" in
    a file name can look like a valid scanf directive.

commit 2b2d31c783c551b25d6a5525c3227d2dc87e64d7
Author: John Wolfe <jwolfe@vmware.com>
Date:   Fri Jan 22 12:25:40 2021 -0800

    Common header file change not applicable to open-vm-tools.

commit 68853a46e351f6d850973c01762b1188a685001a
Author: John Wolfe <jwolfe@vmware.com>
Date:   Fri Jan 22 12:25:40 2021 -0800

    Common header file change not applicable to open-vm-tools.

commit d37933efb2dacaadc11fd5df8de51d7537bd9306
Author: John Wolfe <jwolfe@vmware.com>
Date:   Fri Jan 22 12:25:40 2021 -0800

    Common header file change not applicable to open-vm-tools.

commit 69b5354e7df1ab0579f1c25fa2e0cf5414cec037
Author: John Wolfe <jwolfe@vmware.com>
Date:   Fri Jan 22 12:25:40 2021 -0800

    [resolution/x11] Preserve the rotation
    
    The screen orientation/rotation was being reset on each mode set.
    In general that is not a bad behavior.   But it does break with a
    fit to window and such as it will continuously reset the user
    requested orientation.
    This patch preserves the orientation/rotation on mode changes.

commit d65ad41e69517cbd2ef653b30ddcfca528b835c3
Author: John Wolfe <jwolfe@vmware.com>
Date:   Fri Jan 22 12:25:40 2021 -0800

    Log file name becomes invalid after a rotation
    
    This is because the accounting is done unsigned but the printf used (in
    multiple places) was "%d".  Fix this by using "%u".
    
    As documented in the function header, the wrap around case was not handled
    properly, so this was fixed as well.  If the maximum rotation number hits
    MAX_UINT32, all of the files are renamed to pack the files as if this was
    the beginning of a rotation sequence.

commit 462c995f2deeaa578792b65c22eb082b9f487305
Author: John Wolfe <jwolfe@vmware.com>
Date:   Fri Jan 22 12:25:40 2021 -0800

    Common header file change not applicable to open-vm-tools.

commit ba3483f293b56d696b962f691fa66fd888cc2964
Author: John Wolfe <jwolfe@vmware.com>
Date:   Fri Jan 22 12:25:40 2021 -0800

    Common header file change not applicable to open-vm-tools.

commit 937691d51dd93ee8043adc83c24f3b7fe4c25bcb
Author: John Wolfe <jwolfe@vmware.com>
Date:   Thu Dec 31 10:16:50 2020 -0800

    Update ChangeLog with the granular push of Dec. 31.

commit 2ca1201b81d7513cc4d709ae766daf7eb4ae3612
Author: John Wolfe <jwolfe@vmware.com>
Date:   Thu Dec 31 10:12:25 2020 -0800

    Correcting missed copyright date updates.
    
    Adding 2020 to the copyright of a few files modified in this year.

commit 73491aa22b8892784b68ef2b7e285c6d95261fa6
Author: John Wolfe <jwolfe@vmware.com>
Date:   Thu Dec 31 10:12:25 2020 -0800

    Common header file change not applicable to open-vm-tools.

commit 2d07080e644b2c6f12aae02006eb40adcac2a1ca
Author: John Wolfe <jwolfe@vmware.com>
Date:   Thu Dec 31 10:12:25 2020 -0800

    Common header file change not applicable to open-vm-tools.

commit 64ccc4db5bc5d2aac817af5041fe482e2982c7ed
Author: John Wolfe <jwolfe@vmware.com>
Date:   Tue Dec 22 13:01:04 2020 -0800

    Update some copyright dates for 2020 publication.

commit 2b6aac74cdc34ce88a7ca04aee3bfa4df888f391
Author: John Wolfe <jwolfe@vmware.com>
Date:   Tue Dec 22 12:22:04 2020 -0800

    Changes to common source files not immediately applicable to open-vm-tools.
    
    Staging source files and changes for a future feature.

commit af42d91f5881f1fcec0a902206386f546306dfe9
Author: John Wolfe <jwolfe@vmware.com>
Date:   Tue Dec 22 12:22:03 2020 -0800

    OVT: Build only fuse-based or kernel module vmblocktest programs.
    
    The OVT configuration determines whether open-vm-tools will build
    a vmblock kernel module or a vmblock-fuse user level VMBlock
    implementation.  Both versions of the vmblocktest program(s) are not
    needed.   Linux OVT is only using the vmblock-fuse implementation.
    
    Select the version to build based on the HAVE_FUSE setting from the
    ./configure run.
    
    This fixes https://github.com/vmware/open-vm-tools/issues/467

commit 2a6f597bc91b8806601d186ab5be9d219ce01637
Author: John Wolfe <jwolfe@vmware.com>
Date:   Tue Dec 22 12:22:03 2020 -0800

    Common header file change not applicable to open-vm-tools.

commit 2a0984da06bd84dc85228368f4a449e53cf04b91
Author: John Wolfe <jwolfe@vmware.com>
Date:   Tue Dec 22 12:22:03 2020 -0800

    Common header file change not applicable to open-vm-tools.

commit 4c15a5dd7ea13adee0774298d837fc3e712be910
Author: John Wolfe <jwolfe@vmware.com>
Date:   Tue Dec 22 12:22:03 2020 -0800

    Common header file change not applicable to open-vm-tools.

commit 1d8243ee2d6b606f0be546fdaae494229c0714a6
Author: John Wolfe <jwolfe@vmware.com>
Date:   Tue Dec 22 12:22:03 2020 -0800

    Common source file change not applicable to open-vm-tools

commit 2a8f1de3f7ff1d81f45c9a81f06beae95b74af07
Author: John Wolfe <jwolfe@vmware.com>
Date:   Tue Dec 22 12:22:03 2020 -0800

    Common header file change not directly applicable to open-vm-tools.

commit 9b2d29f394066714ac0131c9904c01a5430ce16d
Author: John Wolfe <jwolfe@vmware.com>
Date:   Tue Dec 22 12:22:03 2020 -0800

    Changes to a common source file not applicable to open-vm-tools.

commit 54d0128fc4ec2f2b256b88ad978b780c696b9c5d
Author: John Wolfe <jwolfe@vmware.com>
Date:   Tue Dec 22 12:22:03 2020 -0800

    Corrected a few typos and reworded sentences in tools.conf.
    
    Corrected a few typos, reworded a few sentences, added some
    details for quiescing scripts and removed some duplicates.

commit c80f0f3db5df3a055c70949e4c07326f98ac7045
Author: John Wolfe <jwolfe@vmware.com>
Date:   Tue Dec 22 12:22:03 2020 -0800

    MXUser Semaphores - nanosecond resolution wait times
    
    The graphics team requested the ability to have semaphore wait times
    less than a millisecond.  This would greatly improve some graphics
    operations.  Since POSIX platforms (i.e. ESXi, MacOS, Linux) support
    nanosecond resolution for semaphore wait times, a new timed semaphore
    wait routine with nanosecond resolution is introduced.

commit a2396202001370cf37d4cea3087b6a83bcb0cb61
Author: John Wolfe <jwolfe@vmware.com>
Date:   Tue Dec 22 12:22:03 2020 -0800

    Common header file change not applicable to open-vm-tools.

commit bc9196b59469f9269c73d8cca605e7628d6b3d17
Author: John Wolfe <jwolfe@vmware.com>
Date:   Tue Dec 22 12:22:03 2020 -0800

    Update copyright date for products to be released in 2021.

commit 6284afd17986fe3053fc6d69560d319dacb5299c
Author: John Wolfe <jwolfe@vmware.com>
Date:   Tue Dec 22 12:22:03 2020 -0800

    Common header file change not applicable to open-vm-tools.

commit dec004f0853468937b8e1e7b25f5062c58d131e2
Author: John Wolfe <jwolfe@vmware.com>
Date:   Tue Dec 22 12:22:03 2020 -0800

    Common header file change not applicable to open-vm-tools.

commit 30874008335209a51531a50bc27d05b7fac513fe
Author: John Wolfe <jwolfe@vmware.com>
Date:   Tue Dec 22 12:22:03 2020 -0800

    Common header file change not applicable to open-vm-tools.

commit 816f569db5207ffe321372edf75836eb4cff1992
Author: John Wolfe <jwolfe@vmware.com>
Date:   Thu Dec 10 19:34:56 2020 -0800

    Common header file change not applicable to open-vm-tools.

commit 197124856f619fb303f8bb5f91489c8f6753e0e4
Author: John Wolfe <jwolfe@vmware.com>
Date:   Thu Dec 10 19:34:56 2020 -0800

    Change to common source file not immediately applicable to open-vm-tools.
    
    GuestStore Upgrade: add settings to the tools.conf file
    
    This change adds the GuestStore Upgrade settings to the tools.conf
    file installed with Tools.
    
    Settings are:
    [gueststoreupgrade]
    
     # The guestStoreUpgrade plugin is only available for Windows.
    
     # The policy value is one of the settings listed below.
     # off         = no VMware Tools upgrade from GuestStore. Feature is
     #               disabled.
     # manual      = (Default) VMware Tools upgrade from GuestStore is
     #               manually started.
     # powercycle  = VMware Tools upgrade from GuestStore on system
     #               power on.
    
     #policy=manual
    
     # Time interval for periodically checking available VMware Tools package
     # version in the GuestStore.
     # User-defined poll interval in seconds. Set to 0 to disable polling.
     # Minimum valid value is 900 seconds (15 minutes)
     # Default value is 3600 seconds (60 minutes)
     #poll-interval=3600
    
     # VMware Tools package version metadata key to specify a VMware Tools
     # package version in the GuestStore.
     # User-defined key for VMware Tools package version.
     # Default value is "vmtools" which points to the latest version of
     # VMware Tools package in the GuestStore.
     #vmtools-version-key=vmtools

commit 36519ebbb0c6f14b0d2e56525223938ff4b65595
Author: John Wolfe <jwolfe@vmware.com>
Date:   Thu Dec 10 19:34:56 2020 -0800

    Common header file change not applicable to open-vm-tools.

commit cad956d8cb6c71f5726fa630602085f90855d56a
Author: John Wolfe <jwolfe@vmware.com>
Date:   Thu Dec 10 19:34:56 2020 -0800

    Changes to common header files not applicable to open-vm-tools.

commit 6630aeda4ae52007744dbe789e59f0212a5cd818
Author: John Wolfe <jwolfe@vmware.com>
Date:   Thu Dec 10 19:34:56 2020 -0800

    Common header file change not applicable to open-vm-tools.

commit d70f18262ccf9719f490671d1a2b7b3df57a5336
Author: John Wolfe <jwolfe@vmware.com>
Date:   Thu Dec 10 19:34:56 2020 -0800

    Common header file change not applicable to open-vm-tools.

commit c504335ff4d11b93d6225a3f68f2faa88fe36f4a
Author: John Wolfe <jwolfe@vmware.com>
Date:   Thu Dec 10 19:34:56 2020 -0800

    The next Windows Server OS is Windows Server 2022
    
    Originally guessed 2021 based on early data, but now Microsoft has
    provided the official name and date.  Update the internals appropriately.
    
    Add some TBD markers as a reminder to update the guest identification
    code once Windows Server 2022 has an official build number.

commit f5c38172e4d87342ffd8bf6f3f3e498d98705f5e
Author: John Wolfe <jwolfe@vmware.com>
Date:   Thu Dec 10 19:34:56 2020 -0800

    Common header file change not applicable to open-vm-tools.

commit 4f55ff374583417645fcf22ceaad8dabbf049f1c
Author: John Wolfe <jwolfe@vmware.com>
Date:   Thu Dec 10 19:34:56 2020 -0800

    Update Mac OS related comments: 10.15->11, 10.16->12
    
    Apple changed their naming scheme.

commit d8db55524a278f05671bc60fe3691e9edafd85c3
Author: John Wolfe <jwolfe@vmware.com>
Date:   Thu Dec 10 19:34:56 2020 -0800

    Changes to common l10n files not applicable to open-vm-tools.

commit c38b77280bc273abc07dccdc46c01fd5b7386e18
Author: John Wolfe <jwolfe@vmware.com>
Date:   Thu Dec 10 19:34:56 2020 -0800

    Common header file change not applicable to open-vm-tools.

commit 7aef446280d018a738d66caafc932f3d5842e43e
Author: John Wolfe <jwolfe@vmware.com>
Date:   Thu Dec 10 19:34:56 2020 -0800

    Changes to toolbox-cmd not immediately applicable to open-vm-tools.

commit f2a099bb3402c5f15c3b2d23e27703fda32974b6
Author: John Wolfe <jwolfe@vmware.com>
Date:   Thu Dec 10 19:34:56 2020 -0800

    Backout previous header file change not applicable to open-vm-tools.

commit 36ded5ccac2c86e3accbed54e7930a4eb60723d4
Author: John Wolfe <jwolfe@vmware.com>
Date:   Thu Dec 10 19:34:56 2020 -0800

    Common header file change not applicable to open-vm-tools.

commit 526156a867563020c90f681030dd697bbfa527a5
Author: John Wolfe <jwolfe@vmware.com>
Date:   Thu Dec 10 19:34:56 2020 -0800

    Changes to common l10n files not applicable to open-vm-tools.

commit 735b9639a70429a3f0f50bfbd5bdc506999532c3
Author: John Wolfe <jwolfe@vmware.com>
Date:   Fri Nov 20 08:37:31 2020 -0800

    Common header file change not applicable to open-vm-tools.

commit fbd4f01c7b0e707aba1a2df045dc76fafac3d3a5
Author: John Wolfe <jwolfe@vmware.com>
Date:   Fri Nov 20 08:37:31 2020 -0800

    Common header file change not applicable to open-vm-tools.

commit 9ea59704795a431c19fafe6e1b4ed4019b601c1c
Author: John Wolfe <jwolfe@vmware.com>
Date:   Fri Nov 20 08:37:31 2020 -0800

    Common header file change not applicable to open-vm-tools.

commit 31fc9ee42b23fbcc482a787572a95d602afbec25
Author: John Wolfe <jwolfe@vmware.com>
Date:   Fri Nov 20 08:37:31 2020 -0800

    Common header file change not applicable to open-vm-tools.

commit 52bc97aa454ca2140ea62e6421f56c61d6954cf4
Author: John Wolfe <jwolfe@vmware.com>
Date:   Fri Nov 20 08:37:30 2020 -0800

    Common header file change not applicable to open-vm-tools.

commit c9fe171752a499a66d76e64c1333373cfa2bd5f4
Author: John Wolfe <jwolfe@vmware.com>
Date:   Fri Nov 20 08:37:30 2020 -0800

    Update wording of user visible messages to conform to guidelines.

commit b8d8c9f706558372d19edaa8c3a1ad4518960cd9
Author: John Wolfe <jwolfe@vmware.com>
Date:   Fri Nov 20 08:37:30 2020 -0800

    Common source file change not applicable to open-vm-tools.

commit 2f4cc717102813ffabf8c534e59d690f4af7e669
Author: John Wolfe <jwolfe@vmware.com>
Date:   Fri Nov 20 08:37:30 2020 -0800

    Common header file change not applicable to open-vm-tools.

commit decf8d536e55aa54ccfb64e39599151725cf4b58
Author: John Wolfe <jwolfe@vmware.com>
Date:   Fri Nov 20 08:37:30 2020 -0800

    Record use of tools version 11.2.1 for an emergency patch.
    
    Update bora/public/vm_tools_version.h with the assignment of
    version 11.2.1 as a patch for 11.2.0.
    
    Also updating 11.2.0 as released and adding the scheduled 11.2.5
    update relase.

commit 2d51c8c2a7ce103417fb9a85204458099192fa1e
Author: John Wolfe <jwolfe@vmware.com>
Date:   Fri Nov 20 08:37:30 2020 -0800

    Common header file change not applicable to open-vm-tools.

commit de14e31cbd95c3fa847ef4d16dbaebdf97b0be87
Author: John Wolfe <jwolfe@vmware.com>
Date:   Fri Nov 20 08:37:30 2020 -0800

    Resolving autoreconf warning caused by recently submitted xferlogs change.

commit 242478158e241275a284bcf5e87e26c3585031d7
Author: John Wolfe <jwolfe@vmware.com>
Date:   Fri Nov 20 08:37:30 2020 -0800

    Common header file change not applicable to open-vm-tools.

commit 02b9f17acb8249571b4be15a00f0a7f82d695d4c
Author: John Wolfe <jwolfe@vmware.com>
Date:   Fri Nov 20 08:37:30 2020 -0800

    Common header file change not applicable to open-vm-tools.

commit e82101b0cd6cdaaba8109e6c689f8d6edeb252cd
Author: John Wolfe <jwolfe@vmware.com>
Date:   Fri Nov 20 08:37:30 2020 -0800

    Fix propagation of libtirpc flags into build of test source.
    
    Starting with glibc 2.32, the Linux libc<n>-dev no longer provides
    the /usr/include/rpc/rpc.h header.  The configure script will detect
    the availability of the libtirpc package and use the rpc.h header
    from /usr/include/tirpc/rpc/rpc.h.
    
    This fix extends the necessary compilation and linking options to the
    build of the open-vm-tools services test programs that utilize RPC.
    
    Fixes: https://github.com/vmware/open-vm-tools/issues/468
    Pull Request: https://github.com/vmware/open-vm-tools/pull/469

commit 3c20d288d6b1348ac5625c9b574db1edac16e8d9
Author: John Wolfe <jwolfe@vmware.com>
Date:   Fri Nov 20 08:37:30 2020 -0800

    Common header file change not applicable to open-vm-tools.

commit 8efe182cdfeb85b7fb6b180a526c465714dd89f5
Author: John Wolfe <jwolfe@vmware.com>
Date:   Fri Nov 20 08:37:30 2020 -0800

    Common header file change not applicable to open-vm-tools.

commit 0e83a002e2b0836634bfcbfcff5dd45168cd25c0
Author: John Wolfe <jwolfe@vmware.com>
Date:   Fri Nov 20 08:37:30 2020 -0800

    Common source file change not applicable to open-vm-tools.

commit bf677ea09702cb9185409dbdd6ca94478dcc7227
Author: John Wolfe <jwolfe@vmware.com>
Date:   Fri Nov 20 08:37:30 2020 -0800

    Replace g_key_file() usage in the Vix plugin with VMTools functions.

commit d8eb9171431f69f818430699bb9ece67b1d39c76
Author: John Wolfe <jwolfe@vmware.com>
Date:   Fri Nov 20 08:37:30 2020 -0800

    Common header file change not applicable to open-vm-tools.

commit 50b718b2462ef24483bc0e3895a752f784eb64a8
Author: John Wolfe <jwolfe@vmware.com>
Date:   Fri Nov 20 08:37:30 2020 -0800

    Adding localized messages for new toolbox-cmd subcommands in development.

commit 40c55773a03e552ff13bf0982d78962c7c9507a9
Author: John Wolfe <jwolfe@vmware.com>
Date:   Fri Nov 20 08:37:30 2020 -0800

    Remove the pam_securetty.so reference from the SUSE pam configuration file.
    
    The PAM config file for SUSE includes a library that is not necessary.
    This changeset removes the unnecessary library per KB 78521.

commit b40b15bce04fb65641fa469b49627f59fe874a69
Author: John Wolfe <jwolfe@vmware.com>
Date:   Fri Nov 20 08:37:30 2020 -0800

    Common header file change not applicable to open-vm-tools.

commit 4ed052eab5972e7c28ba40302c14e229c9e2cac7
Author: John Wolfe <jwolfe@vmware.com>
Date:   Fri Nov 20 08:37:30 2020 -0800

    Changes to common header files not directly applicable to open-vm-tools.

commit 24cb1ecb455d9d1e348a2eb2bc7ced692e9f4f6d
Author: John Wolfe <jwolfe@vmware.com>
Date:   Fri Nov 20 08:37:30 2020 -0800

    Common header file change not applicable to open-vm-tools.

commit d37e545258fe051acba22d728aa3d2b2232e0710
Author: John Wolfe <jwolfe@vmware.com>
Date:   Mon Nov 9 12:29:03 2020 -0800

    Common header file change not applicable to open-vm-tools.

commit 4b09058fb66e07b2545d779e5aee80e18c02e6ed
Author: John Wolfe <jwolfe@vmware.com>
Date:   Mon Nov 9 12:29:03 2020 -0800

    JSON escape a UTF8 string, plus a general purpose routine.
    
    Provide a JSON escape routine working with UTF8 built on
    top of a general purpose escape routine.

commit 1ef815ffcbced6cb22cd7ecf84ee6ca23e20da2a
Author: John Wolfe <jwolfe@vmware.com>
Date:   Mon Nov 9 12:29:03 2020 -0800

    Common header file change not applicable to open-vm-tools.

commit 381f8471434b84af40733a60163810734b437b4b
Author: John Wolfe <jwolfe@vmware.com>
Date:   Mon Nov 9 12:29:03 2020 -0800

    Common header file change not applicable to open-vm-tools.

commit e51d9ca883dc892c126ba231ece82d2cc87898e7
Author: John Wolfe <jwolfe@vmware.com>
Date:   Mon Nov 9 12:29:03 2020 -0800

    Misc cleanup of "xferlogs" utility.
    
    Update the xferlogs usage message to include a 'upd' option, and use
    glib to parse and print usage.  Remove the dependency on the vmtools
    library.

commit 330eb4025c26305e85fc5603dba88cefed261778
Author: John Wolfe <jwolfe@vmware.com>
Date:   Mon Nov 9 12:29:03 2020 -0800

    Common header file change not applicable to open-vm-tools.

commit 3cb3c6735d9f90b777765b93b93587ffe1db3a9a
Author: John Wolfe <jwolfe@vmware.com>
Date:   Mon Nov 9 12:29:03 2020 -0800

    Common header file change not directly applicable to open-vm-tools.

commit 263fd9cf2c07cf20214a51427b6a9afb14ed0c2b
Author: John Wolfe <jwolfe@vmware.com>
Date:   Mon Nov 9 12:29:03 2020 -0800

    Common header file change not appplicable to open-vm-tools.

commit 6cbd023665f07949526f7985d36d15739cf8ca90
Author: John Wolfe <jwolfe@vmware.com>
Date:   Mon Nov 9 12:29:03 2020 -0800

    Common header file change not directly applicable to open-vm-tools.

commit f775ee10e6be1714b7fc3cf79037fdca6916a689
Author: John Wolfe <jwolfe@vmware.com>
Date:   Mon Nov 9 12:29:03 2020 -0800

    Service Discovrey: Fix a task thread and child process deadlock.
    
    Correct argument order in a warning message.

commit 4f127053603aeffe722a9441f51529d1819cd658
Author: John Wolfe <jwolfe@vmware.com>
Date:   Mon Nov 9 12:29:03 2020 -0800

    vm_assert.h: Document usage patterns where they're easy to find.
    
    This is a formatting and comment change.

commit 85004da3412c57a5ca40b6b4b4a087fe4a3e6591
Author: John Wolfe <jwolfe@vmware.com>
Date:   Mon Nov 9 12:29:03 2020 -0800

    Common header file change not applicable to open-vm-tools.

commit 807af42f5574a933d7e45c627e2537f1137c1e47
Author: John Wolfe <jwolfe@vmware.com>
Date:   Mon Nov 9 12:29:03 2020 -0800

    Common source file change not applicable to open-vm-tools.

commit dc029b6a3b3e269a13a3a52142411e38ed5e163e
Author: John Wolfe <jwolfe@vmware.com>
Date:   Mon Nov 9 12:29:03 2020 -0800

    Common header file change not directly applicable to open-vm-tools.

commit 4dff6fd60f99d79c5fa8739e19c82c8bef21dcab
Author: John Wolfe <jwolfe@vmware.com>
Date:   Mon Nov 9 12:29:03 2020 -0800

    Common header file change not applicable to open-vm-tools.

commit 5f7df88d6bd7d3621a241cb0267b6523d28f9311
Author: John Wolfe <jwolfe@vmware.com>
Date:   Mon Nov 9 12:29:03 2020 -0800

    Changes to common header files not applicable to open-vm-tools.

commit 004f1603ef72cd4baeb713b1d10ec67490777d5f
Author: John Wolfe <jwolfe@vmware.com>
Date:   Mon Nov 9 12:29:03 2020 -0800

    Add a usage message for the "checkvm" utility.
    
    This change alters the functionality of the -h option to print a
    usage message by using glib options.  The previous functionality of -h
    was to print hardware version, which prints invalid results.  This
    change also removes a repeated header file and removes the -r option
    which prints invalid results.

commit 2614ce5bbf473c3df03f35d68cd8eceee8dbbf98
Author: John Wolfe <jwolfe@vmware.com>
Date:   Mon Nov 9 12:29:03 2020 -0800

    Common header file change not applicable to open-vm-tools.

commit c27a6eac336305d36ee2fba7c192e5d0ea4bf0e4
Author: John Wolfe <jwolfe@vmware.com>
Date:   Mon Nov 9 12:29:03 2020 -0800

    Change the default Unicode error errno.
    
    In times long past, EINVAL was chosen for the errno returned when a
    Unicode problem was detected.  This overloads EINVAL, particularly when
    using POSIX system calls.  Unfortunately, the overloading makes it very
    difficult to recover from some errors as there is no way to know the
    difference between a "real" EINVAL and a Unicode problem EINVAL.
    
    Over 10 years of data shows that we *RARELY* encounter Unicode errors.
    Inspecting the source base shows the code segments that do check for
    errno after an error either:
    
    1) Post the errno value and die.
    2) Have switch handle cases but also have a default catcher.
    3) Have an if/else waterfall with a final else.
    
    Another observation is that Unicode routines are not involved with
    anything that would return a math related errno (e.g. ERANGE, EDOM).
    
    Changing the value of UNICODE_CONVERSION_ERRNO to ERANGE and avoid
    any overloading.

commit d35ef560247e7f0bd798ae45646eeaee38d3a12b
Author: John Wolfe <jwolfe@vmware.com>
Date:   Mon Nov 9 12:29:03 2020 -0800

    Changes to common source files not applicable to open-vm-tools.

commit e47338fd721f3393823d778e487ee3c937594311
Author: John Wolfe <jwolfe@vmware.com>
Date:   Mon Nov 9 12:29:02 2020 -0800

    Common header file change not applicable to open-vm-tools.

commit d6ba5ae8996e44e52c9ee967c6d44036fa2eba92
Author: John Wolfe <jwolfe@vmware.com>
Date:   Mon Oct 26 17:29:55 2020 -0700

    Common header file change not applicable to open-vm-tools.

commit a4c1458c67a291c2a2d69d2a7f829daac00face1
Author: John Wolfe <jwolfe@vmware.com>
Date:   Mon Oct 26 17:29:55 2020 -0700

    Common header file change not directly applicable to open-vm-tools.

commit 727a554c3d44ae615e23361a450ccfd793198019
Author: John Wolfe <jwolfe@vmware.com>
Date:   Mon Oct 26 17:29:55 2020 -0700

    Common header file change not applicable to open-vm-tools.

commit e18e67f727d0354b08a55b685178fd05f542c6da
Author: John Wolfe <jwolfe@vmware.com>
Date:   Mon Oct 26 17:29:54 2020 -0700

    Fix memory leaks.
    
    A Coverity scan of open-vm-tools reported a number of memory leaks
    on error code paths.  Fix seven reported leaks, and modify code
    to address two false positives in order to make the code clearer
    and/or keep Coverity from reporting the issues.  Also fix additional
    leaks found in the routine Proto_TextContents during code review.

commit bf3a15812b587bc46f79f8ca97253d7a867456d5
Author: John Wolfe <jwolfe@vmware.com>
Date:   Mon Oct 26 17:29:54 2020 -0700

    Common header file change not directly applicable to open-vm-tools.

commit 646eaa37a982d4f665443b6a017f8d420fc80546
Author: John Wolfe <jwolfe@vmware.com>
Date:   Mon Oct 26 17:29:54 2020 -0700

    tools: Fix Coverity errors in resolution plugin.
    
    Fix multiplication overflow and fgetc usage to avoid Coverity errors.

commit 1548fae0093271462d23bb5d66eb9c2e6521fece
Author: John Wolfe <jwolfe@vmware.com>
Date:   Mon Oct 26 17:29:54 2020 -0700

    Fix a memory leak in HgfsOplockMonitorFileChange
    
    In the error case, "data" was not freed.

commit 2bb9aab991f787cf07941d6c76812c089ea830ab
Author: John Wolfe <jwolfe@vmware.com>
Date:   Mon Oct 26 17:29:54 2020 -0700

    Common header file change not directly applicable to open-vm-tools.

commit 90aeb31d98be541fdd2324e97160cef7abad93cf
Author: John Wolfe <jwolfe@vmware.com>
Date:   Mon Oct 26 17:29:54 2020 -0700

    Terminology cleanup

commit 23e7479ca368d392395499a3db192c97112a156c
Author: John Wolfe <jwolfe@vmware.com>
Date:   Mon Oct 26 17:29:54 2020 -0700

    Common header file change not applicable to open-vm-tools.

commit 8bc0c0b8e3274cbfacb4ab1ace1a1fb644b66c64
Author: John Wolfe <jwolfe@vmware.com>
Date:   Mon Oct 26 17:29:54 2020 -0700

    Common header file change not applicable to open-vm-tools.

commit 26fc16779ffbce1833ea90d1d5efdba83708bb87
Author: John Wolfe <jwolfe@vmware.com>
Date:   Mon Oct 26 17:29:54 2020 -0700

    Update vm_basic_types.h for apple silicon
    
    Apple silicon compilers will define __arm64__ as their
    name for their new CPU. But they also define __aarch64__ which
    existing 64-bit ARM CPUs use.  Add a little bit of logic
    to enforce and document this.

commit f73fa790abde3fe385cca37ed8583073eea36b7f
Author: John Wolfe <jwolfe@vmware.com>
Date:   Mon Oct 26 17:29:54 2020 -0700

    Common header file change not applicable to open-vm-tools.

commit b924451d819b646f2c25b873682c35937856dd1e
Author: John Wolfe <jwolfe@vmware.com>
Date:   Mon Oct 26 17:29:53 2020 -0700

    Common header file change not applicable to open-vm-tools.

commit 75aabacdb096aa39252a14cf9ecbb11d7539369b
Author: John Wolfe <jwolfe@vmware.com>
Date:   Mon Oct 26 17:29:53 2020 -0700

    [GlobalConf] Support for vmusr service to load Global Configuration.
    
    Currently, the vmsvc service periodically downloads the Global Configuration
    from the GuestStore and applies the downloaded configuration.  'vmusr'
    service doesn't have the support.  In this changeset, made the changes
    for both vmusr and vmsvc services to periodically check and apply
    the changes.
    
    To keep thing simple and easy, the new approach is check the
    modification time every time the regular tools conf is read and if
    changes are detected, the configuration is applied.  With this new approach,
    signalling mechanism is not needed and that code is removed.
    
    vmsvc:
    * Starts a background thread which periodically fetches the global
    configuration from the GuestStore.
    
    vmusr:
    * No background thread is created. But checks and loads the configuration
    everytime the regular tools.conf is checked.

commit 00531302d7e56bddaa037e5e4ae006135a34cca8
Author: John Wolfe <jwolfe@vmware.com>
Date:   Mon Oct 26 17:29:53 2020 -0700

    Check in tools gdp plugin OVT installer code.

commit d3ed2aebcb5b33581ad49f85e41e6fa0eca98738
Author: John Wolfe <jwolfe@vmware.com>
Date:   Fri Oct 16 21:03:23 2020 -0700

    Get the latest README.md from the stable-11.1.x branch

commit eae2394df5fc0856c4bc4133c569e13f5e327efb
Author: John Wolfe <jwolfe@vmware.com>
Date:   Tue Oct 6 14:30:56 2020 -0700

    Common header file change not applicable to open-vm-tools.

commit b76c75ae9a48e68e55412d0fd97f238a66409ea0
Author: John Wolfe <jwolfe@vmware.com>
Date:   Tue Oct 6 14:30:56 2020 -0700

    Changes to common source files not directly applicable to open-vm-tools.

commit b966cb3822b3a8cb9815af6f2da46f8f367b58cd
Author: John Wolfe <jwolfe@vmware.com>
Date:   Tue Oct 6 14:30:56 2020 -0700

    Changes to common source files not directly applicable to open-vm-tools.

commit 99d5a9ea8605ad5ce085f109d4e3d378bf327db4
Author: John Wolfe <jwolfe@vmware.com>
Date:   Tue Oct 6 14:30:55 2020 -0700

    Common header file change not applicable to open-vm-tools.

commit fd75f811c8d09b662ee78f072d90ec6c915fcec6
Author: John Wolfe <jwolfe@vmware.com>
Date:   Tue Oct 6 14:30:55 2020 -0700

    Common header file change not applicable to open-vm-tools.

commit c1f88125233b074398bb6ba38d7b5c2ae19e7085
Author: John Wolfe <jwolfe@vmware.com>
Date:   Tue Oct 6 14:30:55 2020 -0700

    Common header file change not applicable to open-vm-tools.

commit ece245c662d28b3880eb0ee40e8c427a2aafe4c8
Author: John Wolfe <jwolfe@vmware.com>
Date:   Tue Oct 6 14:30:55 2020 -0700

    Changes to common source files not directly applicable to open-vm-tools.

commit 695d2fab5c8a036b8b7584877fb490bf505c178b
Author: John Wolfe <jwolfe@vmware.com>
Date:   Tue Oct 6 14:30:55 2020 -0700

    Common header file change not applicable to open-vm-tools.

commit 84d87f789f8d93e5d265afe4288a6111c90341c4
Author: John Wolfe <jwolfe@vmware.com>
Date:   Tue Oct 6 14:30:55 2020 -0700

    Common header file change not applicable to open-vm-tools.

commit 48e96c64a3a51b9bca2dd7614b1c7a04cc4dbb1d
Author: John Wolfe <jwolfe@vmware.com>
Date:   Tue Oct 6 14:30:55 2020 -0700

    Common header file change not applicable to open-vm-tools.

commit 49103fbe71707b99323c996a23ec22fde5cb1438
Author: John Wolfe <jwolfe@vmware.com>
Date:   Tue Oct 6 14:30:55 2020 -0700

    Common header file change not applicable to open-vm-tools.

commit 08333afefd17ac7617ba5d4b1e3f087cccd97056
Author: John Wolfe <jwolfe@vmware.com>
Date:   Tue Oct 6 14:30:54 2020 -0700

    L10n drop for open-vm-tools 10.2.0.

commit 6cbee265af33370fe41a47db63c90cfd52ecdba4
Author: John Wolfe <jwolfe@vmware.com>
Date:   Tue Oct 6 14:30:54 2020 -0700

    Common header file change not applicable to open-vm-tools.

commit a869ed128c313d6335316fa10ebfbe15ace2be73
Author: John Wolfe <jwolfe@vmware.com>
Date:   Tue Oct 6 14:30:54 2020 -0700

    Common header file change not applicable to open-vm-tools.

commit b6f81f00fcfbc602838b48feca9f85da2847cf59
Author: John Wolfe <jwolfe@vmware.com>
Date:   Tue Oct 6 14:30:54 2020 -0700

    Common header file change not applicable to open-vm-tools.

commit 66eb1b16e7cea8399c67d71eee45acd015e12a49
Author: John Wolfe <jwolfe@vmware.com>
Date:   Tue Oct 6 14:30:54 2020 -0700

    Adding the vgauthImport utility to open-vm-tools.
    
    The vmware-alias-import utility is not currently packaged with the
    open-vm-tools bundle; this change adds the utility.  It is built
    only if vgauth is enabled.

commit a021b598a61aadccd7da931c7ab717312ca03c0f
Author: John Wolfe <jwolfe@vmware.com>
Date:   Tue Sep 22 14:54:07 2020 -0700

    Fix the exit code when toolbox-cmd disk shrink is canceled.
    
    The toolbox-cmd disk shrink operation was exiting with status 0
    when a SIGINT is received.  A non-zero exit status is expected.
    Change the exit code to 130, which is the appropriate value
    according to TLDP: https://tldp.org/LDP/abs/html/exitcodes.html

commit 985c9a0ea8e4ff00d5cfbadbb0397c12a8ec0240
Author: John Wolfe <jwolfe@vmware.com>
Date:   Tue Sep 22 14:54:07 2020 -0700

    Common header file change not applicable to open-vm-tools.

commit 81aff3a41e14b4aaae285bebb95cc6545a600c77
Author: John Wolfe <jwolfe@vmware.com>
Date:   Tue Sep 22 14:54:07 2020 -0700

    Fix memory leaks in guestInfo/diskInfo.c.
    
    When checking for IDE, SATA and SAS disk drives, the glib GMatchInfo is
    passed to a g_regex_match() function inside a for loop.  It was not
    properly passed to g_match_info_free() before subsequently being reused.
    
    This addresses https://github.com/vmware/open-vm-tools/issues/452

commit 1c5d9dbbd3c19eb135633f9fefc47c654eacde76
Author: John Wolfe <jwolfe@vmware.com>
Date:   Tue Sep 22 14:54:07 2020 -0700

    Common header file change not applicable to open-vm-tools.

commit 30c87d05d1bb654b2bc37f482c779961bdb20506
Author: John Wolfe <jwolfe@vmware.com>
Date:   Tue Sep 22 14:54:07 2020 -0700

    Common header file change not directly applicable to open-vm-tools.

commit 457adfe51c0e03610705d32b0fb5cba55deb1304
Author: John Wolfe <jwolfe@vmware.com>
Date:   Tue Sep 22 14:54:07 2020 -0700

    Common header file change not applicable to open-vm-tools.

commit cd6824eb5014508f479bb8deda86529bc5a21e79
Author: John Wolfe <jwolfe@vmware.com>
Date:   Tue Sep 22 14:54:07 2020 -0700

    Common header file change not applicable to open-vm-tools.

commit 9338c579fba6ee1f8d3a50df63f67cec7785d71b
Author: John Wolfe <jwolfe@vmware.com>
Date:   Tue Sep 22 14:54:07 2020 -0700

    Common header file change not applicable to open-vm-tools.

commit 5ba9b23033f6500570f6a706aee18477c72039ac
Author: John Wolfe <jwolfe@vmware.com>
Date:   Tue Sep 22 14:54:07 2020 -0700

    Common header file change not applicable to open-vm-tools.

commit 77c30381461404f2b9468edfd6d010f36183f3ca
Author: John Wolfe <jwolfe@vmware.com>
Date:   Tue Sep 22 14:54:06 2020 -0700

    Common header file change not directly applicable to open-vm-tools.

commit 65fd0bf725a223d31d09c249675a5e1d1eb5dabb
Author: John Wolfe <jwolfe@vmware.com>
Date:   Tue Sep 22 14:54:06 2020 -0700

    Common header file change not directly applicable to open-vm-tools.

commit 3267a1eb6964a4bb35806d1a117531b3a4119c9d
Author: John Wolfe <jwolfe@vmware.com>
Date:   Tue Sep 22 14:54:06 2020 -0700

    Common header file change not applicable to open-vm-tools.

commit cd53ce69a494ac0929523010f768a03e4cafec24
Author: John Wolfe <jwolfe@vmware.com>
Date:   Tue Sep 22 14:54:06 2020 -0700

    Common header file change not applicable to open-vm-tools.

commit c86819a35d2a64a47bc846eeb8083a0dbd18b742
Author: John Wolfe <jwolfe@vmware.com>
Date:   Tue Sep 22 14:54:06 2020 -0700

    Common header file change not applicable to open-vm-tools.

commit d6d96d1c7e53ea53affacb538342857d688a7aa1
Author: John Wolfe <jwolfe@vmware.com>
Date:   Tue Sep 22 14:54:06 2020 -0700

    Fix a minor memory leak in VIX Listfiles().
    
    The GError structure is not cleared in an error code path, which
    leads to a minor memory leak.  Explicitly call g_clear_error().

commit af4e12648002f9ac4fdcc50a3aa04dddbaf5398b
Author: John Wolfe <jwolfe@vmware.com>
Date:   Tue Sep 22 14:54:06 2020 -0700

    Common header file change not applicable to open-vm-tools.

commit c7b7ff477ca923833deebed645fec6b1612d4c5a
Author: John Wolfe <jwolfe@vmware.com>
Date:   Tue Sep 22 14:54:06 2020 -0700

    Changes to common header files not applicable to open-vm-tools.

commit ee09d506dac785a790e78b0e0dca0b99f447c694
Author: John Wolfe <jwolfe@vmware.com>
Date:   Tue Sep 22 14:54:06 2020 -0700

    Common header file change not applicable to open-vm-tools.

commit bc811a0fcd6b80082fc7f513928e9c448e7bf46b
Author: John Wolfe <jwolfe@vmware.com>
Date:   Tue Sep 22 14:54:05 2020 -0700

    hgfsServerOplockMonitor.c  HgfsOplockUnmonitorFileChange():
    
    There is no need to cancel the monitor action if the oplock monitor
    module has already been destroyed.   Avoid a possible NULL pointer
    dereference.

commit 49c898507badc4d19e17a5e3230116505aa58f93
Author: John Wolfe <jwolfe@vmware.com>
Date:   Tue Sep 22 14:54:05 2020 -0700

    Changes to common source files not directly applicable to open-vm-tools.

commit 2d3a1ce819c86360cf00c7a3352c501674daaae1
Author: John Wolfe <jwolfe@vmware.com>
Date:   Tue Sep 22 14:54:05 2020 -0700

    Common header file change not applicable to open-vm-tools.

commit ce5044577a89c0a66f4b427067c2843f4094044b
Author: John Wolfe <jwolfe@vmware.com>
Date:   Tue Sep 22 14:54:05 2020 -0700

    Update the development tools version for the next major point release.

commit ea2e57b14f0b4b063556fda617829ad1320d8565
Author: John Wolfe <jwolfe@vmware.com>
Date:   Tue Sep 22 14:54:05 2020 -0700

    Common header file change not applicable to open-vm-tools.

commit 97582346292959b5b4d125485ab7cf9747c1c391
Author: John Wolfe <jwolfe@vmware.com>
Date:   Tue Sep 22 14:54:05 2020 -0700

    Fix a potential null pointer dereference in asyncsocket.

commit 9a3f9c925037fc7cba45761c6fcae762ded0668d
Author: John Wolfe <jwolfe@vmware.com>
Date:   Tue Sep 22 08:20:25 2020 -0700

    Captured the "devel" change log history since the start of the "stable-11.1.x"
    branch.

*****
    Created the "stable-11.2.x" branch at this point.
*****

commit 19d12e9a038a1835155ae26631b9a34d5a54cfcd
Author: John Wolfe <jwolfe@vmware.com>
Date:   Fri Sep 11 12:11:06 2020 -0700

    Common source file changes not applicable to open-vm-tools.

commit 5e0117e5ac8620ee00906fb9f070e92ac6a15baf
Author: John Wolfe <jwolfe@vmware.com>
Date:   Fri Sep 11 12:11:06 2020 -0700

    Changes to Common source files not applicable to open-vm-tools.

commit e71f137295a2aa94931369060a08a9fd6c1dde33
Author: John Wolfe <jwolfe@vmware.com>
Date:   Fri Sep 11 12:11:06 2020 -0700

    GuestOS: Add Flatcar Linux (64-bit only) as a new guest.

commit 53c5a3a8cb653031d3efa8009274b2b96c84ce25
Author: John Wolfe <jwolfe@vmware.com>
Date:   Fri Sep 11 12:11:06 2020 -0700

    Common header file change not applicable to open-vm-tools.

commit d93e52f060d979baea5bcb63fac62a32a276becf
Author: John Wolfe <jwolfe@vmware.com>
Date:   Fri Sep 11 12:11:06 2020 -0700

    Common source file change not applicable to open-vm-tools.

commit 6c40ef8aa76485edbc322711cae34cb75df56d2a
Author: John Wolfe <jwolfe@vmware.com>
Date:   Fri Sep 11 12:11:05 2020 -0700

    hostinfo.h: stop including x86cpuid.h
    
    With the removal of Hostinfo_GetAllCpuid in an earlier change, hostinfo.h
    can stop including x86cpuid.h and only needs vendor IDs from x86vendor.h.
    
    Unfortunately, quite a few source files depended in hostinfo.h's automatic
    inclusion of x86cpuid.h. Fix them to include what they need.
    
    The lib/include/guestStats.h is a special case that happened to succeed because
    of a warning that was disabled in x86cpuid.h which also happens to have
    been included earlier than this header.  Re-disable the warning.

commit 1f66f283c20f7f5cd154ca34c33e3e145659916a
Author: John Wolfe <jwolfe@vmware.com>
Date:   Fri Sep 11 12:11:05 2020 -0700

    Ensuring vmtools utilities are only used in a VMware virtual environment.
    
    Several utilities do not check that their running environment is in a
    VMware hypervisor.  Add checks and generate error messages if the
    running environment is a physical machine.  Some makefiles were altered
    o resolve dependency issues.

commit 6f78dd5ce2733ea964fe969cb739daa55e329e70
Author: John Wolfe <jwolfe@vmware.com>
Date:   Fri Sep 11 12:11:05 2020 -0700

    VGAuth: vgauthd service fails if vgauth.conf samlSchemaDir has trailing whitespace
    
    When reading the vgauth.conf samlSchemaDir, remove any trailing whitespace.
    Also remove trailing whitespace when reading any preference string.

commit e6b3847d7bd9b811faff47126da72436d0e69ea2
Author: John Wolfe <jwolfe@vmware.com>
Date:   Fri Sep 11 12:11:05 2020 -0700

    Additional clean up of vmware_pack files.

commit 1cb3b54c545608fff271ca076b832c991a9316fb
Author: John Wolfe <jwolfe@vmware.com>
Date:   Fri Sep 11 12:11:05 2020 -0700

    Updating authors for OVT contributions
    
    https://github.com/vmware/open-vm-tools/pull/432

commit 098d213d1db4b4bb22823036cca7f3bc6f06af71
Author: John Wolfe <jwolfe@vmware.com>
Date:   Fri Sep 11 12:11:05 2020 -0700

    Changing permissions of tools configuration example file.
    
    Also made a small change to another makefile for more consistency in style.

commit 6ef9d2fb20c127d633210b4537848021b1840013
Author: John Wolfe <jwolfe@vmware.com>
Date:   Fri Sep 11 12:11:05 2020 -0700

    Common header file change not applicable to open-vm-tools.

commit 3b5f6264e905911ed87196cd49eec8387205da1e
Author: John Wolfe <jwolfe@vmware.com>
Date:   Fri Sep 11 12:11:05 2020 -0700

    Common header file change not applicable to open-vm-tools.

commit 46c324e50081f63b12890cae9f0a9147805cdbee
Author: John Wolfe <jwolfe@vmware.com>
Date:   Fri Sep 11 12:11:05 2020 -0700

    Additional clean up of vmware_pack files.

commit daa348acc12b0c24075276874c03d97acd2d247e
Author: John Wolfe <jwolfe@vmware.com>
Date:   Fri Sep 11 12:11:05 2020 -0700

    Additional clean up of vmware_pack files.

commit fdcc1ae11383e627ba624dc06c94d2ea0b62032f
Author: John Wolfe <jwolfe@vmware.com>
Date:   Fri Sep 11 12:11:05 2020 -0700

    Additional clean up of vmware_pack files.

commit 8cb221c581abe6a905ebd348d32cc3ecb6cabb93
Author: John Wolfe <jwolfe@vmware.com>
Date:   Fri Sep 11 12:11:05 2020 -0700

    Common header file change not applicable to open-vm-tools.

commit c2553fbd4906f47984f01f11a208fea742683a5a
Author: John Wolfe <jwolfe@vmware.com>
Date:   Fri Sep 11 12:11:05 2020 -0700

    Change to common header file not applicable to open-vm-tools.

commit c161dcb11d061c6bd4ef3c5aa563b15b13167bdd
Author: John Wolfe <jwolfe@vmware.com>
Date:   Fri Sep 11 12:11:04 2020 -0700

    Common header file change not applicable to open-vm-tools.

commit 4da428cb1bbea7a5e1e9da2df40d410ca557f63f
Author: John Wolfe <jwolfe@vmware.com>
Date:   Fri Sep 11 12:11:04 2020 -0700

    Back out earlier common header file changes.

commit 7903a7eaee51685e70abfd7c227d1828c34e9373
Author: John Wolfe <jwolfe@vmware.com>
Date:   Fri Sep 11 12:11:04 2020 -0700

    Backout the previous header file change.

commit ccba10c950c5a5a30c884c6ad3f5b2e71add5b09
Author: John Wolfe <jwolfe@vmware.com>
Date:   Fri Sep 11 12:11:04 2020 -0700

    Common header file change not applicable to open-vm-tools.

commit 27ef6c9deabdc9fe31de7b4f5da02a4408463410
Author: John Wolfe <jwolfe@vmware.com>
Date:   Fri Sep 11 12:11:04 2020 -0700

    Changes to common header files not applicable to open-vm-tools.

commit 2e5c40274f3f09d95084dafc9608123bf59f80b7
Author: John Wolfe <jwolfe@vmware.com>
Date:   Fri Sep 11 12:11:04 2020 -0700

    Replace a bogus URL provided in a vmcheck.c error message.
    
    Previously the URL "http://www.vmware.com/info?id=99" appeared in
    an error message in the vmware_checkvm binary to refer to VMware Tools
    updating information that may change from one release to the next.
    That information is now available from the single VMware Tools URL"
    https://docs.vmware.com/en/VMware-Tools/index.html.

commit fe7c6ebcd1fdf3e25246c7e1725063f8c4978db3
Author: John Wolfe <jwolfe@vmware.com>
Date:   Fri Sep 11 12:11:04 2020 -0700

    Get rid of more vmware_pack files.
    
    gcc supports the Microsoft-style "pragma pack" syntax.
    Standardize on it.  The conversion is somewhat non-trivial,
    as gcc requires "pragma" to be before or after a statement,
    not in the middle.

commit 055fed60e4f1a545e923c2aa0c14f5ecdb53b6ab
Author: John Wolfe <jwolfe@vmware.com>
Date:   Fri Sep 11 12:11:04 2020 -0700

    Common source file change not applicable to open-vm-tools.

commit 3afc566751b7d151b2adb75703b5dfc10bff2237
Author: John Wolfe <jwolfe@vmware.com>
Date:   Fri Sep 11 12:11:04 2020 -0700

    Log Facility: Infrastructure changes for module level filtering
    
    Additional changes to log.h and loglevel_userVars.h

commit 0516ef4a9a98f435aa3fbf20be43fc9581b34115
Author: John Wolfe <jwolfe@vmware.com>
Date:   Fri Sep 11 12:11:04 2020 -0700

    Common header file change not applicable to open-vm-tools.

commit 3a10aafdeaac5c708d951e122bba816d9574b2be
Author: John Wolfe <jwolfe@vmware.com>
Date:   Fri Sep 11 12:11:04 2020 -0700

    Remove PANIC() macro in favor of Panic() or VERIFY()

commit 54d36be9679eec0971a31d5b608bb51ecb07dd25
Author: John Wolfe <jwolfe@vmware.com>
Date:   Fri Sep 11 12:11:04 2020 -0700

    Record usage of VMware Tools version 11.1.6

commit 90ac21d93e9159582865955c83d47676db2ea34f
Author: John Wolfe <jwolfe@vmware.com>
Date:   Fri Sep 11 12:11:03 2020 -0700

    Common header file change not applicable to open-vm-tools.

commit 3df677d2ba3b4ddefc81c0ae0e381c782c81bbb6
Author: John Wolfe <jwolfe@vmware.com>
Date:   Fri Sep 11 12:11:03 2020 -0700

    Changes to common header files not applicable to open-vm-tools.

commit 652aeafa2cee7893b66f73f3096077232e6dce93
Author: John Wolfe <jwolfe@vmware.com>
Date:   Fri Sep 11 12:11:03 2020 -0700

    Adding null check for results passed to log function.
    
    In several files, replies/results from RPC functions can possibly be
    null if the function fails.  This changeset adds a function-like macro
    which does the null checks and is applied to the replies when passed
    into logging functions.

commit 31e14a2def83c8cf4450543c042c61a5e811eada
Author: John Wolfe <jwolfe@vmware.com>
Date:   Fri Sep 11 12:11:03 2020 -0700

    Ensure the servicediscovery plugin isn't enabled in an open-vm-tools build for non Linux OS.
    
    The servicediscovery plugin is supported only on Linux platforms.  This
    change checks that this plugin is enabled only if the OS is Linux.
    Otherwise, an error message is printed.

commit be533613b3efdc8f78f6762aa31574173443e7e8
Author: John Wolfe <jwolfe@vmware.com>
Date:   Fri Sep 11 12:11:03 2020 -0700

    Tools consumes loglevel_user.h
    
    Adding lib/include/loglevel_userVars.h.

commit 5a9242dd13e229929e1c1dbe6a872b4c0e9e3361
Author: John Wolfe <jwolfe@vmware.com>
Date:   Fri Sep 11 12:11:03 2020 -0700

    Split out the log level defs from the log level vars.
    
    This way the Log Facility can use the same name space as LOG for its
    domain specific level filtering by including loglevel_userVars.h directly.

commit 3fbb1d39f298f37248ec9690f08c550872846940
Author: John Wolfe <jwolfe@vmware.com>
Date:   Fri Sep 11 12:11:03 2020 -0700

    Backout the previous log level defines change.

commit 34a64c375ee0a16db7e1f85f358c90d12815dac2
Author: John Wolfe <jwolfe@vmware.com>
Date:   Fri Sep 11 12:11:03 2020 -0700

    Split out the log level defs from the log level vars.

commit 606ed341010cec4a3c32233ba47e88aca9eb7b4d
Author: John Wolfe <jwolfe@vmware.com>
Date:   Fri Sep 11 12:11:03 2020 -0700

    Get rid of vmware_pack files (devices edition)
    
    gcc supports the Microsoft-style "pragma pack" syntax.
    Standardize on it.  The conversion is somewhat non-trivial,
    as gcc requires "pragma" to be before or after a statement,
    not in the middle.

commit 2174f3237b58391e9155e37895ef63c0043b0b35
Author: John Wolfe <jwolfe@vmware.com>
Date:   Fri Sep 11 12:11:03 2020 -0700

    vm_assert.h: Remove unused PANIC_BUG

commit 42af202affbf0cc2bb533dd430933bf5ee2ce247
Author: John Wolfe <jwolfe@vmware.com>
Date:   Fri Sep 11 12:11:03 2020 -0700

    Swap out Log+PANIC for Panic
    
    Just call Panic with an appropriate string instead of a Log+PANIC.

commit e61fbb2ebeb701063ec1e1362d7e1b19695ba183
Author: John Wolfe <jwolfe@vmware.com>
Date:   Fri Sep 11 12:11:02 2020 -0700

    LOG: Keep the LOG_LEVEL entries sorted
    
    This is the first in a series of changes to the Log Facility that will add
    the ability to have domain specific filtering (e.g. foobar domain can have
    log calls which are filtered by domain (name) and level).  This will make
    LOG like abilities usable in all build types, even a release build.
    
    The LOG_LEVEL entries are difficult to find since they are in a jumbled
    order.  The existing grouping isn't useful as many of the modules are shared.
    Create one big sorted list.

commit 16f81450b4820a4634dfefbaea222dda161e445c
Author: John Wolfe <jwolfe@vmware.com>
Date:   Fri Sep 11 12:11:02 2020 -0700

    Common header file change not directly applicable to open-vm-tools.

commit d2404fe3a2dfc88b118bd8dcf3655a960b52c822
Author: John Wolfe <jwolfe@vmware.com>
Date:   Fri Sep 11 12:11:02 2020 -0700

    Common header file change not applicable to open-vm-tools.

commit 31542efae6854d989d51b5d4c3333d3baa43dfc8
Author: John Wolfe <jwolfe@vmware.com>
Date:   Fri Sep 11 12:11:02 2020 -0700

    Removing unnecessary code from rpc header file.
    
    Several macros related to VMDB are no longer needed in the guestrpc
    header file.  This change deletes those unused macros.

commit 0bb2d1599b4a29486aef2d4bced25992a99154cf
Author: John Wolfe <jwolfe@vmware.com>
Date:   Fri Sep 11 12:11:02 2020 -0700

    Improve the logging for deployPkg in a few workflows
    
    When executing Perl script in Linux Guest OS customization, log an
    error if the execution fails.

commit 1c3925b3078008ff48b2c89c1ed080c583aba840
Author: John Wolfe <jwolfe@vmware.com>
Date:   Fri Sep 11 12:11:02 2020 -0700

    Add --cmdfile argument
    
    Some OSes (Windows) have a relatively small cmdline limit.
    Expose a cmdfile argument which works like --cmd, but
    reads the input from a file.  This allows RPCs which can
    have huge arguments (guestVars, namespaceDB, DataSets) to work.

commit 00d5ee23bdbbc01ac7eb326715ae7a98c0acdd06
Author: John Wolfe <jwolfe@vmware.com>
Date:   Fri Sep 11 12:11:02 2020 -0700

    Common source file change not applicable to open-vm-tools.

commit 248ef2c5361a0a8a7e4bed9cafec50598a313899
Author: John Wolfe <jwolfe@vmware.com>
Date:   Fri Sep 11 12:11:02 2020 -0700

    Fix a stack-use-after-scope issue in FileLockScanDirectory.

commit 504e2b8021b5c1e51c7f208c11acaac444531feb
Author: John Wolfe <jwolfe@vmware.com>
Date:   Fri Sep 11 12:11:02 2020 -0700

    Common header file change not applicable to open-vm-tools.

commit 79790f72cac52853dba8abba51e51226dad721f0
Author: John Wolfe <jwolfe@vmware.com>
Date:   Tue Aug 18 07:46:26 2020 -0700

    Update copyright dates.

commit dd54c97c7aca69dda041e82fd1a62a836c20db4f
Author: John Wolfe <jwolfe@vmware.com>
Date:   Tue Aug 18 07:14:12 2020 -0700

    Remove the guestApp.h header file that is not needed in conf.h
    
    The configuration header file conf.h includes the guestapp header file
    guestApp.h, but there are no related references to the guestapp header
    file.  This change removes the unnecessary header file.
    The guestApp.h header file is included in the few source files with
    a dependency on it.

commit 1b7f86e63a4a03170de159aa719c5e5be7e2dcea
Author: John Wolfe <jwolfe@vmware.com>
Date:   Tue Aug 18 07:14:12 2020 -0700

    Including appinfo and servicediscovery settings in configuration file
    
    Adding the default configuration settings to the tools.conf sample.

commit 45d0a2d16b5fb25ec11df8e9f75000917e279c22
Author: John Wolfe <jwolfe@vmware.com>
Date:   Tue Aug 18 07:14:12 2020 -0700

    Common header file change not applicable to open-vm-tools.

commit 093fcc60b980a6d48e9e3ed2156e79c6a6790f99
Author: John Wolfe <jwolfe@vmware.com>
Date:   Tue Aug 18 07:14:12 2020 -0700

    [HGFS Server] Add file attributes/symlink check status cache using oplock support
    
    An investigation found that while copying a group of small files from host
    to guest using the shared folder, the HGFS_OP_GETATTR_V3 message was handled
    in HGFS server 276,140 times over a period of ~35 seconds.
    
    Caching the file attributes in HGFS on the server-side can reduce the time
    significantly (from experimental results, 35s => 8s).
    
    It was also discovered that Posix_RealPath is called repeatedly to check
    whether a path is a symlink, since HgfsServerGetLocalNameInfo is called when
    handling a series of requests.
    
    Integrate a key-value cache to HGFS server to cache the symlink check results
    and file attributes, using the file path as the key.  This task will be divided
    into multiple change:
    
    1. Add oplock support
    2. Add a customized LRU cache in HGFS server for file attributes and
       symlink check results
    
    -  New files:
       hgfsCache.h/c: implements a customized LRU cache which is built by
                      combining two data structures: a doubly linked list and
                      a hash table.
    
    -  The cache will be allocated only when oplock is enabled.
    -  The cache relies on the file change monitor provided by oplock to ensure
       there is no stale data.  When adding an entry into the cache, also
       register the file change callback to oplock.  Upon receiving the file change
       callback, invalidate the cache.  Once the cache is full, remove the LRU
       entry and unregister the file change callback for it.

commit e860f4aaaac89aa0043a948ae79ac1b2a8dab6b4
Author: John Wolfe <jwolfe@vmware.com>
Date:   Tue Aug 18 07:14:11 2020 -0700

    Change to common header files not applicable to open-vm-tools.

commit fac536ee236d87e779a323bc99e6f5c66550abf8
Author: John Wolfe <jwolfe@vmware.com>
Date:   Tue Aug 18 07:14:11 2020 -0700

    Common header file change not directly applicable to open-vm-tools.

commit f7ac1c4b756bc8a0b4b248299f725df773858695
Author: John Wolfe <jwolfe@vmware.com>
Date:   Tue Aug 18 07:14:11 2020 -0700

    Common header file change not applicable to open-vm-tools.

commit 07b065dbceadc6968f9b145dcef13a9fdfde1587
Author: John Wolfe <jwolfe@vmware.com>
Date:   Tue Aug 18 07:14:11 2020 -0700

    Define "Unknown Command" Macro to replace hard coded strings in rpc files
    
    This changeset finds all instances of the hardcoded string "Unknown Command"
    in a few rpc files and replaces it with a macro defined in a shared header
    file.

commit 468fcf407bd71983cca6652d71547099772f37f6
Author: John Wolfe <jwolfe@vmware.com>
Date:   Tue Aug 18 07:14:11 2020 -0700

    Changes to common header files not directly applicable to open-vm-tools.

commit bab170d03516705690ec347ba4c0ffbf5338f42a
Author: John Wolfe <jwolfe@vmware.com>
Date:   Tue Aug 18 07:14:11 2020 -0700

    Changes to common header files not applicable to open-vm-tools.

commit 2f11b89440dfb80a8b3a8ff1b343642367b2491b
Author: John Wolfe <jwolfe@vmware.com>
Date:   Tue Aug 18 07:14:11 2020 -0700

    Fix log recursion issue in DestroyRpcChannel()
    
    Avoid calling g_xxx() logging routines in any function directly or
    indirectly invoked from VmxGuestLog().  Change the g_debug() call in
    DestroyRpcChannel() to a Debug() call.

commit 46808762d89d92cdb2d2d382ff01227bdaf99f49
Author: John Wolfe <jwolfe@vmware.com>
Date:   Tue Aug 18 07:14:11 2020 -0700

    Changes to common source files not directly applicable to open-vm-tools.

commit 7ea7359bcac3bab10db4d568156ccc9c7849ef40
Author: John Wolfe <jwolfe@vmware.com>
Date:   Tue Aug 18 07:14:11 2020 -0700

    Remove #include for headers that are not needed in serviceDiscovery.c file.

commit 697e20320ee71b8feb248582ccf0100b919f5b32
Author: John Wolfe <jwolfe@vmware.com>
Date:   Tue Aug 18 07:14:11 2020 -0700

    Changes to common source files not directly applicable to open-vm-tools.

commit e70b82a46f92f8094d321a44f5402de1686f22b2
Author: John Wolfe <jwolfe@vmware.com>
Date:   Tue Aug 18 07:14:11 2020 -0700

    Removing windows header file which is not needed for OVT build
    
    Changeset deletes code which references a Windows specific
    header file and cleans up some whitespace.

commit 95f424ea52f3a674a3d3181759cb1fbf7315b315
Author: John Wolfe <jwolfe@vmware.com>
Date:   Tue Aug 18 07:14:10 2020 -0700

    Adding vmtools library dependency to deploypkg library
    
    Some functions are not found in shared libraries when linking,
    which generates several warnings.  Added a library with
    the needed functions to the list of dependencies.

commit cfbb787aa6c14ed71314b848fde915dc40fb8055
Author: John Wolfe <jwolfe@vmware.com>
Date:   Tue Aug 18 07:14:10 2020 -0700

    Backout the previous common souce file changes.
    
    Restore files to original state

commit 78871a8b52d44aa4211890e4e7dadac31a56fe97
Author: John Wolfe <jwolfe@vmware.com>
Date:   Tue Aug 18 07:14:10 2020 -0700

    Changes to common source files not directly applicable to open-vm-tools.

commit 98ac6d11bd48531c138f2fa82d70e71ec848a515
Author: John Wolfe <jwolfe@vmware.com>
Date:   Tue Aug 11 21:26:23 2020 -0700

    Update the copyright

commit 32e653c935977b511470fafccb3cddcdb566df85
Author: John Wolfe <jwolfe@vmware.com>
Date:   Fri Aug 7 12:03:26 2020 -0700

    Backout the previous common souce file changes.

commit f08d6f6d9a2cefe2f5a24fbe6836362c6fddde23
Author: John Wolfe <jwolfe@vmware.com>
Date:   Fri Aug 7 12:03:26 2020 -0700

    Changes to common source files not directly applicable to open-vm-tools.

commit 09c15cc2d69d00799361b1ffc3b87550377b5f31
Author: John Wolfe <jwolfe@vmware.com>
Date:   Fri Aug 7 12:03:26 2020 -0700

    Common header file change not applicable to open-vm-tools.

commit 62896f05bb22a2217851dc5dda59d0605e76d2bf
Author: John Wolfe <jwolfe@vmware.com>
Date:   Fri Aug 7 12:03:26 2020 -0700

    Address some Log spew for toolsdeployPkg.log
    
    1. Remove the extra '\n' at the tail of logging messages in imgcust.
    2. Update the log printting function, do not add '\n' if the original
       log message has already included it.

commit 9cbda48c6a5b778b30db123d621c358a15d215bf
Author: John Wolfe <jwolfe@vmware.com>
Date:   Fri Aug 7 12:03:26 2020 -0700

    Add copyright header to service discovery scripts

commit 3aef7599dc3ea7468149be55d9ed5c3bbcb6061b
Author: John Wolfe <jwolfe@vmware.com>
Date:   Fri Aug 7 12:03:26 2020 -0700

    common header file change not applicable to open-vm-tools.

commit 1eb8a82ac5e2f493ad23caf67e9bab8fd4cd3802
Author: John Wolfe <jwolfe@vmware.com>
Date:   Fri Aug 7 12:03:25 2020 -0700

    Common source file changes not directly applicable to open-vm-tools.

commit d2c7b255e902fcced1b60d30ff472d88595613ea
Author: John Wolfe <jwolfe@vmware.com>
Date:   Fri Aug 7 12:03:25 2020 -0700

    Common header file change not applicable to open-vm-tools.

commit a65b1788534991fa3989a3a65942e944588df897
Author: John Wolfe <jwolfe@vmware.com>
Date:   Fri Aug 7 12:03:25 2020 -0700

    Common header file change not applicable to open-vm-tools.

commit 8dc74b22555398fbea5a7895914a910411909803
Author: John Wolfe <jwolfe@vmware.com>
Date:   Fri Aug 7 12:03:25 2020 -0700

    Updating the copyright date on a few files.

commit bddf9cdc61846cf9d6e8f36585dcdc0b39339beb
Author: John Wolfe <jwolfe@vmware.com>
Date:   Fri Aug 7 12:03:25 2020 -0700

    Resubmit the gcc baseline to 4.1 bump.

commit 563ab298de4a7d25355fd7768542b655660e22b9
Author: John Wolfe <jwolfe@vmware.com>
Date:   Fri Aug 7 12:03:25 2020 -0700

    Backout the previous gcc-4.1 enforcement.

commit 57b3aa2a537fc1a7d5c6e04cdbbcb39e472f38af
Author: John Wolfe <jwolfe@vmware.com>
Date:   Fri Aug 7 12:03:25 2020 -0700

    Bump gcc baseline to 4.1

commit ac7098903f510f69b8aefdd9ae2625f691389ba8
Author: John Wolfe <jwolfe@vmware.com>
Date:   Fri Aug 7 12:03:25 2020 -0700

    [HGFS Server] Support oplock inside HGFS server for Windows host
    
    Missed two source files for previous HGFS Server changeset.

commit 31978d3150e9730e75266689e18404f49430ca44
Author: John Wolfe <jwolfe@vmware.com>
Date:   Fri Aug 7 12:03:24 2020 -0700

    [HGFS Server] Support oplock inside HGFS server for Windows host
    
    The motivation for this change is to cache file/directory related information
    in host side, for example the file/directory attributes.  To make the cache
    correct, we will use the oplock(Windows)/lease(Linux) to monitor the
    file/directory change event.  When the file/directory changes, the item in
    cache will be invalidated.
    
    In this change, two new functions are defined:
    - HgfsOplockMonitorFileChange
       This function is used to monitor the change event for a file/directory,
       and the callback will be called if file/directory is changed.
    - HgfsOplockUnmonitorFileChange
       This function is used to cancel the change event monitoring.
    
    This patch only implements the oplock support for Windows host, the support
    for Linux will be delivered in another patch.

commit 3b40aceb52c8fd2b001c0b5aa192018fad3fa2c1
Author: John Wolfe <jwolfe@vmware.com>
Date:   Fri Aug 7 12:03:24 2020 -0700

    Common header file change not applicable to open-vm-tools.

commit 6757870e37708413ea005c5790f292f1115b12ec
Author: John Wolfe <jwolfe@vmware.com>
Date:   Fri Jul 31 13:36:35 2020 -0700

    The new table driven guest identification code did not handle Red Hat
    properly.  It needs to be checked for before Enterprise Linux.

commit 17f34b99fcde4d7f1a5dd26e766c502dc804a2db
Author: John Wolfe <jwolfe@vmware.com>
Date:   Fri Jul 31 13:36:35 2020 -0700

    Changes to common header files not applicable to open-vm-tools.

commit 623f1d057fd552a2a20110c8f2ad2e00ec01b0ad
Author: John Wolfe <jwolfe@vmware.com>
Date:   Fri Jul 31 13:36:35 2020 -0700

    Common header file change not applicable to open-vm-tools.

commit 6578e6a740a027e8957b8af1442277feba022ef9
Author: John Wolfe <jwolfe@vmware.com>
Date:   Fri Jul 31 13:36:35 2020 -0700

    Remove duplicate global definitions.
    
    Remove duplicate and unused global definitions for
    GDK_SELECTION_TYPE_TIMESTAMP and GDK_SELECTION_TYPE_UTF8_STRING.
    
    This fix will address https://github.com/vmware/open-vm-tools/issues/451

commit bd2b5b4a8dfa4f449cc0afa4262e28bb4db06714
Author: John Wolfe <jwolfe@vmware.com>
Date:   Fri Jul 31 13:36:35 2020 -0700

    Changes to common header files not applicable to open-vm-tools.

commit 012ae95c08eaba8c46152422a23a2a82ff330f0c
Author: John Wolfe <jwolfe@vmware.com>
Date:   Fri Jul 31 13:36:35 2020 -0700

    serviceDiscovery: Double quoting script variables that might contain whitespaces.

commit 6908a9f51956ef77c5e7a45d42ab09c3aba2c818
Author: John Wolfe <jwolfe@vmware.com>
Date:   Fri Jul 31 13:36:35 2020 -0700

    Update to the tools.conf sample file not applicable to open-vm-tools.

commit 3d311af531f06e7de255b51534818dcf777c81b7
Author: John Wolfe <jwolfe@vmware.com>
Date:   Fri Jul 31 13:36:34 2020 -0700

    Common header file change not applicable to open-vm-tools.

commit 96daffa492eee5aa9e5ad03f1b67c17e5ccfae42
Author: John Wolfe <jwolfe@vmware.com>
Date:   Fri Jul 31 13:36:34 2020 -0700

    Common header file change not applicable to open-vm-tools.

commit e6927bc3ac49fec1241bbf78cb35158553bab400
Author: John Wolfe <jwolfe@vmware.com>
Date:   Fri Jul 31 13:36:34 2020 -0700

    Common header file change not applicable to open-vm-tools.

commit 631280670bd5e0f50c2ece8ea43cc01c8586eb46
Author: John Wolfe <jwolfe@vmware.com>
Date:   Fri Jul 31 13:36:34 2020 -0700

    Changes to common header files not directly applicable to open-vm-tools.

commit c275d66d52a532ddae5ca0bfe4b1af7f71209524
Author: John Wolfe <jwolfe@vmware.com>
Date:   Fri Jul 31 13:36:34 2020 -0700

    [Coverity] Remove superfluous condition in if statement

commit 45b48c92746b4151b1eb118efdbfcb045cb4b97e
Author: John Wolfe <jwolfe@vmware.com>
Date:   Fri Jul 31 13:36:34 2020 -0700

    Rewrite Linux guest shortname identification
    
    Replaced guest identification with easy to maintain tables
    as well as added general table search abstractions for easy
    maintainability.

commit 9e70e3db1038b2703b7c0e9d5e12afad1407e95c
Author: John Wolfe <jwolfe@vmware.com>
Date:   Fri Jul 31 13:36:34 2020 -0700

    GOSC event doesn't report at once after customization process timer is reached
    
    When process timer is reached, the command process is killed and function
    ProcessRead is called to read all the output till EOF.  But EOF can't be
    reached immediately.  The reason is pre-customization script is launched
    by perl script, and killing perl script process doesn't kill the
    pre-customization script process.
    This code update includes:
    1. Do not read stdout/stderr when gosc command process exits abnormally
       to avoid the EOF blocking.
    2. Add READSTATUS_PENDING_TO_EOF in enum ReadStatus to avoid the confusion
       with READSTATUS_PENDING.
    3. Close the write ends of pipes (stdout[1]/stderr[1]) for child command
       process before it exists.
    4. In processPosix.c, the write ends of pipes have been closed in line 180,
       181, so the read ends should be closed in line 254, 255.
    5. Add explicit note for the beginning and the end of the perl script log.

commit 641874bfb831fc63e8ea289ee00d12d67734285e
Author: John Wolfe <jwolfe@vmware.com>
Date:   Fri Jul 31 13:36:34 2020 -0700

    Common hesder file change not applicable to open-vm-tools.

commit 534f6bcbdda25bc9999c306cdd0d8e3e89f8f95c
Author: John Wolfe <jwolfe@vmware.com>
Date:   Fri Jul 31 13:36:34 2020 -0700

    Common header file change not applicable to open-vm-tools.

commit f1625fd8cad09739da8e67c952c27bdd425e096b
Author: John Wolfe <jwolfe@vmware.com>
Date:   Fri Jul 31 13:36:33 2020 -0700

    Common header file change not applicable to open-vm-tools.

commit 44ad3675a33b804dd262bfab3279410aff442bcc
Author: John Wolfe <jwolfe@vmware.com>
Date:   Tue Jul 21 11:53:01 2020 -0700

    Fix memory leak issue for "vmtoolsd" binary on receiving SIGINT or SIGUSR1.
    
    Valgrind complains of a memory leak issue on receiving SIGINT or SIGUSR1
    signal, because we lost call to RpcIn_Destruct(chan->in) in
    RpcChannelTeardown().  It just happens to be released only at service
    shutdown or on receiving SIGUSR1 signal; not a major concern.
    Cleaning up the code.

commit 2696fb719e9589dd82477f296c7cf81cc3cad617
Author: John Wolfe <jwolfe@vmware.com>
Date:   Tue Jul 21 11:53:01 2020 -0700

    Common header file change not applicable to open-vm-tools.

commit f1330b36a316d38930aa3a654ea288a40f5a2a70
Author: John Wolfe <jwolfe@vmware.com>
Date:   Tue Jul 21 11:53:01 2020 -0700

    [CLI] "removeAll" missing in first line of vmware-vgauth-cmd help info

commit 511b4a8d729adef45964aceb8b3f1a7ef285c132
Author: John Wolfe <jwolfe@vmware.com>
Date:   Tue Jul 21 11:53:01 2020 -0700

    Remove unnecessary FreeBSD strings

commit c9a362419af2cdc312591c5dd63258a765d6f8f0
Author: John Wolfe <jwolfe@vmware.com>
Date:   Tue Jul 21 11:53:01 2020 -0700

    Unknown Linux, later than 5 should report 5, not 4
    
    We want to report the highest version we know about in the short name.

commit 0265c8e2a43d45bfcbf9276168c55aa5fa69265e
Author: John Wolfe <jwolfe@vmware.com>
Date:   Tue Jul 21 11:53:01 2020 -0700

    Improve the LSB distro identification table documentation
    
    Explain the LSB distro identification table and provide directions
    about when to use it.

commit 87128716f810df6140987db6de8c73905e8a3b8c
Author: John Wolfe <jwolfe@vmware.com>
Date:   Tue Jul 21 11:53:00 2020 -0700

    Fix a comment about POSIX/Linux guest identification
    
    The comment is not clear.  Fix this.

commit 0dabbdf36c4f2fdc248f75a5c5325b9d82728c59
Author: John Wolfe <jwolfe@vmware.com>
Date:   Tue Jul 21 11:53:00 2020 -0700

    Common header file change not applicable to open-vm-tools.

commit 99ccb81ebb4d0d085a25b9b531c86d43e646be6e
Author: John Wolfe <jwolfe@vmware.com>
Date:   Tue Jul 21 11:53:00 2020 -0700

    Common header file change not applicable to open-vm-tools.

commit 3980498b245bf7a6a46a42d11dcdb725a326da70
Author: John Wolfe <jwolfe@vmware.com>
Date:   Tue Jul 21 11:53:00 2020 -0700

    Common header file change not applicable to open-vm-tools.

commit 3b9521c96f0ec985d4965c73e9fd70e9718b3d53
Author: John Wolfe <jwolfe@vmware.com>
Date:   Tue Jul 21 11:53:00 2020 -0700

    Common source file changes not directly applicable to open-vm-tools at this time.

commit 695611c22bb41a50abf71850ebc69de5ee415b09
Author: John Wolfe <jwolfe@vmware.com>
Date:   Tue Jul 21 11:53:00 2020 -0700

    hostinfoPosix: remove NOT_IMPLEMENTED() when NO_IOPL
    
    When running "vmtoolsd -b pidfile" on Linux arm64, we hit this error:
    
       [error] [vmsvc] NOT_IMPLEMENTED hostinfoPosix.c:2526
    
    Linux arm64 does not implement iopl() and the Hostinfo_ResetProcessState()
    is raising a NOT_IMPLEMENTED() because of that.  However if there's no iopl(),
    there is no reason to drop IO privileges, so we can just skip that code.
    
    This change also restores usage of getloadavg() for non Android arm64
    platforms: ESX vmx and tools for Linux arm64.

commit b1fdd4f15337cfb314652b66bbcc7be4bca100c3
Author: John Wolfe <jwolfe@vmware.com>
Date:   Tue Jul 21 11:53:00 2020 -0700

    Resubmit - Move vgauth to gcc6 and openssl-1.1.1e.

commit 31d769f152106333e00902432a4bf49158defecd
Author: John Wolfe <jwolfe@vmware.com>
Date:   Tue Jul 21 11:53:00 2020 -0700

    ServiceDiscovery: Reducing scope of local variables in checkForWrite().
    
    Reducing scope of variables 'clientTimeStamp', 'clientInterval' and
    'currentTime' in function 'checkForWrite()'.

commit 0e6bd1e045daeb194d624bf09a768f60a199b223
Author: John Wolfe <jwolfe@vmware.com>
Date:   Tue Jul 21 11:53:00 2020 -0700

    Common header file change not applicable to open-vm-tools.

commit 48a140340865ca769d022d741f6fdd6c73384a5c
Author: John Wolfe <jwolfe@vmware.com>
Date:   Tue Jul 21 11:53:00 2020 -0700

    Common header file change not applicable to open-vm-tools.

commit e0152be9ef541f359bf2cc4452b838825cefd581
Author: John Wolfe <jwolfe@vmware.com>
Date:   Tue Jul 21 11:53:00 2020 -0700

    Common header file change not applicable to open-vm-tools.

commit de28bcaf8e4e85bdfcc2d67577bb2a3656f76d4f
Author: John Wolfe <jwolfe@vmware.com>
Date:   Tue Jul 21 11:52:59 2020 -0700

    Backout the previous vgauth changes for openssl 1.1.1.

commit 8180c0dd6c2e07631173d00437934a369bf7e715
Author: John Wolfe <jwolfe@vmware.com>
Date:   Tue Jul 21 11:52:59 2020 -0700

    Move vgauth to gcc6 and openssl-1.1.1.

commit 4f6cec30425e7e65405ca3e7191bfcd03ffe97d9
Author: John Wolfe <jwolfe@vmware.com>
Date:   Tue Jul 21 11:52:59 2020 -0700

    vmware-toolsbox-cmd: Fix illegal read memory issue reported by Valgrind
    
    Replace the static function MsgUnescape() and its memmove() call that moves
    1 byte beyond the termination '\0' with glib's g_strcompress().

commit d5a24c41aa23c155a24ed65174cd986452fddd0d
Author: John Wolfe <jwolfe@vmware.com>
Date:   Tue Jul 21 11:52:59 2020 -0700

    Backout the immediately previous changes to common files.

commit f078797c6b17ae91e3788da47a606313b141d0d9
Author: John Wolfe <jwolfe@vmware.com>
Date:   Tue Jul 21 11:52:59 2020 -0700

    Common source file changes not directly applicable to open-vm-tools at this time.

commit 7bd7bb9e062c7e93f94197b52211d09ef535b4e9
Author: John Wolfe <jwolfe@vmware.com>
Date:   Tue Jul 21 11:52:59 2020 -0700

    Common header file change not directly applicable to open-vm-tools.

commit 3e83452afcc6cc86b106b2c87527489c0126635b
Author: John Wolfe <jwolfe@vmware.com>
Date:   Tue Jul 21 11:52:59 2020 -0700

    Common header file change not applicable to open-vm-tools.

commit a08df7a3eef47c1ed211ef034ae390a4ee898df9
Author: John Wolfe <jwolfe@vmware.com>
Date:   Tue Jul 21 11:52:59 2020 -0700

    Changes to common source files not applicable to open-vm-tools.

commit 92022a07d524a16cccc71e44f4cbbbafdd1062bf
Author: John Wolfe <jwolfe@vmware.com>
Date:   Tue Jul 21 11:52:59 2020 -0700

    open-vm-tools: Propagate new gdk-pixbuf-xlib include location #438
    
    From github PR #438 (https://github.com/vmware/open-vm-tools/pull/438).

commit cffddcca7187adc043c82a24b5f15296fa6428c0
Author: John Wolfe <jwolfe@vmware.com>
Date:   Tue Jul 21 11:52:59 2020 -0700

    Common header file change not directly applicable to open-vm-tools.

commit c0dfe4248701323394959b34814bd48d2b157bbc
Author: John Wolfe <jwolfe@vmware.com>
Date:   Tue Jul 21 11:52:59 2020 -0700

    Common header file change not applicable to open-vm-tools.

commit 27fe47c54402b6d3e941b2c45e611b98a6c862e9
Author: John Wolfe <jwolfe@vmware.com>
Date:   Tue Jul 21 11:52:59 2020 -0700

    Common header file change not applicable to open-vm-tools.

commit 29b3ab0fd346f411e65a39a3b89f56eb85d30b20
Author: John Wolfe <jwolfe@vmware.com>
Date:   Tue Jul 21 11:52:58 2020 -0700

    Common header file change not applicable to open-vm-tools.

commit 6ae818a5c9c261c16c630fc3f5814cbf8d080022
Author: John Wolfe <jwolfe@vmware.com>
Date:   Tue Jul 21 11:52:58 2020 -0700

    Common header file change not applicable to open-vm-tools.

commit e5d0e1a2d33bd9060d843007d6bafebac677735d
Author: Oliver Kurth <okurth@vmware.com>
Date:   Thu Jun 11 20:43:21 2020 -0700

    Fix misc. issues in appinfo plugin source.
    
    Used the proper @param and @return statements in the
    function documentation for AppInfoServerSetOption.
    
    Re-organized an if code block.

commit d5517e5255770cd66eab3239c9d617147a3b0077
Author: Oliver Kurth <okurth@vmware.com>
Date:   Thu Jun 11 20:43:21 2020 -0700

    ServiceDiscovery: Replacing deprecated 'netstat' command with 'ss'
    
    Updating the Linux serviceDiscovery scripts to use "ss" in place of
    the deprecated "netstat" command.

commit 9afd238cddc0cb0511d8daa903b4f5c9a52b8dc3
Author: Oliver Kurth <okurth@vmware.com>
Date:   Thu Jun 11 20:43:21 2020 -0700

    Code cleanup to address a Coverity issue.
    
    Coverity reports a "dereference after NULL check" in
    BkdoorChannelStart.  However, at the point of dereference
    it's known that chan->inStarted is TRUE, which means chan->in
    is guaranteed to be non-NULL, so it's not a bug.
    
    Still, given that an input channel, if present, must have been
    started before calling BkdoorChannelStart, it's possible to do
    some code cleanup that will also get Coverity to stop reporting
    the issue.  Change what's currently a test into an ASSERT, test
    chan->in rather than chan->inStarted, and add comments to make
    it clearer what's going on.

commit 5e1388e10828cec3885ab0107711f483fe732d33
Author: Oliver Kurth <okurth@vmware.com>
Date:   Thu Jun 11 20:43:21 2020 -0700

    Common header file change not applicable to open-vm-toold.

commit e52ffacc9d189e4a4fd5880e3b1c9593cb6c32b6
Author: Oliver Kurth <okurth@vmware.com>
Date:   Thu Jun 11 20:43:21 2020 -0700

    Fix Coverity-reported dead code issue.
    
    The underlying problem was that retryCount was being zeroed on every
    iteration of the while loop.  Zero it before entering the loop instead.

commit e3a31877f56c1f0274a7e45b39d3be16a5f64c5f
Author: Oliver Kurth <okurth@vmware.com>
Date:   Thu Jun 11 20:43:20 2020 -0700

    Common header file change not applicable to open-vm-tools.

commit 1669fe0b0c0161884f19bcce257e0b10328c14c6
Author: Oliver Kurth <okurth@vmware.com>
Date:   Thu Jun 11 20:43:20 2020 -0700

    Correct an issue reported by Coverity.
    
    lib/asyncsocket/asyncsocket.c:
     - AsyncSocket_SetKeepAlive() calls AsyncSocket_GetFd() which may return
       a negative result.  If that should happen, simply return FALSE.

commit 013e0137786b28fef01bf3a09d79087d656e8f6e
Author: Oliver Kurth <okurth@vmware.com>
Date:   Wed Jun 10 12:05:46 2020 -0700

    open-vm-tools: add distribution specific pam config files
    
    Add distribution specific pam config files for Debian/Ubuntu,
    SuSE and Redhat/Fedora/CentOS.  Install a generic file by default,
    with comments to KB article.  The distribution files are intended
    to be used by OS vendors in their open-vm-tools packages.

commit 6ffc688caa7755febe912851d70de304d1ad447a
Author: Oliver Kurth <okurth@vmware.com>
Date:   Wed Jun 10 12:05:46 2020 -0700

    Update the AUTHORS file for OVT an contribution.
    
    https://github.com/vmware/open-vm-tools/pull/431

commit 384414d61846f5bd81ce691662efe9d8616a6c69
Author: Oliver Kurth <okurth@vmware.com>
Date:   Wed Jun 10 12:05:46 2020 -0700

    Appinfo.h:  Add define for APP_INFO_GUESTINFO_KEY

commit 13ac4d1bff79b0218675fcd1b64205f39cdbc768
Author: Oliver Kurth <okurth@vmware.com>
Date:   Wed Jun 10 12:05:46 2020 -0700

    Common header file change not applicable to open-vm-tools.

commit 3d1d9c92f7ff88b8bd7dfaec674c30a7298b596e
Author: Oliver Kurth <okurth@vmware.com>
Date:   Wed Jun 10 12:05:46 2020 -0700

    Improve Linux guest identification function documentation.
    
    Make it clear that the "short name" of a Linux distro has a default
    value and that the default value should not be overwritten unless
    VMware does this.
    
    If someone cheats and sends down an unsupported "short name", the
    guestMapper will protect the software stack, mapping the unsupported
    "short name" to that of the guestOS config found in the VMX file.
    We know that is OK since the VM couldn't power on and run the guest
    unless it was valid.
    
    All older, supported ESXi have updates that contain the guestMapper.
    
    If the guestMapper is not in place - an older, unpatched release -
    the software stack can become confused causing problems and crashes.
    
    Change augments https://github.com/vmware/open-vm-tools/pull/431

commit 0cfda58aaa8bc0fea56f1211897e7f2237f6070a
Author: Oliver Kurth <okurth@vmware.com>
Date:   Wed Jun 10 12:05:46 2020 -0700

    Make peeking back into the stack work for back traces
    
    GCC 10 doesn't like peeking back before the end of an arrary (which
    is used to peek into the stack).  Fix this.
    
    https://github.com/vmware/open-vm-tools/issues/429

commit c7f4a5150d398184062b4d9ddba18d2c481c37f1
Author: Oliver Kurth <okurth@vmware.com>
Date:   Wed Jun 10 12:05:45 2020 -0700

    Pick up the LSB distro file for ALT Linux
    
    Improve the documentation of the Linux identification routine so others
    know that nothing needs to be changed in the field.
    Only VMware needs to add identification codes.
    
    https://github.com/vmware/open-vm-tools/pull/431

commit ae80317fcbf2026896b9fe5885992d919062d79c
Author: Oliver Kurth <okurth@vmware.com>
Date:   Wed Jun 10 12:05:45 2020 -0700

    SDMP plugin logs warning message every 5 minute if there is no
    Namespace DB instance created on a VM.  Changing the log level to
    debug to solve the problem.

commit 94fe542015b2764db1ea6b29c55cf53d9ce94f5a
Author: Oliver Kurth <okurth@vmware.com>
Date:   Wed Jun 10 12:05:45 2020 -0700

    Common header file change not applicable to open-vm-tools.

commit 0cbe4240689df8c7f6670bb2acf8d9c674063bb7
Author: Oliver Kurth <okurth@vmware.com>
Date:   Wed Jun 10 12:05:45 2020 -0700

    Clean up lib/file/file.c
    
    Consistency with the remainder of lib/file.

commit 070142eaf4742eff23d7bba2a20d07c0064f37d7
Author: Oliver Kurth <okurth@vmware.com>
Date:   Wed Jun 10 12:05:45 2020 -0700

    Common header file change not applicable to open-vm-tools.

commit 8c65a2773817208831d2c2db836a124fb6f6dd0a
Author: Oliver Kurth <okurth@vmware.com>
Date:   Wed Jun 10 12:05:45 2020 -0700

    Add a new definition for amazonlinux3_64

commit dca1937e894674fa41e7e0e2f622fb297ab74c08
Author: Oliver Kurth <okurth@vmware.com>
Date:   Wed Jun 10 12:05:45 2020 -0700

    Implement Set_option handler in appInfo plugin.
    
    * Added a handler for the Set_option for appInfo plugin.
      The poll loop will be immediately turned off when the feature
      is turned off at the host side.
      The poll loop will be immediately turned on when the feature
      is turned on at the host side.
    
    * Added the code to handle VM vmotion to an older host that
      doesn't have logic to send 'set_option'.

commit 3e3968f0b805d368b77e42902ec8283ba31dda7f
Author: Oliver Kurth <okurth@vmware.com>
Date:   Wed Jun 10 12:05:45 2020 -0700

    Enable recognition of other5xLinux and other5xLinux64 guests

commit f860921bce04cd0d7ad9f9eff977567d83b294a4
Author: Oliver Kurth <okurth@vmware.com>
Date:   Wed Jun 10 12:05:45 2020 -0700

    Common header file change not applicable to open-vm-tools.

commit 3bd995723f1c11e44ea391c296ad41cf5bc5f151
Author: Oliver Kurth <okurth@vmware.com>
Date:   Wed Jun 10 12:05:44 2020 -0700

    Directive argument is null from GCC 9.3.0
    
    There are paths that do not properly deal with NULL in FileMakeTempEx2Work.
    Fix this.
    
    https://github.com/vmware/open-vm-tools/issues/428

commit 88b016d68ec5bc3b03ae8255a47a9f2fb8630f3a
Author: Oliver Kurth <okurth@vmware.com>
Date:   Wed Jun 10 12:05:44 2020 -0700

    Add new definition for rhel9_64 and clones.

commit 5612d4889d6dae21dfbb27ec4291807baa55ce7d
Author: Oliver Kurth <okurth@vmware.com>
Date:   Wed Jun 10 12:05:44 2020 -0700

    Add recognition of FreeBSD 13.

commit 041028cd617331def7b3e6ef7cb98985c64cde38
Author: Oliver Kurth <okurth@vmware.com>
Date:   Wed Jun 10 12:05:44 2020 -0700

    Enable recognition of SLES 16_64.

commit b48233cb1a996928cf13f6e48131fadabc6e31e9
Author: Oliver Kurth <okurth@vmware.com>
Date:   Wed Jun 10 12:05:44 2020 -0700

    Add recognition of Windows Server 2021.

commit f40ebc8d757924b08af60956e290e7957274a14c
Author: Oliver Kurth <okurth@vmware.com>
Date:   Wed Jun 10 12:05:44 2020 -0700

    Enable recognition of darwin20_64 (macOS 10.16) and darwin21_64 (macOS 10.17).

commit 10e5fe6eb5bd803fe0545371d820133813b3e7d5
Author: Oliver Kurth <okurth@vmware.com>
Date:   Wed Jun 10 12:05:44 2020 -0700

    guest_os_tables.h: Backout previous change for SLES-16.

commit 5978c6bcb8fdf6900c30e2e220f8478070f3bf12
Author: Oliver Kurth <okurth@vmware.com>
Date:   Wed Jun 10 12:05:44 2020 -0700

    Enable recognization of SLES 16.

commit 0c7eb59720429fb8fa5872e432104731520e8799
Author: Oliver Kurth <okurth@vmware.com>
Date:   Wed Jun 10 12:05:44 2020 -0700

    Move appInfo and serviceDiscovery plugin related header files.
    
    As part of an upcoming project, some appinfo and serviceDiscovery
    header files are needed at a different location in the common source
    tree.
    
    * Moved the appInfo.h and serviceDiscovery.h to a different location.
    
    * Made necessary code and OVT changes to refer to new file paths.
    
    * Did some cleanup related to the MACRO names for the keys and scripts.

commit ffc6f72e9babdf82010a96c7c76a0e99d5d9633e
Author: Oliver Kurth <okurth@vmware.com>
Date:   Wed Jun 10 12:05:44 2020 -0700

    Fix a Coverity-reported NULL pointer issue.
    
    Check whether a pointer is NULL before dereferencing it.  Also
    updated a stale comment, edited a couple of other comments for
    line length, and deleted some trailing white space.

commit 96c50d2068e45f2803b8ad8c1e186480d82f4411
Author: Oliver Kurth <okurth@vmware.com>
Date:   Wed Jun 10 12:05:43 2020 -0700

    Fix dereference after null check reported by Coverity.
    
    Remove a superfluous NULL pointer test that causes Coverity
    to report a dereference after null check.

commit 60d527ae5ea021a7c04a8df7437ef8e5914e5404
Author: Oliver Kurth <okurth@vmware.com>
Date:   Wed Jun 10 12:05:43 2020 -0700

    Common header file change not applicable to open-vm-tools.

commit 3dfcedc9f383454baa79dcaa6508c676077177ca
Author: Oliver Kurth <okurth@vmware.com>
Date:   Wed Jun 10 12:05:43 2020 -0700

    Enable recognition of Amazone Linux 3.

commit 47c78f0e7ebbc80c9addeaa48fad88d507bcc759
Author: Oliver Kurth <okurth@vmware.com>
Date:   Wed Jun 10 12:05:43 2020 -0700

    Header file vm_verison.h not needed in lib/user/util.c.

commit cab6d8d915d86abd5558d00592e8b64386b50f22
Author: Oliver Kurth <okurth@vmware.com>
Date:   Wed Jun 10 12:05:43 2020 -0700

    Common header file change not applicable to open-vm-tools.

commit d689c5de5349c48e3a84e72eaf7e2a6be52b8c08
Author: Oliver Kurth <okurth@vmware.com>
Date:   Wed Jun 10 12:05:43 2020 -0700

    Common source file change not directly applicable to open-vm-tools.

commit 8c0f47c895bd3cd901ddcc6df450a8d28fdf3578
Author: Oliver Kurth <okurth@vmware.com>
Date:   Wed Jun 10 12:05:43 2020 -0700

    Coverity reported issue: missing break
    
    Add the missing break.

commit bb11e038323893d2428eb2ce94f8742233b45546
Author: Oliver Kurth <okurth@vmware.com>
Date:   Wed Jun 10 12:05:43 2020 -0700

    Changes to common source file not applicable to open-vm-tools.

commit 421e77f5cbb0436bbafdb4d2ec7c39e637061838
Author: Oliver Kurth <okurth@vmware.com>
Date:   Wed Jun 10 12:05:42 2020 -0700

    Common source file change not directly applicable to open-vm-tools.

commit 88836e5df83b215fed8821b3f31bb4a3091d9848
Author: Oliver Kurth <okurth@vmware.com>
Date:   Tue May 26 15:32:59 2020 -0700

    Common header file change not applicable to open-vm-tools.

commit 06ac81cfa3a6a31db045a719733a6b9f804063db
Author: Oliver Kurth <okurth@vmware.com>
Date:   Tue May 26 15:32:59 2020 -0700

    Common header file change not applicable to open-vm-tools.

commit 5a521ce9b164f0db7f860b154ab4baed553f5390
Author: Oliver Kurth <okurth@vmware.com>
Date:   Tue May 26 15:32:58 2020 -0700

    serviceDiscovery: Updating 'get-versions.sh' script
    
    The following changes have been made:
    
    1. Environment variable 'ALIVE_BASE' is used to construct the path of
       the file where vcops version is stored.  The variable is not avialable
       when running the script inside serviceDiscovery plugin process, so a
       hardcoded path is used.
    
    2. Added command to retrieve tcserver version

commit 20ad411ebeff55e6d7bfd15afc3fdd6fc3947511
Author: Oliver Kurth <okurth@vmware.com>
Date:   Tue May 26 15:32:58 2020 -0700

    Common header file change not applicable to open-vm-tools.

commit c1832d6a60475850a25093d05ccf8c786dd89a50
Author: Oliver Kurth <okurth@vmware.com>
Date:   Tue May 26 15:32:58 2020 -0700

    Deprecate VMGuestLib_GetHostMemKernOvhdMB GuestSDK API.
    
    * GUESTLIB_HOST_MEM_KERN_OVHD_MB metric was already deprecated in ESXi
      starting from 7.1.  It's time to deprecate the corresponding
      VMGuestLib_GetHostMemKernOvhdMB API in GuestSDK.  The documentation
      will be update denoting that this API is deprecated.
      After one or two releases, the API will be removed completely.
      Untill then, the API is modified to explicity return 0 for the metric.
    
    * Only a few functions listed in vmGuestLib.h are exposed in the vmGuestLibJava
      interface.  The remaining functions are encapsulated in '#ifndef SWIG'
      to hide them from SWIG utility which is used to generate the Java bindings.
    
    Note: The external customer facing documentation for this API will be
          documented later.
    Note: Once this changeset is submitted, the vmStatsProvider module
          will be updated to stop using the deprecated API.

commit 6a5123f2e020e6e35d2111777f99879c791088a2
Author: Oliver Kurth <okurth@vmware.com>
Date:   Tue May 26 15:32:58 2020 -0700

    Common header file change not applicable to open-vm-tools.

commit a1bb9128e3087602ce5280f43d639cd87e5487cc
Author: Oliver Kurth <okurth@vmware.com>
Date:   Tue May 26 15:32:58 2020 -0700

    Changes to common source files not applicable to open-vm-tools.

commit 0682a7064f553a3d50a55ac881b0e5e6b78a257e
Author: Oliver Kurth <okurth@vmware.com>
Date:   Tue May 26 15:32:58 2020 -0700

    Update to bora/public/vm_tools_version.h
    
    Add tools versions 11.1.1 and 11.1.5 to bora/public/vm_tools_version.h

commit d1ce2c08c47a82a4cfddae55a55c4b9619b08042
Author: Oliver Kurth <okurth@vmware.com>
Date:   Tue May 26 15:32:58 2020 -0700

    Common header file change not applicable to open-vm-tools.

commit 53473f83f7dfda6a0b592bbfdf1a5e6144b426e7
Author: Oliver Kurth <okurth@vmware.com>
Date:   Tue May 26 15:32:58 2020 -0700

    Changes to common source files not applicable to open-vm-tools.

commit a99fcf43fbef64cc36473750a441cb2f6265a1dd
Author: Oliver Kurth <okurth@vmware.com>
Date:   Tue May 26 15:32:58 2020 -0700

    Backout previous changes to common source files.

commit 8f68d75e3d6642e2f8d7d7ef9a4cbfcab052b3be
Author: Oliver Kurth <okurth@vmware.com>
Date:   Tue May 26 15:32:58 2020 -0700

    Changes to common source files not applicable to open-vm-tools.

commit 34d7c760709cec8938488d1c60831960bc30441d
Author: Oliver Kurth <okurth@vmware.com>
Date:   Tue May 26 15:32:57 2020 -0700

    Common source file changes not directly applicable to open-vm-tools.

commit f3423aa7a1d2f0d864eaaa6d11b8b34eacb04c3c
Author: Oliver Kurth <okurth@vmware.com>
Date:   Tue May 26 15:32:57 2020 -0700

    Common source file changes not directly applicable to open-vm-tools.

commit e25e233b02557a944babad5d8140472eb25c2210
Author: Oliver Kurth <okurth@vmware.com>
Date:   Tue May 26 15:32:57 2020 -0700

    Common header file change not applicable to open-vm-tools.

commit 5ed3bc8fe0cfee2b15b469b4f5e71c1fbb28bad9
Author: Oliver Kurth <okurth@vmware.com>
Date:   Tue May 26 15:32:57 2020 -0700

    Backout previous common header file change - not applicable to open-vm-tools.

commit 2f6676c69e332677b7bd598505de02d6e78e1fbb
Author: Oliver Kurth <okurth@vmware.com>
Date:   Tue May 26 15:32:57 2020 -0700

    Common header file change not applicable to open-vm-tools.

commit 0128592fd7ec406824237af5e184f72726715f59
Author: Oliver Kurth <okurth@vmware.com>
Date:   Tue May 26 15:32:57 2020 -0700

    Updating the bora/public/vm_tools_version.h history.
    
    Tracking version info for the 10.3.22 patch release and 10.2.23
    development version of tools for older Linux guests.

commit 146971ddbe43d24380891c4297493cce2d4a46c6
Author: Oliver Kurth <okurth@vmware.com>
Date:   Tue May 26 15:32:57 2020 -0700

    Common header file change not applicable to open-vm-tools.

commit 29c1c6743f5b1a2c9bf6d86f2eaacd10f2102aa2
Author: Oliver Kurth <okurth@vmware.com>
Date:   Tue May 26 15:32:57 2020 -0700

    Common source file changes not directly applicable to open-vm-tools.

commit 25320e4af24664ebb6ab324db0a1cdfebf241f37
Author: Oliver Kurth <okurth@vmware.com>
Date:   Tue May 26 15:32:57 2020 -0700

    Common source file changes not directly applicable to open-vm-tools.
    
    Pre-enable SUSE 16

commit ecdd9001cf809b2ce359f07f8b84d54cd436a573
Author: Oliver Kurth <okurth@vmware.com>
Date:   Tue May 26 15:32:57 2020 -0700

    Common source file changes not directly applicable to open-vm-tools
    
    Pre-enable RHEL 9, CentOS 9, Oracle 9, and Asianux 9 guests

commit 66e52b635938b8c4e5276944daaec1cddc5ae6f9
Author: Oliver Kurth <okurth@vmware.com>
Date:   Tue May 26 15:32:56 2020 -0700

    GuestSDK and vmtoolslib cleanup.
    
    * Removed the vmtools dependency for guestsdk.  This has been already
      done for tar tools build/target.  The same is being done for OVT
      builds.
    
    * Used various static libraries for building guestlib in OVT instead of
      depending on vmtoolslib.  Similar thing has already been done for
      appmonitor library in OVT.
    
    * GuestSDK_{Panic|Debug|Warning|Log} functions in vmtoolslib are not used
      anywhere and hence they are completely removed from the code.

commit 66b70db09241bef18694bc0e45bd94a1804b201d
Author: Oliver Kurth <okurth@vmware.com>
Date:   Tue May 26 15:32:56 2020 -0700

    Common header file change not directly applicable to open-vm-tools.

commit e4fdad51c47f5e2605a3ad9dd9e3451b25ba6fbd
Author: Oliver Kurth <okurth@vmware.com>
Date:   Tue May 26 15:32:56 2020 -0700

    Changes to common header files not applicable to open-vm-tools.

commit a760361f0b603f0dabe2e82cec1a728e5b3f796b
Author: Oliver Kurth <okurth@vmware.com>
Date:   Tue May 26 15:32:56 2020 -0700

    Pre-enablment: Recognition of FreeBSD 13

commit 80ce8edc04fcd3253174be476b0f09bdf5527bf5
Author: Oliver Kurth <okurth@vmware.com>
Date:   Tue May 26 15:32:56 2020 -0700

    Improve logging on signature verification
    
    If xmlsec and vgauth are built inconsistently, xmlSecSize
    can differ between the two, which results in a key datastructure
    being a different size, and vgauth ends up looking in the
    wrong place in memory for the signature check status.
    
    Log the status, so that if its not one of the two
    expected values, we have some ideas of what went wrong.

commit 4dbd9ff2e404957147ad1c22233388302b726d71
Author: Oliver Kurth <okurth@vmware.com>
Date:   Tue May 26 15:32:56 2020 -0700

    Changes to common header files not directly related to open-vm-tools.
    
    Recongition of MacOS 10.17 (darwin21-64) - pre-enablement on hosts.

commit f01d92c41b756f0167308ef7b5596b0554a661b8
Author: Oliver Kurth <okurth@vmware.com>
Date:   Tue May 26 15:32:56 2020 -0700

    lib/file: Fix a memory leak in FileLock_Lock.
    
    Valgrind complained about a minor leak within FileLock_Lock when running
    test-vmx Firmware.Efi.QuickBoot .  FileLockScanner builds a list of "active
    locks" and traverses that list repeatedly, but whenever it decides to remove
    an entry from the list, it would simply leak it.
    
    This change ensures that the list item is not leaked by Posix_Free()ing it
    once it is no longer needed.

commit c27281f24e043f64a9e627e2eaeccd9c196fc938
Author: Oliver Kurth <okurth@vmware.com>
Date:   Tue May 26 15:32:56 2020 -0700

    Hgfs Linux/OSX Server: fix write-only shares access check creating new files
    
    Linux and OS X Hgfs server has an incorrect failure status check when a
    user has a write-only share enabled.  In a write-only share any failure
    is mapped to EACESS unless the error is ENOENT when a new file is to be
    created.  The error check currently fails all errors when it should
    only allow creation of new files i.e., ENOENT with flags specifying
    O_CREAT.
    
    The check should be
       if (status == EACCES) goto exit

commit 5a300cffdb3c7069a104559b598f6315a6dbae00
Author: Oliver Kurth <okurth@vmware.com>
Date:   Tue May 26 15:32:56 2020 -0700

    Common source file changes not directly applicable to open-vm-tools.

commit e256c4eb87e602c981cd9b92ec4c52df861094f4
Author: Oliver Kurth <okurth@vmware.com>
Date:   Tue May 26 15:32:55 2020 -0700

    Common source file change not applicable to open-vm-tools.

commit d663f02db62cf44ee246956f50666f1c044cee2a
Author: Oliver Kurth <okurth@vmware.com>
Date:   Tue May 26 15:32:55 2020 -0700

    Common source file change not applicable to open-vm-tools.

commit c3d1c32369ec29653bd32beb3851d2d283dadd0c
Author: Oliver Kurth <okurth@vmware.com>
Date:   Tue May 26 15:32:55 2020 -0700

    Changes to common source files not directly applicable to open-vm-tools.

commit 215d376160a4c2f4e53666fd4275f7e8c7edc2da
Author: Oliver Kurth <okurth@vmware.com>
Date:   Mon May 4 11:54:13 2020 -0700

    Common header file change not applicable to open-vm-tools.

commit 3e5fd5d7976d9d047229b33f9a209c250f928384
Author: Oliver Kurth <okurth@vmware.com>
Date:   Mon May 4 11:54:13 2020 -0700

    [AppInfo] Tweak the gather loop only for a real config reload.
    
    The poll loop for the appInfo is being tweaked (destroyed and recreated)
    for every conf reload even when nothing related to appinfo changed.
    This may cause few scenarios where the 'application information'
    will never be collected inside the guest.  Fixed the code, to
    tweak the loop only when there is a real appinfo related config change
    in the tools.conf file.

commit c5f0d8d38bfedc576b9fec40b579a0d5f6c85688
Author: Oliver Kurth <okurth@vmware.com>
Date:   Mon May 4 11:54:13 2020 -0700

    Use RPCI_UNKNOWN_COMMAND macro instead of hardcoded 'Unknown command" string.
    
    At few places in the code, the result from the RPC channel send APIs
    is explicitly compared with a harcoded "Unknown command" string.  We already
    have a well defined macro for that.  Changed the code to re-use the macro
    wherever possible.

commit 7a981dcaa625a982e62e93ab63648dc02ac31595
Author: Oliver Kurth <okurth@vmware.com>
Date:   Mon May 4 11:54:12 2020 -0700

    Clean up a few things in the random.h header file.

commit bdd112cee037f58b2788d7bc3f1dbc9fa5344d97
Author: Oliver Kurth <okurth@vmware.com>
Date:   Mon May 4 11:54:12 2020 -0700

    Fix minor misc. issues.
    
    * In ServiceLoadFileContentsPosix() function, fd is always a positive
      value when close() is called.  The if check 'fd >= 0' is not really
      required.  Removed it.
    
    * Fixed the function name in the "procedure comment block" for the
      ParseShareName function.

commit 384b1e7b9e9a6dac67a285eef0acdd52f5c997e5
Author: Oliver Kurth <okurth@vmware.com>
Date:   Mon May 4 11:54:12 2020 -0700

    Fix minor 'Comparison is always true' warning in linuxDeployment.c
    
    pkgProcessTimeout is uint16 and comparison is always true because
    pkgProcessTimeout <= 65535, so remove the check.

commit 4b57bd2d1c9fa37994a562a63be2232af6c4587d
Author: Oliver Kurth <okurth@vmware.com>
Date:   Mon May 4 11:54:12 2020 -0700

    Deprecate GUESTLIB_HOST_MEM_KERN_OVHD_MB at ESXi level.
    
    Decided to deprecate GUESTLIB_HOST_MEM_KERN_OVHD_MB.  This changeset
    implements the necessary changes to deprecate the metric at the ESXi level.
    
    Will address the deprecation changes in GuestLib SDK/API in
    a separate changeset.

commit cb0a946b284d99f78da58e012a91c38eb81e492e
Author: Oliver Kurth <okurth@vmware.com>
Date:   Mon May 4 11:54:12 2020 -0700

    Common header file change not applicable to open-vm-tools.

commit aa346e71e6bbc9a55f0a48d7d7b728e3128ae4bf
Author: Oliver Kurth <okurth@vmware.com>
Date:   Mon May 4 11:54:12 2020 -0700

    Backout previous change to guestlibV3.x

commit 0f90e3fdd95d62294452b159c11a66368f8114e3
Author: Oliver Kurth <okurth@vmware.com>
Date:   Mon May 4 11:54:12 2020 -0700

    Deprecate GUESTLIB_HOST_MEM_KERN_OVHD_MB at ESXi level.
    
    Decided to deprecate GUESTLIB_HOST_MEM_KERN_OVHD_MB. This changeset
    implements the necessary changes to deprecate the metric at the ESXi level.
    
    Will address the deprecation changes in GuestLib SDK/API in
    a separate changeset.

commit 91923b6c7d19edfedac6d7a36c4a9b795a7ef37c
Author: Oliver Kurth <okurth@vmware.com>
Date:   Mon May 4 11:54:12 2020 -0700

    Common source file change not applicable to open-vm-tools.

commit 7058e42e6fa34dcf60438d27827d9b9ba20f5bd1
Author: Oliver Kurth <okurth@vmware.com>
Date:   Mon May 4 11:54:12 2020 -0700

    Define macro for "Permission Denied" message returned from RpcChannel send APIs.
    
    In error cases, RpcChannel Send APIs (RpcChannel_SendOneRaw,
    RpcChannel_SendOneRawPriv return 'hard coded' "Permission Denied"
    error message.
    
    This changeset adds the MACRO for that error message.
    
    If there are any callers who compare the results (ex: ServiceDiscovery), they
    don't have to use 'hardcoded' messages and can reuse the MACROs.

commit 4c286c51e21e94e35b76a7f56c143a3b69e9a7e1
Author: Oliver Kurth <okurth@vmware.com>
Date:   Mon May 4 11:54:12 2020 -0700

    Common header file change not applicable to open-vm-tools.

commit fde53d238b14ca984179aa821d7de95d6d6985ba
Author: Oliver Kurth <okurth@vmware.com>
Date:   Mon May 4 11:54:11 2020 -0700

    CodeSet: Fix copyright header in codeset.h

commit ced22726ccf583d54ebeaa83e5736fb249b730be
Author: Oliver Kurth <okurth@vmware.com>
Date:   Mon May 4 11:54:11 2020 -0700

    CodeSet: Add CodeSet_IsValidUTF8String() and more comments
    
    This change adds a new function CodeSet_IsValidUTF8String() to
    lib/misc/codesetUTF8.c, and adds comments for CodeSet_IsValidUTF8()
    and CodeSet_IsStringValidUTF8().

commit adcaf9cd9ad65a45459ee8058ebfc267844477d6
Author: Oliver Kurth <okurth@vmware.com>
Date:   Mon May 4 11:54:11 2020 -0700

    ServiceDiscovery: Deleting keys from NDB by chunks to reduce RPC calls.
    
    Setting chunk size to 25 keys at a time.

commit 619329e43a785831683f09d13f53f9d76615c559
Author: Oliver Kurth <okurth@vmware.com>
Date:   Tue Apr 21 14:43:46 2020 -0700

    Common header file change not applicable to open-vm-tools.

commit 2fb29808e01636ef6621ec6cbc815b024f2aed68
Author: Oliver Kurth <okurth@vmware.com>
Date:   Tue Apr 21 14:43:46 2020 -0700

    Common header file change not applicable to open-vm-tools.

commit 9e3875bc727141e69d7325af393e797353929833
Author: Oliver Kurth <okurth@vmware.com>
Date:   Tue Apr 21 14:43:46 2020 -0700

    Fix a trivial typo in the VIX log message.
    
    * Fixed a trivial typo in the VIX log message.
    * Fixed an indentation issue.

commit 08218dcd4eb03aafe823ae3585d99a23f7bee3c0
Author: Oliver Kurth <okurth@vmware.com>
Date:   Tue Apr 21 14:43:46 2020 -0700

    Use random poll-interval for appInfo on channel reset.
    
    In few workflows like instant clone, when a large number of VMs are
    cloned at the same time, if the appinfo plugin runs at the same time
    in all the VMs, the underlying ESXi may encounter heavy load.  To
    avoid these situations, a random poll interval should be used
    for the appinfo whenever applicable workflows are detected.
    
    Detecting a 'rpc channel reset' is a simple approach to detect.
    
    In this changeset, add the following changes:
    
    - Added a new callback function for the 'rpc channel reset'.  If
    the rpc channel is reset, a new random poll interval is calculated
    and poll timer is adjusted accordingly.  If the existing appinfo
    poll interval is greater than the minimum interval of 30 seconds,
    random interval will be generated between 30 and appinfopollinterval.
    If the existing poll interval is less than the minimum 30 seconds
    time, then random interval will not be changed.
    
    - Code refactoring for few functions.
    - Changed one global variable as static.
    - Added few debug/info log messages.

commit 9b79ed9bc118860518028828a6c7858af62757a8
Author: Oliver Kurth <okurth@vmware.com>
Date:   Tue Apr 21 14:43:46 2020 -0700

    Common header file change not applicable to open-vm-tools.

commit 9a9aab94168189302e74dd97939415ef1e07fb20
Author: Oliver Kurth <okurth@vmware.com>
Date:   Tue Apr 21 14:43:46 2020 -0700

    Common header file change not applicable to open-vm-tools.

commit a8086de2c4317d4463b0bb1a3b602cda0833bd3e
Author: Oliver Kurth <okurth@vmware.com>
Date:   Tue Apr 21 14:43:46 2020 -0700

    Common header file change not applicable to open-vm-tools.

commit 8e2e15a2da54f3603a7ccdc09249aec0b58f6ed9
Author: Oliver Kurth <okurth@vmware.com>
Date:   Tue Apr 21 14:43:46 2020 -0700

    Free old ununsed loggers when tools.conf changes.
    
    Existing unused loggers are leaked when there is a change
    in logging configuration.  Added a check to free the loggers
    that are not used after tools.conf is modified.

commit 1852a9e98e3b1c31542986b2d332c707e4a0b540
Author: Oliver Kurth <okurth@vmware.com>
Date:   Tue Apr 21 14:43:46 2020 -0700

    Changes to common source files not directly applicable to open-vm-tools.

commit 86ca532794728e4cf3d6b5fd29b3a10ff4f36141
Author: Oliver Kurth <okurth@vmware.com>
Date:   Tue Apr 21 14:43:46 2020 -0700

    Add option to vmware-vgauth-cmd to support remove alias by [username]
    and subject
    
    a. subject is mandatory
    b. if user only provide subject, will only remove subject matched mapped aliases
    c. if user provide username and subject, remove matched aliases

commit 3324db715f71d850f12f91e7941745792edacb63
Author: Oliver Kurth <okurth@vmware.com>
Date:   Tue Apr 21 14:43:46 2020 -0700

    Make Backdoor fallback temporary.
    
    When RpcOut falls to Backdoor, it stays with Backdoor
    permanently for the life of vmtoolsd service.  It is a
    long standing bug in the reset handling code.  Typically,
    channel type is not changed during reset.  Our reset
    handling code can either keep the channel type same or
    switch it from vsocket to Backdoor, but it can't do other
    way.  Though it is supposed to switch to vsocket on reset
    caused by events like vmtoolsd being restarted or VMX
    breaking the channel for some VM management operation.
    With this change when we start the channel, we always
    try vsocket first unless Backdoor is enforced by the
    caller.
    
    Using Backdoor for too long is not desirable because
    privileged RPCs can't be used on such channel.  So, we
    need to retry switching the channel back to vsocket
    periodically.  We don't want to try vsocket on every
    RpcChannel_Send call because that adds to overhead and
    increases the latency of RpcChannel_Send due to connection
    timeouts.  So, we retry vsocket with a backoff delay
    between 2sec-5min.
    
    As some RpcChannel callers intend to use Backdoor channel
    we need to differentiate between such usage from the
    callers that create vsocket channel and fallback to
    Backdoor.  Therefore, introduced a concept of mutable
    channel.  The vsocket channel is mutable as it can fallback
    to Backdoor and restore vsocket.  However, if a caller
    creates Backdoor channel, it will not be mutable and
    stay with Backdoor for its lifetime.
    
    As vmxLogger frequently connects and disconnects the
    channel for every log message and does not use any
    privileged RPC, so make it use Backdoor channel
    permanently to avoid frequent vsocket connections.
    
    Additionally, removed the redundant 'stopRpcOut' interface
    and renamed 'onStartErr' to 'destroy'.

commit 4a049ceec7e2e1fafbfece34e29c4f7b14962e7c
Author: Oliver Kurth <okurth@vmware.com>
Date:   Tue Apr 21 14:43:45 2020 -0700

    AppInfo updates.
    
    While most of the changes are only applicable to VMware Tools for Windows
    and are not applicable to open-vm-tools, the following changes do apply.
    
    - Modified few log messages from g_debug from g_warning.
    - Modified the default poll interval to 360 minutes (Once in six hours).
    - Modified log messages to log the filepath whose version is being retrieved.

commit 500eadfa9b5b8304ce57d9f881247ab67205d40b
Author: Oliver Kurth <okurth@vmware.com>
Date:   Tue Apr 21 14:43:45 2020 -0700

    Common header file changes not applicable to open-vm-tools.

commit 5f9bc344328dd144c5539dd44fe1508d0f7b8b6f
Author: Oliver Kurth <okurth@vmware.com>
Date:   Tue Apr 21 14:43:45 2020 -0700

    Common source file changes not applicable to open-vm-tools.
    
    Tools Windows: test plugin DLLs are the correct version

commit 4c1fed3a4676d664a049da5db6516a8baee1fbb9
Author: Oliver Kurth <okurth@vmware.com>
Date:   Tue Apr 21 14:43:45 2020 -0700

    Backout previous change for the vmware-vgauth-cmd.

commit f62afa8e4462c100105b8ac8d88f5379094e87cd
Author: Oliver Kurth <okurth@vmware.com>
Date:   Tue Apr 21 14:43:45 2020 -0700

    Add option to vmware-vgauth-cmd to support remove alias by [username]
    and subject
    
    a. subject is mandatory
    b. if user only provide subject, will only remove subject matched mapped aliases
    c. if user provide username and subject, remove matched aliases

commit bf687d16a380a2f94952a9d9ad84d492376d2895
Author: Oliver Kurth <okurth@vmware.com>
Date:   Tue Apr 21 14:43:45 2020 -0700

    Common source file changes not applicable to open-vm-tools.

commit f2b9d8028ad88583f9f3575d26ca68cf5664fef7
Author: Oliver Kurth <okurth@vmware.com>
Date:   Tue Apr 21 14:43:45 2020 -0700

    Common header file change not applicable to open-vm-tools.

commit d1a02b45838f568d8a70d22f16e28bd2da8c447e
Author: Oliver Kurth <okurth@vmware.com>
Date:   Tue Apr 21 14:43:45 2020 -0700

    Common source file changes not applicable to open-vm-tools.

commit fa6fb17347de72a56d6c5a6ffcf713b97b9e73c1
Author: Oliver Kurth <okurth@vmware.com>
Date:   Tue Apr 21 14:43:45 2020 -0700

    Common source file changes not applicable to open-vm-tools.

commit 86053c524c617ba1faa744a04b1e18986ebb929f
Author: Oliver Kurth <okurth@vmware.com>
Date:   Wed Apr 8 12:05:18 2020 -0700

    update version

commit 32df621461ca3f7f7188763be0f3b269b71b87cb
Author: Oliver Kurth <okurth@vmware.com>
Date:   Wed Apr 8 12:04:15 2020 -0700

    sync tclodefs.h to source

commit 5b3b243dc5edae6d94e0bd376290605044a2bf89
Author: Oliver Kurth <okurth@vmware.com>
Date:   Wed Apr 1 11:31:38 2020 -0700

    serviceDiscovery: Adding sleep before 'RpcChannel_SendOneRawPriv' call.

commit a4560863d4fedc050b4917b3bc764c384b5c007f
Author: Oliver Kurth <okurth@vmware.com>
Date:   Wed Apr 1 11:31:38 2020 -0700

    Do a 100 msec delay for each vsock channel start retry.
    
    Move the 100 msec delay into the vsock RPC start retry loop.  The
    100 msec delay before each start retry is needed for errors that
    will return quickly.

commit ffe0dc255114856f123b6f9dd04dc714ab6f1eb9
Author: Oliver Kurth <okurth@vmware.com>
Date:   Wed Apr 1 11:31:38 2020 -0700

    Common source file change not directly applicable to open-vm-tools.

commit 8e221a1311bab1f526bef16d97d9d2798bf09e49
Author: Oliver Kurth <okurth@vmware.com>
Date:   Wed Apr 1 11:31:37 2020 -0700

    Fix localization issue on windows guests.
    
    Some fields of GOptionContext used in help are not public, so add 2
    arguments to Usage to get needed info.

commit 6fcc7bdd696cec8f04c748d3807bbce4dd3230b5
Author: Oliver Kurth <okurth@vmware.com>
Date:   Wed Apr 1 11:31:37 2020 -0700

    Add a retry loop to VSockChannelStart() to recover on start failure.
    
    On failure, a vsock RPC channel will eventually fallback to the
    backdoor channel.  Services that require or are limited to the
    priviledge RPC channel will fail.
    
    Adding a simple, limited loop in VSockChannelStart to retry the vsock
    channel start before ultimately switching to the backdoor channel.
    Retries are not done for "send once" operations.

commit 39ceb37ce4d6093cb1b64baf6eeddf2532b0b3a1
Author: Oliver Kurth <okurth@vmware.com>
Date:   Wed Apr 1 11:31:37 2020 -0700

    Destroy the dedicated RPCI channel set up for the Vmx Guest Logging
    when vmtoolsd process exits.

commit b911e5c94cd18b7985e920875249d2314029f0a6
Author: Oliver Kurth <okurth@vmware.com>
Date:   Wed Apr 1 11:31:37 2020 -0700

    Fixing some log messages
    
    1. PublishScriptOutputToNamespaceDB can fail for various reasons,
       caller can't know exact reason from return values, so just printing
       that the function failed in case return value is FALSE.  Exact cause
       must be inferred from the function's logs itself.
    2. Printing log for chunkCount only if we successfully wrote it in NDB

commit 6934e672378dbbdb505467682092d7bb905fe10e
Author: Oliver Kurth <okurth@vmware.com>
Date:   Wed Apr 1 11:31:37 2020 -0700

    ServiceDiscovery: Fixing failure of sending message via RPCChannel after
    it has failed to the backdoor.

commit 03f9392540cdfabd1220e220842ead210edfe7d2
Author: Oliver Kurth <okurth@vmware.com>
Date:   Wed Apr 1 11:31:37 2020 -0700

    Common header file change not applicable to open-vm-tools.

commit 04e99532df99d8a11fc160882a3a8455a2d7c23c
Author: Oliver Kurth <okurth@vmware.com>
Date:   Wed Apr 1 11:31:37 2020 -0700

    Common header file change not applicable to open-vm-tools.

commit b4e6f4f8334be3bcc35c483dcf869de871ccac92
Author: Oliver Kurth <okurth@vmware.com>
Date:   Wed Apr 1 11:31:37 2020 -0700

    Common header file change not applicable to open-vm-tools.

commit c556b1d10671366e1d5ddba14785c3e9b270db84
Author: Oliver Kurth <okurth@vmware.com>
Date:   Wed Apr 1 11:31:37 2020 -0700

    open-vm-tools: stage all *.vmsg files
    
    Only a subset of the *.vmsg files were installed. Fixing this by
    using a glob.

commit 9a3f8e4b57537e522dba8831eef3529a6dd6b9e1
Author: Oliver Kurth <okurth@vmware.com>
Date:   Wed Apr 1 11:31:37 2020 -0700

    Record the assignment of tools version 11.0.6.
    
    Add TOOLS_VERSION_SLEDGEHAMMER_PATCH2 for version 11.0.6 to the
    historical version information.

commit 2fa133ac0af2588f0295228795f427bc5cd44465
Author: Oliver Kurth <okurth@vmware.com>
Date:   Wed Apr 1 11:31:36 2020 -0700

    Common header file change not applicable to open-vm-tools.

commit 9cbdf3a6e2cb23a7673fe19b2a3f888714095019
Author: Oliver Kurth <okurth@vmware.com>
Date:   Wed Apr 1 11:31:36 2020 -0700

    Add a Coverity annotation.
    
    The Coverity scan of open-vm-tools reports an out-of-bounds access
    issue in Util_BacktraceWithFunc.  This is intentional, to compute
    the base pointer for a stack trace.

commit 7db9613b49a77e59c3cb1ed045905e2d0bbb2280
Author: Oliver Kurth <okurth@vmware.com>
Date:   Wed Apr 1 11:31:36 2020 -0700

    Common header file change not applicable to open-vm-tools.

commit af4db666735d0af28ba013c63b92fef743bec125
Author: Oliver Kurth <okurth@vmware.com>
Date:   Wed Apr 1 11:31:36 2020 -0700

    Updating the tools version on the devel branch to 11.2.0.

commit ded2a20ac11ef4f9340847d19ae2a14431a4702f
Author: Oliver Kurth <okurth@vmware.com>
Date:   Wed Apr 1 11:31:36 2020 -0700

    lib/unicode/unicodeSimpleTypes.c: fix leak on exit
    
    The hashtable used for encoding name -> IANA table index
    lookups was not getting freed.
    
    Also, HashTable_AllocOnce() incorrectly instructs
    the hashtable to clear its clientData, which contains
    an integer index and not a pointer, using "free".

commit ef20d06e9b2e3fbe8e7f6f709c4707ebf7c57d72
Author: Oliver Kurth <okurth@vmware.com>
Date:   Wed Apr 1 11:31:36 2020 -0700

    Annotate a Coverity false positive.
    
    The open-vm-tools Coverity scan reports a NULL pointer dereference
    for the variable untrustedCerts.  However, untrustedCerts is NULL
    only if no untrusted certs are found, in which case the code that
    dereferences untrustedCerts isn't executed.

commit 3777c7008da506fe35b1b8003b3d1ae7067662ae
Author: Oliver Kurth <okurth@vmware.com>
Date:   Wed Apr 1 11:31:36 2020 -0700

    lib/mics/sha1.c: Include string.h unconditionally.
    
    string.h is part of POSIX, lets include it unconditionally

commit 8774b6383b6dcb024335dd115c8fcae2b00c4d16
Author: Oliver Kurth <okurth@vmware.com>
Date:   Wed Apr 1 11:31:36 2020 -0700

    Common header file change not applicable to open-vm-tools.

commit 0bbaf772c27a8df913ade55d7086d651652a2f17
Author: Oliver Kurth <okurth@vmware.com>
Date:   Wed Apr 1 11:31:36 2020 -0700

    vmtools: fix compiler errors in posix service discovery core plugin
    
    As we build the vmtools for arm (unfortunately not on main), we hit
    a compiler warnings "ISO C90 forbids mixed declarations and code"
    in this new code.

commit 65b6819ed3ba196f52639c5984be40475ce2fffc
Author: Oliver Kurth <okurth@vmware.com>
Date:   Wed Apr 1 11:31:36 2020 -0700

    Common header file change not applicable to open-vm-tools.

commit 5ef6682ae1038942f4b1d873cd0ca93d688f83e0
Author: Oliver Kurth <okurth@vmware.com>
Date:   Wed Apr 1 11:31:35 2020 -0700

    Common header file change not applicable to open-vm-tools.

commit 74351e2121e866ca0b28644a6fc545c97e8bfbda
Author: Oliver Kurth <okurth@vmware.com>
Date:   Wed Apr 1 11:31:35 2020 -0700

    Fix localization issue of vmware-vgauth-cmd
    1. default msg catalog folder is wrong, add correct msgCatalog in
       vgauth.conf
    2. rename vmsg file name to "VGAuthCli" since file name used in main
       is "VGAuthCli"
    3. Move I18n init up to fix variable localization issue

*****
    Created the "stable-11.1.x" branch at this point.
*****

2013.04.16  Dmitry Torokhov  <dtor@vmware.com>
	This release tag contains commits up to the following id:
	867ea989d5e6889abcac77b4c7dae7db2651df58


2012.12.26  Dmitry Torokhov  <dtor@vmware.com>
	This release tag contains commits up to the following id:
	530ef7f26ed041ab1b6655f2cdc79f3af97fc50b


2012.10.14  Dmitry Torokhov  <dtor@vmware.com>
	This release tag contains commits up to the following id:
	d85408321c66c927bffdb05106a26581244edd4a

2012.05.21  Dmitry Torokhov  <dtor@vmware.com>
	This release tag contains commits up to the following id:
	482332b8d4282df09838df5ea4c58df9cdb4faf3


2012.03.13  Dmitry Torokhov  <dtor@vmware.com>
	This release tag contains commits up to the following id:
	0114aabd54bf2db4556563b7149c4fbbdec3d87b


2011.12.20  Marcelo Vanzin  <mvanzin@vmware.com>
	This release tag contains commits up to the following id:
	dfca5cf9d1c2335c5d001deedd9266c84956b508


2011.11.20  Marcelo Vanzin  <mvanzin@vmware.com>
	This release tag contains commits up to the following id:
	6c197b8e5eccf32bfee0e2452d8926968182aada


2011.10.26  Marcelo Vanzin  <mvanzin@vmware.com>
	This release tag contains commits up to the following id:
	6271fde90248a4fd49e38aa61498db9e1dbf37c3


2011.09.23  Marcelo Vanzin  <mvanzin@vmware.com>
	This release tag contains commits up to the following id:
	05baddbed1c5e47e9789a44d30bb217d7184232a


2011.08.21  Marcelo Vanzin  <mvanzin@vmware.com>
	This release tag contains commits up to the following id:
	2b3d76ba776f55d06fb5b62499b189ebd6bc1c75


2011.07.19  Marcelo Vanzin  <mvanzin@vmware.com>
	This release tag contains commits up to the following id:
	5bed6f1369ca6e9c2c7fbaf4205d86e50f219c5f


2011.06.27  Marcelo Vanzin  <mvanzin@vmware.com>
	This release tag contains commits up to the following id:
	166bbe1d28da4dab763b9568f163c8dca99ced9c


2011.05.27  Marcelo Vanzin  <mvanzin@vmware.com>
	This release tag contains commits up to the following id:
	3793ddc9c9b5facf376a2625d4c2252aa9bd3daa


2011.04.25  Marcelo Vanzin  <mvanzin@vmware.com>
	This release tag contains commits up to the following id:
	3112c27981074deb53e86e30e1c168d55e42220c


2011.03.28  Marcelo Vanzin  <mvanzin@vmware.com>
	This release tag contains commits up to the following id:
	ec43520f5f3a50f5a980a73d22ae231380f97555


2011.02.23  Marcelo Vanzin  <mvanzin@vmware.com>
	This release tag contains commits up to the following id:
	96cf4718ac0aff1743e50a2165599306ba442fe1


2011.01.24  Marcelo Vanzin  <mvanzin@vmware.com>
	This release tag contains commits up to the following id:
	60c470337c8932a6d9564130dcaf06c7a1a3df53


2010.12.19  Marcelo Vanzin  <mvanzin@vmware.com>
	This release tag contains commits up to the following id:
	5aef2b20a519788613350752575bcba0ac71df79


2010.11.17  Marcelo Vanzin  <mvanzin@vmware.com>
	This release tag contains commits up to the following id:
	11c0273ed4269f6f7a92f82f6c822df7da4c8720


2010.10.18  Marcelo Vanzin  <mvanzin@vmware.com>
	This release tag contains commits up to the following id:
	2162c5d770cdac3b0e275907a1a5d22ece8ce23c


2010.09.19  Marcelo Vanzin  <mvanzin@vmware.com>
	This release tag contains commits up to the following id:
	c92a8bfbb406a906bcd2fb9ef6801f92c5b64d1f


2010.08.24  Marcelo Vanzin  <mvanzin@vmware.com>
	This release tag contains commits up to the following id:
	94e63742d734b41638d37580602de4232da5ece6


2010.07.25  Marcelo Vanzin  <mvanzin@vmware.com>
	This release tag contains commits up to the following id:
	b15cffc7961b97129d0b77643db42b4d4d8e3da7


2010.06.16  Marcelo Vanzin  <mvanzin@vmware.com>
	This release tag contains commits up to the following id:
	ec87703fccdd0f954a118640c0b097e383994391


2010.04.25  Marcelo Vanzin  <mvanzin@vmware.com>
	This release tag contains commits up to the following id:
	6fafd672e006208c1e479b297e19618170ff19bd


2010.03.20  Marcelo Vanzin  <mvanzin@vmware.com>
	This release tag contains commits up to the following id:
	7cdbb623125729b41bf54068568dfbcc2dd58733


2010.02.23  Marcelo Vanzin  <mvanzin@vmware.com>
	This release tag contains commits up to the following id:
	8baa8588d5fd4cf64efb17164cb70c86c758d0c6


2010.01.19  Marcelo Vanzin  <mvanzin@vmware.com>
	This release tag contains commits up to the following id:
	8ee82a5774ae7badeb98ecf4dc629c7e9aac7077


2009.12.16  Marcelo Vanzin  <mvanzin@vmware.com>
	This release tag contains commits up to the following id:
	0d28106da5684dc31ea52ebb5a2dc6a0af5c1d61


2009.11.16  Marcelo Vanzin  <mvanzin@vmware.com>
	This release tag contains commits up to the following id:
	6f4cdd0f38be020d722f2393c0b78d7cd13f04d2


2009.10.15  Marcelo Vanzin  <mvanzin@vmware.com>
	This release tag contains commits up to the following id:
	d2f1b83daab1d7882fd651ad1cc77c729bbd9760


2009.09.18  Marcelo Vanzin  <mvanzin@vmware.com>
	This release tag contains commits up to the following id:
	8bb94fbfbdf65b53b87279cf81529756dba7a2ca

	Other changes not captured in the git logs:

	* Resync with internal dev branch (2009.08.24)

	* hgfsmounter/hgfsmounter.c: allow hgfs users to set ttl to 0 at mount time.

	* lib/guestApp/guestApp.c, lib/include/conf.h, lib/include/netutil.h,
	  lib/include/procMgr.h, lib/include/system.h, lib/vixTools/vixTools.c,
	  lib/vmCheck/vmcheck.c: remove (now unused) Netware checks.

	* lib/message/*, modules/freebsd/vmhgfs/Makefile,
	  modules/linux/vmhgfs/Makefile.*, modules/solaris/vmhgfs/Makefile: remove
	  unused message transport abstraction. The rpcChannel library is now used to
	  do RPC abstraction.

	* modules/*/vmmemctl/*: refactor of the vmmemctl module as part of adding
	  support for Mac OS guests.

	* modules/linux/pvscsi/pvscsi.c: don't clobber RESERVATION_CONFLICT sdstat
	  up from linux pvscsi driver.

	* modules/linux/shared/*: VMCI changes unrelated to the guest driver.

	* modules/linux/vmhgfs/fsutil.c, modules/linux/vmhgfs/inode.c: fix the case
	  where two directories refer to the same inode.

	* scripts/linux/*: support older versions of NetworkManager.

2009-08-24	Marcelo Vanzin	 <mvanzin@vmware.com>
	* Resync with internal trunk (2009.08.19)

	* configure.ac: remove support for Linux kernels < 2.6.9.

	* lib/include/vmtools.h, libvmtools/vmtoolsLog.c, doc/api/services/util.txt:
	  add new log handled that allows appending to existing log files, and fix
	  an issue where old log files would be "rotated" whenever the config file
	  was reloaded.

	* lib/appUtil/appUtilX11.c, lib/ghIntegration/ghIntegrationX11.c,
	  lib/include/appUtil.h: fix compilation issues on FreeBSD when unity
	  was enabled.

	* lib/dnd/dndLinux.c, lib/include/vmblock_user.h, tests/testVmblock/*: add
	  vmblock tests and, as part of the change, do some refactoring of vmblock
	  related functions.

	* lib/guestInfo/guestInfo.c, lib/include/wiper.h, lib/wiper/*,
	  toolbox/toolboxcmd-shrink.c, toolbox/toolboxShrink.c: refactor the wiper
	  structures so that they behave the same on Win32 and other platforms, and
	  also reuse data structures already in use by other parts of the code. This
	  fixes an "use after free" issue that toolbox-cmd had on Win32.

	* lib/guestInfo/guestInfo.c, lib/guestInfo/guestInfoInt.h,
	  lib/guestInfo/guestInfoPosix.c, lib/guestRpc/nicinfo.x,
	  lib/include/guestInfo.h, lib/include/netutil.h, lib/include/slashProc.h,
	  lib/netutil/netUtilLinux.c, lib/slashProc/*,
	  services/plugins/guestInfo/guestInfoServer.c: add support for sending more
	  network-related information to the host, such as routing tables and name
	  servers.

	* lib/hgfsBd/hgfsBd.c: don't log RPC errors when HGFS is disabled.

	* lib/hgfsHelper/*, lib/include/hgfsHelper.h, lib/vixTools/vixTools.c: new
	  library with functions to query information about HGFS; expose some HGFS
	  properties through VIX.

	* lib/hgfsServer/*, lib/hgfsServerPolicyGuest/hgfsServerPolicyGuest.c,
	  lib/include/hgfsServerPolicy.h: fix checking of whether an object belongs
	  to a particular share; this was causing issues with invalid information
	  being returned in certain cases.

	* lib/hgfsServer/*, lib/include/hgfsProto.h: changes to support new VIX API
	  calls (mostly affecting Win32 only).

	* lib/include/guestCaps.h, lib/include/unityCommon.h: add boilerplate for new
	  RPCs for setting windows as sticky / non-sticky (not yet implemented).

	* lib/include/hgfsProto.h: new definitions for the next version of the HGFS
	  protocol.

	* lib/include/xdrutil.h: make XDRUTIL_ARRAYAPPEND() more type-safe when using
	  GCC.

	* lib/misc/codesetOld.c: fix some issues with UTF16 -> UTF8 conversion.

	* lib/rpcChannel/rpcChannel.c, libvmtools/signalSource.c,
	  libvmtools/vmtools.c, libvmtools/vmtoolsConfig.c: g_assert -> ASSERT.

	* lib/unityWindowTracker/unityWindowTracker.c: fix issue with z-ordering of
	  modal dialogs.

	* libvmtools/vmtoolsConfig.c: fix some old config translation issues.

	* modules/freebsd/shared/*, modules/freebsd/vmblock/*: make vmblock work on
	  FreeBSD 8.

	* modules/freebsd/vmmemctl/*, modules/linux/vmmemctl/*,
	  modules/solaris/vmmemctl/*, : refactoring and code changes to support the
	  driver on Mac OS X.

	* modules/linux/vmblock/*, modules/linux/vmci/*, modules/linux/vsock/linux/*:
	  remove compatibility code for older kernels.

	* modules/linux/vmhgfs/*: fix memory leak in HgfsAccessInt().

	* modules/linux/vmxnet3/*: fix kunmap usage in vmxnet3_shm, and reset the
	  shared pages when the char device is closed.

	* modules/linux/vsock/linux/af_vsock.{c,h}, modules/linux/vsock/linux/util.c:
	  add vsock protocol negotiation for notifyOn ops. This allows the driver to
	  negotiate with the remove end which version of the notification protocol to
	  use.

	* modules/linux/vsock/linux/notify.c, modules/linux/vsock/linux/notify.h,
	  modules/linux/vsock/linux/notifyQState.c,
	  modules/linux/vsock/linux/vsockPacket.h: add pktOn protocol. This new
	  protocol improves performance by detecting changes in the queue state
	  instead of sending WAITING_READ and WAITING_WRITE packets.

	* services/plugins/hgfsServer/hgfsPlugin.c,
	  services/plugins/resolutionSet/resolutionSet.c,
	  services/vmtoolsd/mainLoop.c, services/vmtoolsd/pluginMgr.c,
	  services/vmtoolsd/toolsRpc.c: load plugins even when an RPC channel cannot
	  be instantiated (i.e., when running outside of a virtual machine); this
	  allows plugins to perform actions (at load time) also when running outside
	  virtual machines (e.g., to undo some configuration done when the OS was run
	  in a VM).

	* services/vmtoolsd/mainLoop.c, services/vmtoolsd/mainPosix.c,
	  services/vmtoolsd/toolsCoreInt.h: handle SIGHUP differently; instead of
	  stopping the service, just re-load the config data. This should make it
	  easier to integrate the tools service with other tools such as logrotate.

	* toolbox/toolbox-cmd.c, toolbox/toolboxcmd-stat.c: remove memory info query,
	  which didn't really return useful information.

	* vmware-user/copyPasteUI.cpp: if the clipboard/primary with most recent
	  timestamp has no data on it, try the other before giving up during
	  copy/paste.

2009-07-22	Marcelo Vanzin	 <mvanzin@vmware.com>
	* Resync with internal trunk (2009.07.17)

	* configure.ac: fix detection of "dot" and its usage in the doxygen config
	  file.

	* configure.ac, libguestlib/Makefile.am, libguestlib/vmguestlib.pc.in:
	  install vmguestlib headers and add new pkgconfig script.

	* lib/dndGuest/dnd.{cc,hh}, lib/include/dndBase.h, vmware-user/dndUI.{cpp,h}:
	  fix an issue where the DnD code would prevent drops to other windows in
	  Unity mode, instead of just intercepting drops to the desktop.

	* lib/dndGuest/dnd.{cc,hh}, lib/dndGuest/dndRpc.hh, lib/dndGuest/dndRpcV3.cc,
	  lib/include/dndBase.h, vmware-user/dndUI.{cpp,h}: fix an issue where the
	  host Unity code would cause an undesired drop event.

	* lib/dndGuest/dnd.{cc,hh}, lib/dndGuest/dndRpc.hh, lib/dndGuest/dndRpcV3.cc,
	  lib/include/dndBase.h: cleanup mouse simulation code, and fix an issue
	  where a drag would be canceled if the contents were dragged out of a guest
	  and then back in.

	* lib/dndGuest/dndRpcV3.cc, vmware-user/copyPasteDnDWrapper.cpp,
	  vmware-user/dndUI.cpp, vmware-user/dndUI.h, vmware-user/dragDetWnd.cpp,
	  vmware-user/dragDetWnd.h: several DnD fixes; make the DnD code behave
	  more like other GTK applications (based on analysing the flow of signals
	  on a test widget), and get rid of one of the detection windows, merging
	  both the Unity and non-Unity windows. Also, some code refactoring.

	* lib/ghIntegration/*, lib/guestRpc/*, lib/include/guestCaps.h,
	  lib/include/unityCommon.h: add stubs for a few new GHI functions (setting
	  window focus, tray icon updates and enhanced app info) - currently only
	  implemented on Win32.

	* lib/ghIntegration/ghIntegrationX11.c: examine WM_CLASS when determining
	  which DE Tools are running in. The previous code was failing to show a
	  few entries set as "OnlyShowIn=xxx" because checking WM_NAME wasn't enough
	  to properly detect the desktop environment in certain cases.

	* lib/guestApp/guestAppPosixX11.c: use gconftool-2 to detect the user's
	  browser, since gnome-open fails to open "file://" URLs which contain query
	  strings. Also, use "kde-open" when running under KDE.

	* lib/guestInfo/guestInfo.c, lib/include/wiper.h, lib/wiper/wiperPosix.c:
	  allow shrinking LVM partitions.

	* lib/include/appUtil.h: partial refactoring of icon retrieval code.

	* lib/include/dbllnklst.h, lib/misc/dbllnklst.c: inline linked list
	  functions.

	* lib/include/guest_os.h, lib/misc/hostinfoPosix.c: add a couple of
	  distros to the known distro list.

	* lib/include/netutil.h, lib/netUtil/netUtilLinux.c: add Linux interface
	  name, index lookup routines.

	* lib/include/system.h, lib/system/systemLinux.c,
	  services/plugins/timeSync/timeSync.c: fixes a few bugs in the backwards
	  time sync code, mostly due to unit mismatches.

	* lib/include/unityWindowTracker.h, lib/unity/unity.c,
	  lib/unity/unityPlatform.h, lib/unity/unityPlatformX11Window.c,
	  lib/unityWindowTracker/unityWindowTracker.c: expose two new properties in
	  the window tracker to save an RPC to retrieve those properties.

	* lib/include/vmtoolsApp.h, services/vmtoolsd/mainLoop.c,
	  services/vmtoolsd/pluginMgr.c, services/vmtoolsd/toolsCoreInt.h: add
	  support for "application providers", which allow plugins to add support to
	  new kinds of application frameworks through vmtoolsd.

	* lib/unity/unityPlatformX11.c: only enable GIO channels when Unity is
	  actually active.

	* lib/unity/*: cleanup old GTK1 code.

	* libvmtools/vmtoolsConfig.c: don't complain if config file is empty.

	* modules/linux/dkms.conf, modules/linux/dkms.sh: fix dkms.conf, and provide
	  a script to create a dkms tree from open-vm-tools.

	* modules/linux/shared/vmci_queue_pair.h, modules/linux/vmci/vmciKernelIf.c:
	  remove two (now) unneeded functions.

	* modules/linux/vmhgfs/*: code cleanups, properly initialize the list head,
	  and allow receives to timeout so that hibernation works.

	* modules/linux/vmxnet/vmxnet.c, modules/linux/vmxnet3/vmxnet3_drv.c: fix
	  drivers for kernels 2.6.29+.

	* modules/linux/vmxnet3/*: add shared memory support for faster communication
	  between user space and the device backend; this doesn't affect the regular
	  driver functionality, but is used by some VMware code not part of Tools.

	* modules/linux/vsock/*: fix an issue where it was possible for users to send
	  VMCI datagrams directly to the hypervisor.

	* scripts/common/vmware-user.desktop: work around a bug in KDE where desktop
	  files with "NoDisplay" fail to autostart.

	* scripts/freebsd/suspend-vm-default: use netif to bring down interfaces,
	  since dhclient doesn't understand "-r" in the default install.

	* services/plugins/vmbackup/*: add some new code used by enhancements being
	  done in the Win32 version of the plugin.

	* services/vmtoolsd/mainPosix.c: fix running in background when executing
	  vmtoolsd while relying on PATH.

	* services/vmtoolsd/Makefile.am: point to the correct plugin install
	  directory.

	* toolbox/*: better command line handling in the CLI utility, plus some code
	  cleanup.

	* vmware-user/copyPaste.c, vmware-user/copyPasteDnDWrapper.cpp,
	  vmware-user/copyPasteDnDWrapper.h, vmware-user/dnd.c: properly unregister
	  RPCs to avoid multiple registrations (and the ensuing ASSERT) in certain
	  cases.

	* vmware-user/copyPasteUI.{cpp,h}: change way data is retrieved from the
	  clipboard, using the gtk+ clipboard wait APIs (which turn out to be more
	  reliable than the previous approach).

2009-06-18	Marcelo Vanzin	 <mvanzin@vmware.com>
	* Resync with internal trunk (2009.06.15)

	* docs/api/Makefile.am: replace all variables in the doxygen conf file with
	  the correct values.

	* lib/appUtil/appUtilX11.c: try alternate file extensions during icon search.
	  Sometimes a package lists its icon as icon-foo.png, but the package didn't
	  include icon-foo.png.	 Instead, it included icon-foo.xpm.	 Ex: Ubuntu
	  8.04's hwtest.

	* lib/guestApp/guestAppPosixX11.c: change detection of the default browser so
	  that the new help system works; the help files are not yet available in
	  open-vm-tools.

	* lib/hgfs/*, lib/include/cpName.h, lib/include/cpNameLite.h,
	  lib/include/hgfsUtil.h: avoid compiling certain parts of the source in
	  kernel modules.

	* lib/hgfsServer/*: return correct error when files / directories don't
	  exist.

	* lib/include/hgfsChannel.h, modules/linux/vmhgfs/*: added support for vsock
	  channel for HGFS.

	* lib/include/util.h, lib/misc/utilMem.c: un-inline a bunch of functions to
	  reduce the size of binaries.

	* lib/include/vm_tools_version.h: bumped Tools version.

	* lib/resolution/resolutionX11.c: fix for issue where the host would send
	  a "topology set" command with a top-left corner that was not (0, 0) and
	  cause the screen to be reconfigured in the wrong way.

	* lib/unity/unityPlatformX11Window.c: check for errors in calls to
	  XQueryTree.

	* lib/wiper/wiperPosix.c: check return of fgets() to avoid compiler warnings.

	* libvmtools/vmtools.c: fix initialization of wiper library on Win32.

	* modules/Makefile.am: install vsock header file on Linux.

	* modules/freebsd/vmhgfs/*, modules/linux/vmci/*, modules/linux/vsock/*:
	  changes related to 64-bit Mac drivers, don't affect either the FreeBSD
	  or Linux drivers.

	* modules/linux/vmhgfs/hgfs.h: removed duplicate file.

	* modules/linux/vmhgfs/fsutil.c, modules/linux/vmhgfs/inode.c,
	  modules/linux/vmhgfs/module.h: fix issue where two files would get the
	  same inode number in some situations.

	* modules/linux/vmxnet/vmxnet.c: re-probe vmxnet2 device features on resume
	  from hibernate, to cover the case where a VM is resumed on a platform with
	  a different version of the device backend (bug #2209565).

	* scripts/resume-vm-default, scripts/suspend-vm-default: use NetworkManager
	  to handle networking where it is available.

	* services/plugins/hgfsServer/Makefile.am, services/plugins/vix/Makefile.am:
	  fix installation of vmusr plugins that are shared with vmsvc.

	* services/plugins/timeSync/timeSync.c: fix backwards time sync.

	* services/vmtoolsd/cmdLine.c, toolbox/toolbox-cmd.c: print build number as
	  part of "-v" output.

	* toolbox/toolboxcmd-shrink.c: correctly ignore unsupported partitions when
	  shrinking.

	* toolbox/toolbox-gtk.c: changes for the new help system, not yet available
	  for open-vm-tools.

	* toolbox/toolboxInt.{c,h}, toolbox/toolboxScripts.c: some code refactoring.

	* vmware-user/Makefile.am: fix linking when compiling without gtkmm.

2009-05-22	Marcelo Vanzin	 <mvanzin@vmware.com>
	* Resync with internal trunk (2009.05.18)

	* configure.ac, m4/vmtools.m4: check for PAM and enable PAM support when
	  available.

	* configure.ac, services/plugins/*/Makefile.am, tests/*/Makefile.am: avoid
	  the "-rpath" hack to create plugins, using plugin_LTLIBRARIES instead (and
	  manually fixing things when necessary). Thanks to Dominique Leuenberger for
	  the suggestion (and sample patch).

	* docs/api/Makefile.am: fix doc target directories.

	* configure.ac, lib/Makefile.am, lib/deployPkg/*, lib/include/deployPkg.h:
	  remove the deployPkg code, which depends on some VMware code that is not
	  yet open source.

	* lib/backdoor/*, lib/hgfs/*, lib/hgfsBd/*, lib/include/*,
	  lib/include/compat/*, lib/message/*, lib/misc/dbllnklst.c,
	  lib/rpcOut/rpcout.c: as part of sharing code between user-level code and
	  kernel modules, some files have been tagged with more than one license.

	* lib/dndGuest/*, lib/include/dndBase.h, lib/include/dndMsg.h,
	  lib/include/unity*, lib/unity/unityPlatformX11.c: implement mouse movement
	  from within the guest; this avoids a dependency on "unofficial" mouse APIs
	  in the VMware host code, making DnD more reliable, and makes a few things
	  (such as cancelling an ongoing DnD operation) easier.

	* lib/file/filePosix.c: make File_FullPath()'s behavior consistent when the
	  input path starts with a '/'.

	* lib/ghIntegration/ghIntegration.c: send more info about the "start menu"
	  contents to the host (only usable for Windows guests).

	* lib/ghIntegration/ghIntegrationX11.c: prettify the category names of menu
	  items. This is a temporary solution before actually reading this
	  information from .desktop files.

	* lib/guestApp/guestApp.c, libguestlib/vmGuestLib.c, lib/include/guestApp.h,
	  toolbox/toolbox-gtk.c, vmware-user/foreignVM*, vmware-user/vmware-user.cpp,
	  configure.ac, lib/Makefile.am, lib/include/socketMgr.h, lib/socketMgr.*:
	  remove code related to "foreign VM" support, which was never really used.

	* lib/guestInfo/guestInfo.c, lib/include/wiper.h, lib/wiper/wiperPosix.c:
	  properly report disk info for LVM volumes.

	* lib/hgfsServer/hgfsDirNotify*, lib/hgfsServer/hgfsServer.c: add support
	  for directory / file monitoring. It's currently only implemented on
	  Mac OS X.

	* lib/hgfsServer/hgfsServer*: fix issue where it was possible to
	  create a file on a read-only share on Windows hosts.

	* lib/hgfsServer/hgfsServer*, lib/hgfsServerManagerGuest/*,
	  lib/include/hgfs*.h, services/plugins/hgfsServer/hgfsPlugin.c,
	  services/plugins/vix/foundryToolsDaemon.c: some refactoring caused by the
	  work to make HGFS support pluggable transports.

	* lib/include/procMgr.h, lib/procMgr/procMgrPosix.c:
	  remove ProcMgr_GetAsyncStatus().

	* lib/include/vmsupport.h, scripts/vm-support, xferlogs/xferlogs.c,
	  services/plugins/guestInfo/guestInfoServer.c: new feature to automatically
	  collect support data from the guest from the VMware UI.

	* lib/panicDefault/*, lib/user/*: change file names to avoid clash with
	  another file (Mac OS linker doesn't really like that).

	* lib/rpcChannel/rpcChannel.c: try to reinitialize the outbound channel on
	  failure.

	* lib/vixTools/vixTools.c, lib/include/vixCommands.h,
	  lib/include/vixOpenSource.h: add backend for new VIX API call to list the
	  guest's filesystems.

	* libvmtools/vmtoolsLog.c: lazily open the log file, instead of opening it
	  during configuration of the log system. This way two processes can use the
	  same conf file and not overwrite each other's log files (assuming the conf
	  data is sane).

	* modules/Makefile.am, modules/linux/vmci/Makefile.kernel,
	  modules/linux/vsock/Makefile.kernel: don't store VMCI module symbols in
	  /tmp during build; this avoids a possible symlink attack that could cause
	  data to be overwritten when building open-vm-tools.

	* modules/*/*, vmblock-fuse/*: remove a lot of duplicated files by either
	  moving them to a shared location or reusing files that were already
	  available elsewhere.

	* modules/freebsd/vmblock/subr.c, modules/freebsd/vmblock/vmblock_k.h,
	  modules/freebsd/vmblock/vnoops.c: fix a possible kernel crash caused by
	  trying to read / write to the mount point (something vmware-user does to
	  detect whether it's using fuse or non-fuse vmblock).

	* modules/linux/pvscsi/*: adds support for a generic msg framework that is
	  currently used to deliver hot-plug/unplug notifications; get rid of a few
	  divisions; fix a bug where pvscsi_probe could return 0 (aka success) if
	  a call to kmalloc() failed; remove a few unused fields.

	* modules/linux/shared/vmci*: mostly changes related to the host VMCI drivers
	  (removed user-level queue-pair daemon, added support for trusted VMCI
	  endpoints) to keep binary compatibility between the host and guest VMCI
	  drivers.

	* modules/linux/hgfs/inode.c: check host's access rights when checking file
	  permissions, so that permissions are correctly checked when the guest's
	  user id is different from the host's user id.

	* modules/linux/bdhandler.*, modules/linux/filesystem.c; modules/linux/tcp.*,
	  modules/linux/transport.*,: postpone opening the channels so that module
	  can load successfully even if shared folders are disabled on the host;
	  fix a synchronization problem between recv and close/open; allow
	  hibernation to work by timing out the recv thread; correctly handle
	  failures in recv, including injecting a dummy error to the pending
	  requests when the recv thread exits; move the recv code to the channel's
	  implementation so that it can be simpler.

	* modules/linux/vmxnet3/vmxnet3.c, modules/linux/shared/compat_pci.h: fix
	  Wake-On-LAN for 2.6.27 and newer Linux guests.

	* modules/linux/vsock/linux/*: changes to support trusted VMCI host apps;
	  pull out notification and stats logging code into their own files.

	* modules/solaris/vmhgfs/vnode.c: do not substitute errors returned by
	  uiomove() calls with EIO, propagate returned error code (which is EFAULT)
	  up the stack.

	* services/vmtoolsd/Makefile.am, scripts/common/linux/pam.d/vmtoolsd-x64,
	  scripts/common/linux/pam.d/64/vmtoolsd: install the 64-bit PAM config
	  file with the correct name.

	* services/plugins/powerOps/powerOps.c: fix running default scripts by
	  making sure the path to the script is absolute.

	* services/vmtoolsd/Makefile.am, services/vmtoolsd/pluginMgr.c: use info
	  from the configure step to define the plugin path; this avoids requiring
	  a symlink to be placed in /etc/vmware-tools for vmtoolsd to be able to
	  find the plugins.

	* services/vmtoolsd/toolsRpc.c: send the build information to the host so
	  it's logged in the VM's logs.

	* toolbox/toolbox-cmd.c, toolbox/toolboxcmd-*, toolbox/toolboxCmdInt.h:
	  make string comparison case-insensitive on Win32.

	* toolbox/toolboxcmd-shrink.c: properly finish the shrinking process by
	  sending the "disk.shrink" RPC to the host.

	* toolbox/toolboxScripts.c: fix showing default settings for power ops
	  scripts (should show default script enabled, not script disabled).

	* vmblock-fuse/Makefile.am: fix compilation on FreeBSD.

	* vmware-user/copyPasteUI.cpp: disallow copy-paste text of size greater than
	  4MB, instead of truncating the data.

	* vmware-user/dndUI.*, lib/dndGuest/dnd.cc, lib/include/dndBase.h: remove
	  drag timeout callback (which was not needed), and add new signal to
	  indicate that a GH DnD was cancelled.

	* vmware-user/Makefile.am: remove C++ link hack (not needed now since
	  vmware-user has C++ code already).

2009-04-23	Marcelo Vanzin	 <mvanzin@vmware.com>
	* Resync with internal trunk (2009.04.17)

	* configure.ac, Makefile.am, docs/*: build API docs for vmtools; the
	  documentation files are provided under a BSD-style license.

	* configure.ac, Makefile.am, guestd/*, lib/Makefile.am, lib/guestInfo/*,
	  lib/include/vmbackup_def.h, lib/include/vmBackup.h, lib/vmBackupLib/*,
	  libvmtools/Makefile.am, services/plugins/vmbackup/vmbackup_def.h: remove
	  guestd from open-vm-tools, and clean up code in other places that was only
	  there because of guestd.

	* configure.ac, modules/solaris/vmblock/*, modules/solaris/vmmemctl/*: add
	  Solaris vmblock and vmmemctl driver sources. The vmmemctl module also
	  includes a user-level daemon (vmmemctld.c).

	* lib/conf/conf.c, lib/include/conf.h, libvmtools/vmtoolsConfig.c: remove
	  unused config options.

	* lib/deployPkg/toolsDeployPkg.h: code refactoring.

	* lib/dnd/dndClipboard.c: if size of clipboard exceeds the maximum backdoor
	  packet size, only keep text data (dropping the RTF data).

	* lib/dnd/dndLinux.c, lib/include/dnd.h, lib/include/vmblock.h,
	  vmware-user/copyPaste.c, vmware-user/dnd.c, vmware-user/vmware-user.cpp,
	  vmware-user/vmwareuserint.h, vmware-user-suid-wrapper/main.c: detect
	  whether plain vmblock or vmblock-fuse is being used, allowing the same
	  executable to be used with either.

	* lib/dndGuest/*, vmware-user/copyPaseDnDWrapper.{cpp,h},
	  vmware-user/dndUI.{cpp,h}, vmware-user/dragDetWnd.{cpp,h}:
	  vmware-user/vmware-user.cpp: more DnD V3 protocol work.

	* lib/ghIntegration/*, lib/include/guestCaps.h, lib/include/unityCommon.h:
	  work related to mapping Outlook folders over HGFS and exposing the Windows
	  Recycle Bin to the host (doesn't really affect open-vm-tools).

	* lib/ghIntegration/ghIntegrationX11.c: restore the native environment when
	  launching external applications. This doesn't really affect open-vm-tools.

	* lib/guestRpc/*, vmware-user/copyPasteUI.{cpp,h}: implement RTF and file
	  contents copy & paste.

	* lib/include/circList.h, lib/include/vm_basic_math.h,
	  lib/include/vm_device_version.h, modules/linux/*, modules/Makefile.am:
	  changes to share files between the user space code and the kernel code,
	  instead of duplicating the same source files in different places.

	* lib/include/rpcChannel.h, lib/rpcChannel/*, tests/testDebug/testDebug.c,
	  test/vmrpcdbg/debugChannel.c: some code cleanup, and fix crash when dealing
	  with multiple reset messages.

	* lib/include/system.h, lib/system/systemLinux.c,
	  services/vmtoolsd/mainPosix.c: remove System_Daemon() (replaced with
	  Hostinfo_Daemonize()).

	* lib/include/unityCommon.h, lib/unity/*: ressurrect UNITY_RPC_WINDOW_SHOW
	  and UNITY_RPC_WINDOW_HIDE RPCs.

	* lib/procMgr/procMgrPosix.c: fix ProcMgr_IsProcessRunning().

	* lib/system/systemLinux.c: fix shutdown / reboot commands on Solaris; fix
	  rebuilding of native environment from variables set by VMware scripts (this
	  last one doesn't really affect open-vm-tools).

	* lib/unicode/unicodeSimpleTypes.c: speed up UnicodeIANALookup, and fix case
	  where C++ constructors could call UnicodeIANALookup before Unicode_Init()
	  was called by lazily creating the internal cache.

	* libguestlib/*: link libguestlib against libvmtools. This avoids having
	  two definitions of certain symbols (like Debug()) when an application
	  links to both libraries.

	* modules/linux/vmblock/linux/control.c: only set directory entry owner when
	  needed.

	* modules/linux/vmhgfs/bdhandler.{c,h}, modules/linux/vmhgfs/dir.c,
	  modules/linux/vmhgfs/file.c, modules/linux/vmhgfs/filesystem.c,
	  modules/linux/vmhgfs/fsutil.c, modules/linux/vmhgfs/inode.c,
	  modules/linux/vmhgfs/module.{c,h}, modules/linux/vmhgfs/page.c,
	  modules/linux/vmhgfs/request.{c,h}, modules/linux/vmhgfs/super.c,
	  modules/linux/vmhgfs/tcp.{c,h}, modules/linux/vmhgfs/transport.{c,h}:
	  cleanup use of atomic variables in HGFS; add a transport abstraction layer,
	  and add an initial version of a socket-based transport (not yet stable and
	  not yet supported by any released VMware product).

	* modules/linux/vmxnet3/vmxnet3.c: fix build on kernel 2.6.29.

	* modules/linux/vsock/af_vsock.c: export more functions to other kernel
	  modules; some changes to statistics gathering code.

	* modules/solaris/vmhgfs/filesystem.c: make module loadable on Solaris 9.

	* modules/solaris/vmhgfs/vnode.c: unify mapping of HGFS to Solaris error
	  codes.

	* scripts/*: restart network before running user scripts in resume scripts.

	* services/plugin/powerOps/powerOps.c: fix running default power scripts.

	* services/vmtoolsd/pluginMgr.c: better error logging.

	* toolbox/toolbox-cmd.c: fix help string.

	* vmblock-fuse/block.c: fix vmblock-fuse compilation on FreeBSD.

2009-03-18	Marcelo Vanzin	 <mvanzin@vmware.com>
	* Resync with internal trunk (2009.03.13)

	* configure.ac: check for FreeBSD kernel tree when building modules; warn
	  about which version of make to use when building kernel modules on FreeBSD
	  and Solaris; add compiler defines for identifying Solaris 9 and 11.

	* configure.ac, modules/Makefile.am: handle SYSDIR on FreeBSD.

	* guestd/main.c, modules/solaris/vmhgfs/Makefile: remove HGFS-related that
	  is now obsolete with the recent changes to the HGFS module on Solaris.

	* guestd/toolsDaemon.c: default to the configuration dir when the power
	  script path is not absolute.

	* guestd/toolsDaemon.c, lib/include/guestInfo.h, lib/netUtil/netUtilLinux.c:
	  handle case when all network interfaces have been disabled and send an
	  "unknown" IP address to the host.

	* guestd/toolsDaemon.c, services/vmtoolsd/toolsRpc.c: always send
	  TOOLS_VERSION_UNMANAGED from an open-vm-tools build, so there's no need for
	  a config file option anymore.

	* hgfsclient/*: make it link to libvmtools to avoid code duplication.

	* lib/appUtil/appUtil.c: update list of "skippable" apps when figuring out
	  an application's path.

	* lib/auth/authPosix.c, scripts/linux/pam.d/*, guestd/Makefile.am,
	  services/vmtoolsd/Makefile.am : change the name of the PAM application to
	  "vmtoolsd" to reflect the new service name.

	* lib/dnd/dndFileContentsUtil.h, lib/dnd/dndInt.h, lib/dndGuest/*.hh, and
	  corresponding files in lib/include: relocate private headers.

	* lib/ghIntegration/ghIntegration.c, lib/ghIntegration/ghIntegrationInt.h,
	  lib/ghIntegration/ghIntegrationX11.c, lib/include/unityCommon.h: glue code
	  for Outlook mirrored folder, which does not affect open-vm-tools.

	* lib/guestRpc/guestlibV3.x, lib/include/vmGuestLib.h,
	  libguestlib/vmGuestLib.c: add new guestlib counters.

	* lib/include/conf.h, toolbox/toolbox-gtk.c: remove the need for the
	  "helpdir" config option; this doesn't really affect open-vm-tools since the
	  help files are not yet included.

	* lib/include/guest_os.h, lib/misc/hostinfoPosix.c: more guest OS names; fix
	  name used to identify Solaris to match what VMware's host code expects.

	* lib/include/guestStats.h: documentation changes.

	* lib/include/hostinfo.h, lib/user/hostinfoPosix.c: add a new function that
	  behaves like daemon(3), but is more Mac OS-friendly.

	* lib/include/toolsLogger.h, lib/Makefile.am, lib/toolsLogger/*: removed
	  library, which is not used anymore.

	* lib/include/vm_basic_types.h, lib/misc/timeutil.c: fixes to compile under
	  (Open) Solaris 11.

	* lib/include/vmtoolsApp.h, services/plugins/vmbackup/stateMachine.c,
	  services/vmtoolsd/mainLoop.c, services/vmtoolsd/mainPosix.c,
	  services/vmtoolsd/serviceObj.c, services/vmtoolsd/toolsCoreInt.h: add new
	  signal handler to gather debugging information from a running vmtoolsd
	  instance.

	* lib/misc/posixPosix.c: fix off-by-one error.

	* lib/unity/unity.c, lib/unity/unityPlatform.h, lib/unity/unityPlatformX11.c,
	  lib/unity/unityPlatformX11Settings.c: always send Unity updates using RPCI;
	  this avoids a possible race between replying to an incoming RPC and sending
	  an Unity update from a different thread; also, API documentation updates.

	* lib/unity/unityPlatformX11.c: verify the DnD detection window was
	  initialized before actually using it.

	* lib/unity/unityPlatformX11Settings.c, lib/unity/unityPlatformX11Window.c:
	  reset _NET_WM_DESKTOP as necessary before exiting Unity; this could cause
	  guest taskbars to disappear when in Unity mode.

	* lib/unity/unityPlatformX11.c, lib/unity/unityPlatformX11Window.c,
	  lib/unity/unityX11.h: examine WM_CLIENT_LEADER when gathering application
	  information; certain applications use this property to define the window
	  where the WM_COMMAND property should be.

	* lib/vixTools/vixTools.c: do not follow symlinks when deleting files in the
	  guest using the VIX API.

	* libvmtools/vmtools.c, libvmtools/vmtoolsLog.c: allow the logging subsystem
	  to be re-configured, and clean up the logging data when unloading the
	  library; allow ${USER} and ${PID} to be used in log file paths.

	* modules/freebsd/vmblock/subr.c, modules/freebsd/vmblock/vnops.c: fix kernel
	  panic on FreeBSD 7.

	* modules/linux/*/Makefile: remove GCC version check.

	* modules/linux/*/compat_wait.h: fix COMPAT_DEFINE_WAIT for "vanilla" 2.4
	  kernels.

	* modules/linux/vmhgfs/Makefile.normal: fix build of HGFS module on 2.4
	  kernels.

	* modules/linux/vmxnet/*, modules/linux/vmxnet3/*: avoid using compat
	  functions when they're not needed; add compatibility functions for
	  newer Linux kernels.

	* modules/linux/vsock/linux/af_vsock.c: fix two races; one when the socket
	  state changed between calls to VSockVmciRecvStreamCB and
	  VSockVmciRecvPktWork, and another when trying to read from the socket after
	  a RST arrived after the socket got a detach notification.

	* modules/solaris/vmxnet3/*: add Solaris vmxnet3 driver.

	* rpctool/*: add "rpctool", a simple, stand-alone tool to send RPC commands
	  to the host software.

	* services/plugins/guestInfo/guestInfoServer.c: don't cache configuration
	  data.

	* services/plugins/guestInfo/perfMonLinux.c: fix problem with overwriting
	  flags after GuestInfoMonitorReadMeminfo() was called. (Same as fix to
	  lib/guestInfo on previous release.)

	* services/plugins/powerOps/powerOps.c: handle power ops-related options
	  sent from the host.

	* services/vmtoolsd/mainLoop.c: handle re-loading the configuration file.

	* services/vmtoolsd/mainPosix.c: exec after forking on Mac OS, since
	  CoreFoundation classes don't work after a fork.

	* services/vmtoolsd/pluginMgr.c: allow both 32 and 64 bit plugins to be
	  installed on Solaris by loading them from the appropriate directory;
	  add library loading code that is not really needed (nor used) in
	  open-vm-tools.

	* services/vmtoolsd/toolsRpc.c: send another "capability" the host expects
	  from Tools.

	* toolbox/toolbox-gtk.c: add F1 shortcut to invoke help.

	* toolbox/toolboxScripts.c: fix issue with freeing data that should not be
	  freed.

	* vmware-user/*: implement the new DnD protocol (V3).


2009-02-18	Marcelo Vanzin	 <mvanzin@vmware.com>
	* Resync with internal trunk (2009.02.13)

	* configure.ac, m4/vmtools.m4: clean up a lot of the library detection code.

	* configure.ac: remove support for gtk+ 1.2 (code already depended on it in
	  any case); enforce need for glib 2.6.0 or later due to new code being
	  added; add detection for gtkmm; check for C++ compiler when it's needed;
	  reorder the include path to avoid clashing with system headers in some
	  situations.

	* guestd/foundryToolsDaemon.*, vmware-user/foundryToolsDaemon.*,
	  guestd/Makefile.am, vmware-user/Makefile.am: moved shared source files to
	  a new place to avoid duplication.

	* hgfsmounter/hgfsmounter.c: add support for Solaris.

	* lib/appUtil/appUtilX11.c: fix loading of icons when the name has a period.

	* lib/dnd/dndClipboard.c, lib/dnd/dndInt.h, lib/dnd/dndMsg.c,
	  lib/dnd/Makefile.am, lib/dndGuest/*, lib/include/copyPasteBase.h,
	  lib/include/copyPaste.hh, lib/include/copyPasteRpc.hh,
	  lib/include/copyPasteRpcV3.hh, lib/include/dndBase.h,
	  lib/include/dndClipboard.h, lib/include/dndFileContentsUtil.h,
	  lib/include/dndFileList.hh, lib/include/dnd.h, lib/include/dnd.hh,
	  lib/include/dndInt.h, lib/include/dndMsg.h, lib/include/dndRpc.hh,
	  lib/include/dndRpcV3.hh, lib/include/dndTransportGuestRpc.hh,
	  lib/include/dndTransport.hh, lib/include/libExport.hh,
	  vmware-user/copyPaste.cpp, vmware-user/copyPasteUI.{cpp,h},
	  vmware-user/copyPasteV3.h, vmware-user/copyPasteWrapper.{cpp,h},
	  vmware-user/dnd.cpp, vmware-user/Makefile.am,
	  vmware-user/vmware-user.{c,cpp}, vmware-user/vmwareuserInt.h,
	  vmware-user/stringxx/string.{cc,hh}, vmware-user/stringxx/ubstr_t.hh: add
	  support for new version of the DnD protocol.

	* lib/guestInfo/guestInfoPerfMonLinux.c: fix problem with overwriting flags
	  after GuestInfoMonitorReadMeminfo() was called.

	* lib/guestRpc/guestlibV3.x, lib/include/vmGuestLib.h,
	  libguestlib/vmGuestLib.c: add new host stats.

	* lib/guestRpc/Makefile.am: fix a few compatibility issues with non-GNU
	  versions of make.

	* lib/hgfsServer/hgfsServer.c, lib/hgfsServer/hgfsServerInt.h,
	  lib/hgfsServer/hgfsServerLinux.c, */hgfsProto.h,
	  modules/freebsd/vmhgfs/vnops.c, modules/freebsd/vmhgfs/vnopscommon.{c,h}:
	  don't trust the local VFS layer, check the HGFS server to see if an
	  operation would succeed.

	* lib/include/rpcChannel.h, lib/rpcChannel/*: add new Guest RPC channel
	  abstraction library used by the new "core services" code.

	* lib/include/vmrpcdbg.h, tests/*: add test code from the "core services"
	  project.

	* lib/include/vmtoolsApp.h, lib/include/vmtoolsd_version.h,
	  services/vmtoolsd/*: add "vmtoolsd", the new service "shell" used in the
	  "core services" project.

	* lib/unity/unityPlatformX11Window.c: don't send initial "region" updates for
	  shaped windows. This works around an issue where resizing a shaped window
	  would not work as expected in Unity mode.

	* lib/wiper/wiperPosix.c: fix major number detection for disks on newer Linux
	  kernels.

	* libvmtools/Makefile.am: link more libraries needed by vmtoolsd and the new
	  plugins.

	* modules/linux/pvscsi/pvscsi.c, modules/linux/pvscsi/pvscsi_version.h: use
	  PCI-specific memory allocation functions and update driver version.

	* modules/linux/vmci/vmciKernelIf.c: disable queue pair support in the host
	  version of the driver on older Linux kernels. This doesn't affect the
	  guest driver.

	* modules/linux/vmci/vmci_queue_pair.h: implement MSG_PEEK support on
	  Linux driver.

	* modules/linux/vmhgfs/bdhandler.c, modules/linux/vmhgfs/compat_sched.h,
	  modules/linux/vmmemctl/os.c: fix issue with HGFS module interfering with
	  suspend / hibernation on newer Linux kernels (bug #2523263).

	* modules/linux/vmhgfs/compat_cred.h, modules/linux/vmhgfs/file.c,
	  modules/linux/vmhgfs/filesystem.c, modules/linux/vmhgfs/inode.c: changes
	  for compatibility with newer Linux kernels, where it's not possible to
	  change fsuid/capabilities directly anymore.

	* modules/linux/vmhgfs/compat_pagemap.h, modules/linux/vmhgfs/page.c:
	  fix warning, and compatibility changes for newer Linux kernels
	  (2.6.28.1 and newer; bug #2530616).

	* modules/linux/vmhgfs/inode.c: fix creation of symlinks (bug #2531303).

	* modules/linux/vmxnet/vmxnet.c: use PCI-specific memory allocation
	  functions.

	* modules/linux/vmxnet/vmxnet.c, modules/linux/vmxnet3/vmxnet3.c: add option
	  to disable LRO.

	* modules/linux/vsock/af_inet.{c,h}, modules/linux/vsock/util.{c,h}: add
	  MSG_PEEK support; remove ifdefs that were disabling support for queue
	  pairs on the host kernel module; fix compilation with certain versions
	  of gcc (bug #2531283).

	* modules/solaris/vmhgfs/*: move backdoor handling code to the HGFS driver;
	  this makes the user-level code to handle the driver (currently in
	  vmware-guestd) obsolete.

	* modules/solaris/vmxnet/*: add vmxnet driver for Solaris, under the CDDL.

	* services/plugins/*: add all currently available "core services" plugins.
	  The current set of plugins provide the functionality available in
	  vmware-guestd; there are a few plugins that replace functionality from
	  vmware-user, but not all features are ported yet (and vmtoolsd - with
	  vmware-user plugins - and vmware-user cannot run at the same time).

	* toolbox/toolboxAbout.c: fix the copyright character.

	* toolbox/toolbox-cmd.c: reword a few messages, fix typos.

	* toolbox/toolboxCmdInt.h, toolbox/toolboxcmd-record.c,
	  toolbox/toolbox-gtk.c, toolbox/toolboxRecord.c: remove the "record"
	  functionality from tools (due to internal request).

	* toolbox/toolboxInt.c, toolbox/toolboxScripts.c, toolbox/toolbox-scripts.c:
	  changes to use the new config file format used by the "core services" code.

	* */Makefile.am: make sure 'rm' and 'mv' are being used instead of $(RM) and
	  $(MV) (which are not defined by automake; bug #2492040).

2009-01-21	Marcelo Vanzin	 <mvanzin@vmware.com>
	* Resync with internal trunk (2009.01.19)

	* configure.ac: detect the presence of FUSE libraries.

	* configure.ac, Makefile.am: compile kernel modules for Solaris, and
	  vmblock-fuse module if FUSE is available.

	* lib/ghIntegration/ghIntegrationX11.c: retrieved localized application
	  names.

	* lib/guestInfo/guestInfo.c, lib/guestInfo/guestInfoPosix.c,
	  lib/include/hostinfo.h, lib/misc/hostinfo_misc.c, lib/misc/hostinfoPosic.c,
	  lib/vixTools/vixTools.c: refactoring to move code shared with other VMware
	  products to a common library.

	* lib/guestRpc/guestlibV3.x, lib/guestRpc/Makefile.am,
	  lib/include/vmGuestLib.h, libguestlib/*: add new iteration of the
	  "guestlib" protocol. This is a more extensible solution than the current
	  protocol, and should make it easier to add new information when needed.

	* lib/include/dynarray.h, lib/include/dynbuf.h, lib/misc/dynarray.c,
	  lib/misc/dynbuf.c: make some DynArray/DynBuf functions inline for speed.

	* lib/include/unityCommon.h: more documentation about the Unity protocol.

	* lib/unity/unityPlatformX11.c: fix Unity<->guest desktop ID mappings.

	* libvmtools/vmtoolsLog.c: change the way log domains are configured; now
	  sub-domains inherit the default handler for the app if no handler is
	  specified.

	* modules/freebsd/vmhgfs/state.c, modules/freebsd/vmhgfs/state.h,
	  modules/freebsd/vmhgfs/vnopscommon.{c,h}: implement support for mmap on
	  the Mac OS driver, which allows running executables from an HGFS
	  share. The FreeBSD module still does not support this functionality.

	* modules/freebsd/vmhgfs/transport.{c,h}: refactoring for sharing structure
	  definitions.

	* modules/linux/pvscsi/pvscsi.c, modules/linux/vmblock/linux/module.c,
	  modules/linux/vmci/vmci_drv.c, modules/linux/hgfs/module.c,
	  modules/linux/vmmemctl/os.c, modules/linux/vmsync/sync.c,
	  modules/linux/vmxnet/vmxnet.c, modules/linux/vmxnet3/vmxnet3.c: add support
	  for Novell's proprietary module info tag ("supported").

	* modules/linux/vmci/vmciKernelIf.c: add support for VMCI queue pairs on
	  the host. This does not affect the driver when it runs inside virtual
	  machines.

	* modules/linux/vmci/*.h, modules/linux/vsock/*.h: some changes in the common
	  code to support Mac OS X, and also queue pairs on the Solaris VMCI module.

	* modules/linux/vsock/af_vsock.{c,h}: add functions for registering with
	  the vsock driver from within the kernel.

	* modules/linux/*/Makefile: add $(LINUXINCLUDE) to the compiler flags; this
	  allows compiling the modules against recent kernels which removed that
	  from $(KBUILD_CPPFLAGS).

	* modules/Makefile.am: add support for compiling Solaris kernel modules.

	* modules/solaris/vmhgfs/*: initial release of the Solaris HGFS driver in
	  open-vm-tools. Driver is licensed under the CDDL 1.0.

	* vmblock-fuse/*: add the user-level implementation of the vmblock driver,
	  which is build on top of FUSE, to open-vm-tools. vmware-user hasn't yet
	  been modified to use this version of vmblock.

	* vmware-user/copyPaseV3.h: new header introduced during development of the
	  next version of copy paste / DnD for X11 platforms.


2008-11-23  Marcelo Vanzin  <mvanzin@vmware.com>
	* Resync with internal trunk (2008.12.19)

	* configure.ac, */Makefile.am: standardize on using libtool archives for
	  the libraries. This also means several makefiles were removed, since
	  there's no need to build two archives of the same library anymore.

	* configure.ac: add logic to detect glib 2.6; this is the minimum version
	  required by the "Core Services" project. Currently it's an optional
	  dependency.

	* configure.ac: disable Unity when user specifies --disable-multimon.

	* configure.ac: actually build the pvscsi modules if the detected kernel
	  version supports it.

	* configure.ac, Makefile.am, lib/guestInfo/Makefile.am,
	  lib/stubs/Makefile.am, libvmtools/*, lib/include/vmtools.h: add the
	  "vmtools" shared library used in the "Core Services" project. The library
	  is a collection of a lot of other libraries used by most VMware Tools
	  programs, and adds some functionality on top of glib that is used in the
	  "Core Services" project. Currently no other components from that project
	  are available as part of open-vm-tools.

	* lib/deployPkg/deployPkgLog.h, lib/deployPkg/toolsDeployPkg.h: moved private
	  headers out of the public header directory.

	* lib/guestRpc/Makefile.am, modules/Makefile.am: fix the makefiles so that
	  it's possible to build open-vm-tools from a directory different from the
	  source dir.

	* lib/hgfsServer/hgfsServer.c: changes to support aliases on Mac OS hosts.

	* lib/hgfsServer/hgfsServerLinux.c: changes to map Windows attributes to
	  Mac OS FileInfo.

	* lib/include/circList.h: removed unused file.

	* lib/include/unityCommon.h, lib/unity/unity.c: changes to add documentation
	  to various application RPCs used in Tools.

	* lib/misc/posixPosix.c, toolbox/toolboxScripts.c: fix include path for
	  syslimits.h on FreeBSD.

	* lib/unity/unityPlatformX11.c: better detection of the guest's work area
	  boundaries; fixes a problem when dragging a Window in Unity mode with
	  the host's task bar on the left/right of screen would result in weird
	  behavior.

	* lib/unity/unityPlatformX11Settings.c, lib/unity/unityPlatformX11Window.c,
	  lib/unity/unityX11.h: preserve the _NET_WM_DESKTOP setting when hiding
	  windows; this fixes a problem where hiding a panel and later restoring it
	  would result in the wrong _NET_WM_DESKTOP property being set for the panel,
	  causing it to only display on the first virtual desktop.

	* modules/linux/vmci/*: minor changes related to internal development of the
	  Mac OS drivers.

	* modules/linux/vmhgfs/page.c: fix HGFS driver for kernel 2.6.28.

	* modules/linux/vsock/linux/af_vsock.c: added code to gather some performance
	  statistics for the driver.

	* toolbox/toolbox-gtk.c: a few fixes to the help functionality.

	* vmware-user/vmware-user.c, vmware-user-suid-wrapper/main.c: change the
	  "blockFd" argument to have an extra dash so it follows the convention of
	  common command line parsing libraries.

	* Other bug fixes and changes in shared code that don't affect open-vm-tools.

2008-11-18  Marcelo Vanzin  <mvanzin@vmware.com>
	* Resync with internal trunk (2008.11.14)

	* lib/include/vm_version.h: Bumped TOOLS_VERSION.

	* guestd/toolsDaemon.c, lib/include/vm_app.h: changes related to host-side
	  configuration of power operations.

	* hgfsclient/hgfsclient.c, lib/dnd/dndCommon.c, lib/dnd/dndLinux.c,
	  lib/hgfs/*, lib/hgfsServer/*, lib/include/cpName.h, lib/include/dnd.h,
	  lib/include/hgfsEscape.h, lib/include/staticEscape.h, modules/*/vmhgfs/*,
	  vmware-user/dnd.c: refactor the HGFS character escaping code; escape
	  invalid characters when the sender allows characters in the file name that
	  the receiver does not allow.

   * lib/hgfsServer/hgfsServerLinux.c: return proper error code when the
     remote path points to a non-existent directory.

	* lib/deployPkg/deployPkg.c, lib/deployPkg/deployPkgLog.c,
	  lib/include/deployPkg.h, lib/include/rpcin.h, lib/rpcin/rpcin.c:
     refactoring for the Tools Core Services project.

	* lib/dnd/dndCommon.c: don't ASSERT if the staging directory is not
	  actually a directory.

	* lib/dynxdr/xdrutil.c, lib/include/xdrutil.h: more XDR-related utility
	  functions.

	* lib/file/file.c, lib/file/fileLockPrimitive.c, lib/include/vm_basic_defs.h:
	  replace use of strtok with strtok_r.

	* lib/guestApp/guestApp.c, lib/include/guestApp.h: more utility functions.

	* lib/guestApp/guestApp.c, lib/include/backdoor_def.h, vmware-user/pointer.c:
	  add the ability to detect whether the mouse hardware can be used in
     absolute mode, which allows for auto grab / auto ungrab to work.

	* lib/guestInfo/guestInfo.c, lib/guestInfo/guestInfoPosix.c,
     lib/guestRpc/nicinfo.x: provide the prefix length of an IPv6 address in a
     separate field of the NicInfo struct.

	* lib/guestInfo/guestInfoPerfMonLinux.c: reduce log spew.

	* lib/guestInfo/guestInfoServer.c, lib/include/guestInfo.h: changes related
	  to how the VMware code in the host handles Tools version information.

	* lib/include/unityCommon.h: changes related to documenting the Unity API.

	* lib/include/unity.h, lib/unity/*: remove a few unused RPCs, add a new
	  function used to notify the host of the status of Unity.

	* modules/freebsd/vmhgfs/state.c, modules/vmhgfs/freebsd/vnops.c,
     modules/vmhgfs/freebsd/vnopscommon.*: support symlinks on FreeBSD and
     Mac OS.

   * modules/freebsd/vmhgfs/worker.c: fix mutex not being unlocked in some
     error paths.

	* modules/linux/dkms.conf: add rudimentary dkms support.

	* modules/linux/pvscsi/*: add a driver for VMware's paravirtualized SCSI
	  device.

	* modules/linux/*/Makefile, modules/linux/vmci/Makefile.kernel,
	  modules/linux/vsock/Makefile.kernel: add support for exporing symbols,
	  needed for dependent modules to load if a kernel >= 2.6.26 is compiled
	  with CONFIG_MODVERSIONS. Make the vsock module reference the vmci module's
	  symbols.

	* modules/vmmemctl/freebsd/os.c: add sysctl to get driver status. Information
	  can be retrieved with "sysctl vm.vmmemctl".

   * modules/linux/vmci/vmci_defs.h, modules/linux/vmci/vmci_call_defs.h,
     modules/linux/vsock/vmciHostKernelAPI.h: changes related to VMCI work
     on VMware ESX.

	* modules/linux/vsock/linux/*: improve performance of some applications by
	  improving the poll behavior and sending less packets when waiting
	  for a response.

   * modules/linux/vmsnc/sync.c: fix panic on kernels < 2.6.20.

	* modules/linux/vmxnet3/vmxnet3.c, modules/linux/vmxnet3/vmxnet3_int.h,
     modules/linux/vmxnet3/vmxnet3_version.h: inherit net device features to
     avoid having the kernel setting the PSH flag on every TCP packet (among
     other issues).

	* modules/*/*/*: Reflected changes from elsewhere.

	* scripts/common/vmware-user.desktop: add missing "Type" information; fixes
	  auto-start of vmware-user on Ubuntu 8.10.

	* toolbox/*: fix a GTK+ warning caused when trying to unref a dialog
	  instance from a signal callback.

	* vmware-user/copyPaste.c: work around an issue when OpenOffice's "cut"
	  command is used; it sets the timestamp of both the clipboard and the
	  primary selection, but only puts data in the clipboard.

	* Other files: minor refactorings, and changes unrelated to open-vm-tools.

2008-10-13  Adar Dembo  <adar@vmware.com>
	* Resync with internal trunk (2008.10.09)

	* configure.ac, modules/Makefile.am: Added a command-line option to
	skip privileged operations during make install (requested by Dennis
	Leroy). Integrated new vmxnet3 kernel module.

	* configure.ac, lib/guestInfo/Makefile.am,
	lib/guestInfo/guestInfoPerfMonLinux.c, lib/include/vm_procps.h:
	Removed open-vm-tools dependency on libproc-dev by providing some procps
	bits and pieces in our own vm_procps.h (Sourceforge bug 1960947).

	* hgfsmounter/Makefile.am: Removed chown calls. Only call chmod
	if we're running as root (requested by Dennis Leroy).

	* */foreignVMToolsDaemon.c, */foundryToolsDaemon.[ch],
	lib/guestInfo/guestInfo.c, lib/guestInfo/guestInfoServer.c,
	lib/include/guestInfoServer.h, lib/include/vixTools.h,
	lib/rpcin/rpcin.c, lib/vixTools/vixTools.c, vmware-user/copyPaste.c,
	vmware-user/vmware-user.c: More refactoring from the Tools core
	services project.

	* */foundryToolsDaemon.c: Changed HGFS mounting behavior such that the
	global HGFS share is mounted at /mnt/hgfs instead of relying on
	"mount -a".

	* guestd/toolsDaemon.[ch], lib/include/backdoor_def.h,
	lib/include/system.h, lib/include/vm_app.h, lib/system/systemLinux.c:
	Added backwards time synchronization functionality. Moved Tools scripts
	checking from VMX to guestd.

	* hgfsmounter/hgfsmounter.c: Added handling for multiple "-o" flags on
	the command line.

	* lib/dynxdr/dynxdr.c: Fixed x_putint32 behavior on 64-bit Solaris.

	* lib/file/*, lib/include/codeset.h, lib/include/file.h,
	lib/include/fileIO.h, lib/include/hostinfo.h,
	lib/include/loglevel_user.h, lib/include/productState.h,
	lib/include/timeutil.h, lib/include/unicodeTypes.h,
	lib/include/vixCommands.h, lib/include/vix.h,
	lib/include/vm_basic_asm.h, lib/include/vm_basic_types.h,
	lib/include/vm_legal.h, lib/include/vm_product.h,
	lib/include/win32util.h, lib/include/x86cpuid.h, lib/misc/codeset.c,
	lib/misc/codesetOld.[ch], lib/misc/posixPosix.c, lib/misc/timeutil.c,
	lib/region/region.c, lib/string/bsd_vsnprintf.c, lib/unicode/*,
	lib/user/hostinfoPosix.c, modules/freebsd/vmhgfs/sha1.c,
	modules/*/*/vm_device_version.h, modules/linux/*/vmci_iocontrols.h,
	modules/linux/*/vmci_version.h, modules/linux/vmhgfs/hgfsEscape.h:
	Changes from work unrelated to open-vm-tools on internal trunk.

	* lib/ghIntegration/ghIntegrationX11.c: Fixed some bugs in menu-spec and
	desktop-entry-spec support in Linux guests.

	* lib/guestApp/guestApp.c, lib/include/guestApp.h,
	lib/include/statelogger_backdoor_def.h, toolbox/Makefile.am,
	toolbox/toolbox-cmd.c, toolbox/toolbox-gtk.c, toolbox/toolboxCmdInt.h,
	toolbox/toolboxGtkInt.h, toolbox/toolboxInt.h, toolbox/toolboxRecord.c,
	toolbox/toolboxcmd-record.c: Patches from Yiwen Zhang to add basic
	record/replay controls to the gtk and command-line toolbox apps.

	* lib/guestInfo/guestInfoPosix.c: Fixed a bug where we assumed the
	primary interface's addresses were all IPv4 addresses.

	* lib/guestInfo/guestInfoServer.c: Fixed a memory leak.

	* lib/guestRpc/Makefile.am, lib/guestRpc/unityActive.x,
	lib/include/guestCaps.h, lib/include/unityCommon.h, lib/unity/unity.c,
	vmware-user/Makefile.am: Added new unityActive xdr protocol, used for
	tracking whether Unity is enabled or not.

	* lib/hgfsServer/hgfsServer.c, lib/hgfsServer/hgfsServerLinux.c,
	lib/hgfsServerPolicyGuest/hgfsServerPolicyGuest.c,
	lib/include/hgfsProto.h: Fixed bug where we were invalidating HGFS
	handles on the share of entire drive ("/"). Added optional symlink
	following behavior to HGFS server. Fixed a UTF-8 validation issue.
	Added volume ID field to attribute fields.

	* lib/include/vm_tools_version.h: Bumped internal Tools backdoor
	version.

	* lib/include/vm_version.h: Bumped TOOLS_VERSION.

	* lib/procMgr/progMgrPosix.c: Fixed impersonation behavior so that
	uids are passed to setresuid instead of gids. Added alternate way to
	list processes in situations where a process lacks a command line.

	* lib/region/region.c: Reforked xorg miregion.c and apply open-vm-tools
	specific patches.

	* lib/unity/*, lib/unityWindowTracker/unityWindowTracker.c: Fixed an
	overflow that lead to a panic when a window title exceeded 1024 bytes.
	Fixed some initialization assumptions when using virtual desktops.

	* lib/unity/unityPlatformX11Window.c: Fixed an issue with restacking
	windows above non-existent windows. Other minor fixes.

	* modules/*/*/*: Reflected changes from elsewhere.

	* modules/linux/*/Makefile.kernel: Changed clean target to remove
	Module.markers and modules.order.

	* modules/linux/vsock/include/compat_sock.h,
	modules/linux/vsock/*: Fixed several issues in vsock.

2008-09-03  Adar Dembo  <adar@vmware.com>
	* Resync with internal trunk (2008.08.29)

	* Makefile.am, aclocal.m4, m4/*: Moved macros to 'm4' subdir.

	* compile, config.guess, config.sub, config/*, depcomp, install-sh,
	ltmain.sh, missing: Moved auxiliary build tools to 'config' subdir.

	* configure.ac: Moved macros and auxiliary build tools into separate
	subdirectories. Added command line option to force the use of gtk1 over
	gtk2. Cosmetic fixes. Reworked libicu detection. Switched over to
	libtool-2.2. Added library check for new gdk symbol. Added library
	check for libnotify. Reworked use of macros from AC_PATH_XTRA and
	some X11 library checks.

	* */foundryToolsDaemon.c, toolbox/toolbox-cmd.c, guestd/main.c,
	lib/guestInfo/guestInfoPerfMonLinux.c, lib/guestInfo/guestInfoPosix.c,
	lib/misc/posixPosix.c, lib/panic/panic.c, lib/system/systemLinux.c,
	modules/linux/vsock/linux/util.c, xferlogs/xferlogs.c: Added checks for
	return codes of certain functions and passed %s to formatted string
	functions where appropriate (needed to compile on Ubuntu Intrepid).

	* lib/appUtil/appUtilX11.c: Fixed command line skipping logic and added
	more icon paths. Removed unnecessary chdir(2) canonicalization logic.

	* lib/deployPkg/runDeployPkgPosix.c, lib/file/fileIO.c,
	lib/file/fileIOPosix.c, lib/file/fileLockPrimitive.c,
	lib/file/filePosix.c, lib/hgfsServer/hgfsServerLinux.c,
	lib/include/bsdfmt.h, lib/include/file.h, lib/include/fileIO.h,
	lib/include/iovector.h, lib/include/msgfmt.h, lib/include/str.h,
	lib/include/vm_basic_defs.h, lib/include/vm_basic_types.h,
	lib/misc/hostname.c, lib/misc/idLinux.c, lib/misc/posixPosix.c,
	lib/SLPv2Parser/*.c, lib/wiper/wiperPosix.c, toolbox/toolboxScripts.c:
	Added FreeBSD compatibility glue.

	* guestd/toolsDaemon.c, lib/file/file.c,
	lib/foundryMsg/foundryPropertyListCommon.c, lib/image/imageUtilPng.c,
	lib/include/appUtil.h, lib/include/backdoor_def.h, lib/include/conf.h,
	lib/include/cpuid_info.h, lib/include/guest_os.h,
	lib/include/hostinfo.h, lib/include/imageUtil.h,
	lib/include/imageUtilTypes.h, lib/include/log.h,
	lib/include/loglevel_user.h, lib/include/netutil.h,
	lib/include/posix.h, lib/include/timeutil.h, lib/include/util.h,
	lib/include/uuid.h, lib/include/vix.h, lib/include/vixOpenSource.h,
	lib/include/vm_atomic.h, lib/include/vm_legal.h,
	lib/include/vm_version.h, lib/include/x86cpuid.h,
	lib/misc/codesetOld.c, lib/misc/timeutil.c, lib/string/bsd_vsnprintf.c,
	lib/user/util.c, lib/user/utilPosix.c, lib/vixTools/vixTools.c,
	modules/linux/*/vmci_kernel_if.h, modules/linux/vmxnet/compat_timer.h,
	toolbox/toolboxCmdInt.h, toolbox/toolboxcmd-*.c:
	Changes from work unrelated to open-vm-tools on internal trunk.

	* lib/ghIntegration/ghIntegration.c,
	lib/guestRpc/ghiGetBinaryHandlers.x: Don't send oversized messages.
	Increased maximum number of binary handlers.

	* lib/ghIntegration/ghIntegrationX11.c, lib/guestApp/guestAppPosix.c,
	lib/include/guestApp.h, lib/include/system.h, lib/system/systemLinux.c,
	toolbox/toolbox-gtk.c: Improved "run program" functionality by
	restoring program environment and stripping any VMware wrapper script
	changes to LD_LIBRARY_PATH.

	* lib/guestApp/guestAppPosixX11.c: Now using glib to open URLs instead
	of system(3). Improved gnome and kde session detection.

	* lib/guestApp/Makefile.am: This library needed GTK_CPPFLAGS too.

	* lib/guestInfo/guestInfoInt.h, lib/guestInfo/guestInfoPosix.c,
	lib/guestInfo/guestInfoServer.c: Added logic to optionally convert
	subnet mask to an ASCII string.

	* lib/guestRpc/Makefile.am: Cleaned up generated xdr headers better.

	* lib/hgfsServer/hgfsServer.c, lib/hgfsServer/hgfsServerInt.h,
	lib/hgfsServer/hgfsServerLinux.c: Fixed	problems when packing V3
	replies.

	* lib/hgfsServer/hgfsServerLinux.c: Fixed UTF-8 normal form D/C
	conversions on the root directory.

	* lib/include/dndGuest.h: Changed preprocessor usage to allow gtk1 to
	access UnityDnD.

	* lib/include/dnd.h, vmware-user/copyPaste.c: Code motion.

	* lib/include/guestCaps.h: Resort the capabilities table.

	* lib/include/rpcin.h, lib/rpcIn/rpcin.c, : Beginnings of the Tools
	core services. This is a full-fledged refactoring of the Tools
	userlevel apps to a "service" vs. "plugin" programming model.

	* lib/include/vmblock.h, modules/*/vmblock/block.c,
	modules/*/vmblock/stubs.c, modules/*/vmblock/stubs.h: Changes needed
	to support the fuse-based implementation of vmblock (coming soon).

	* lib/include/vm_tools_version.h: Some Tools version bumps.
	
	* modules/*/*/*: Reflected changes from elsewhere.

	* modules/*/*/compat/compat_stdarg.h: Added compatibility wrappers for
	stdarg features.

	* modules/freebsd/vmhgfs/debug.*: Cosmetic fixes.

	* modules/freebsd/vmhgfs/*: Make driver compliant with HGFSv3.

	* modules/*/vmmemctl/vmballoon.c: Allow module to yield the processor
	when allocating many pages.

	* modules/linux/*/autoconf/cachector1.c,
	modules/linux/*/include/compat_sched.h,
	modules/linux/*/include/compat_semaphore.h,
	modules/linux/*/include/compat_slab.h,
	modules/linux/vmblock/linux/filesystem.c,
	modules/linux/*/Makefile.kernel,
	modules/linux/vmhgfs/bdhandler.c, modules/linux/vmhgfs/filesystem.c,
	modules/linux/vmhgfs/module.h, modules/linux/vmhgfs/request.c,
	modules/linux/vmsync/sync.c, modules/linux/vsock/linux/af_vsock.c: Fix
	modules for 2.6.27 kernels.

	* modules/linux/*/Makefile: Fixed DRIVER target.

	* modules/linux/vmci/vmci_drv.c: Moved interrupt registration to be
	after driver initialization.

	* modules/linux/vsock/linux/af_vsock.c,
	modules/linux/vsock/linux/af_vsock.c: Added optimized flow control
	protocol.

	* toolbox/toolboxScripts.c, toolbox/toolboxShrink.c: Cosmetic fixes.

	* vmware-user/copyPaste.c, vmware-user/dnd.c: Fixed edge case behavior
	with file copy paste and DnD.

	* vmware-user/modconfig.c, vmware-user/notify.c,
	vmware-user/vmware-user.c, vmware-user/vmwareuserInt.h: Added stubbed
	modconfig module out-of-date notification framework. Not useful for
	open-vm-tools, hence the stubs.

2008-08-08  Adar Dembo  <adar@vmware.com>
	* Resync with internal trunk (2008.07.24)

	* configure.ac, */Makefile.am: Landed support for command line Toolbox,
	Unity, vsock, and vmci. Refactored and reformatted a few things.
	Improved portability by using $(SED) and AC_PROG_SED instead of "sed",
	$(MKDIR_P) and AC_PROG_MKDIR_P instead of "mkdir -p", $(LN_S) and
	AC_PROG_LN_S instead of "ln -s". Changed icu feature detection and
	linking to rely on C++ linker instead of C linker. Fixed module
	compilation checks on FreeBSD. Fixed $(DESTDIR) handling (patch by Mike
	Auty). Refactored lib/strUtil into lib/misc. Changed hgfsmounter
	install hook to symlink mount.vmhgfs. Renamed libghIntegrationStub to
	libGhIntegrationStub. Fixed compilation of lib/guestApp when using
	--without-x (reported by Martin Preishuber). Renamed libunityStub to
	libUnityStub. Fix build on FreeBSD by using ":=" instead of "=" when
	exporting module directories. The vmware-user desktop link now executes
	vmware-user-suid-wrapper. Properly install vmware-user-suid-wrapper.

	* */foundryToolsDaemon.c, lib/vixTools/vixTools.c: Use a larger result
	packet when handling impersonated HGFS requests (since HGFSv3 uses
	larger packets).

	* guestd/main.c: Moved foreign VM check.

	* guestd/toolsDaemon.*: Added plumbing for HGFS usability library
	calls.

	* hgfsmounter/hgfsmounter.c: Added support for passing options to
	the MacOS HGFS driver.

	* lib/appUtil/*, lib/include/appUtil.h: New library for Unity support.

	* lib/auth/authPosix.c: Don't try using PAM from the Tools.
	
	* lib/dnd/dndCommon.c, lib/dnd/dndLinux.c, lib/file/file.c,
	lib/file/fileIOPosix.c, lib/file/filePosix.c, lib/include/dnd.h,
	lib/include/loglevel_user.h, lib/include/panic.h, lib/include/posix.h,
	lib/include/strutil.h, lib/unicode/unicodeBase.h,
	lib/include/unicodeOperations.h, lib/include/vix.h,
	lib/include/vm_app.h, lib/include/vm_assert.h,
	lib/include/vm_product.h, lib/include/x86cpuid.h, lib/misc/codeset.c,
	lib/misc/hashTable.c, lib/misc/strutil.c, lib/misc/timeutil.c,
	lib/panic/panic.c, lib/string/bsd_vsnprintf.c, lib/strUtil/*,
	lib/unicode/unicodeCommon.c, lib/unicode/unicodeSimpleBase.c,
	lib/unicode/unicodeStatic.c, lib/user/hostinfoPosix.c,
	lib/user/util.c, lib/user/utilPosix.c: Changes from work unrelated to
	open-vm-tools on the internal trunk.

	* lib/backdoor/backdoorInt.h, lib/deployPkg/runDeployPkgInt.h,
	lib/dnd/dndInt.h, lib/file/fileInt.h, lib/guestInfo/guestInfoInt.h,
	lib/hgfs/cpNameInt.h, lib/hgfsServer/hgfsServerInt.h,
	lib/impersonate/impersonateInt.h, lib/include/backdoorInt.h,
	lib/include/bsd_output_int.h, lib/include/cpNameInt.h,
	lib/include/dndInt.h, lib/include/fileInt.h,
	lib/include/guestInfoInt.h, lib/hgfsServer/hgfsServerInt.h,
	lib/include/impersonateInt.h, lib/include/runDeployPkgInt.h,
	lib/include/toolsLoggerInt.h, lib/include/unicodeInt.h,
	lib/string/bsd_output_int.h, lib/toolsLogger/toolsLoggerInt.h,
	lib/unicode/unicodeInt.h: Moved some internal header files out of
	the general include directory and into the appropriate libraries.

	* lib/ghIntegration/*: New library for Unity support.

	* lib/guestApp/guestAppPosixX11.c: Reset the value of LD_LIBRARY_PATH
	before running the web browser.

	* lib/guestInfo/guestInfoPosix.c, lib/include/guest_os.h: Fixed a typo
	in Mandriva guest detection. Added Asianux.

	* lib/guestInfo/guestInfoServer.c: Fixed behavior for sending nicInfo
	updates to the host (patch by Jason Lunz).

	* lib/guestRpc/ghi*.*: New xdr protocol for Unity support.

	* lib/guestRpc/nicinfo.x: Correctly applied LGPL to file.

	* lib/hgfs/cpNameLinux.c: Allow building for versions of Solaris newer
	than 10.

	* lib/hgfsServer/hgfsServer.c,
	lib/hgfsServerPolicyGuest/hgfsServerPolicyGuest.c,
	lib/include/hgfsServerPolicy.h: Provide an override setting for
	disabling case conversion during file lookups.

	* lib/hgfsServer/hgfsServerLinux.c: Only perform case insensitive
	file lookups if a case sensitive lookup fails.

	* lib/image/imageUtilPng.c, lib/include/imageUtil.h,
	lib/include/imageUtilTypes.h: New library for
	Unity support.

	* lib/include/conf.h, toolbox/toolbox-gtk.c: Robustified the help page
	discovery mechanism.

	* lib/include/dndGuest.h: Allow inclusion of header into source files
	without GTK2 support.

	* lib/unity/*, lib/include/guestCaps.h, lib/include/unityCommon.h: New
	library for Unity support.

	* lib/include/hgfsUtil.h: Fixed a precedence issue in a macro.

	* lib/raster/*, lib/include/rasterConv.h: New library for Unity support.

	* lib/region/*, lib/include/region.h: New library for Unity support.

	* lib/include/system.h: Added new OS type for WinXP 64-bit, reformatted
	enums.

	* lib/unityWindowTracker/*, lib/include/unityWindowTracker.h: New
	library for Unity support.

	* lib/include/vm_version.h: Bumped TOOLS_VERSION.

	* lib/wiper/wiperPosix.c: Replaced BSD_VERSION with __FreeBSD_version.

	* modules/*/*/*: Reflected changes from elsewhere.

	* modules/freebsd/vmhgfs/*: Reflected changes from MacOS HGFS work, and
	fixed file permissions so that they're not all owned by root.

	* modules/linux/vmblock/linux/dentry.c: Changed d_revalidate to
	properly invalidate negative dentries.

	* modules/linux/vmci/*: Landed the Virtual Machine Communication
	Interface guest module.

	* modules/linux/vmmemctl/os.c: Fixed vmmemctl to build on 2.6.26
	(reported by Pavol Rusnak).

	* modules/linux/vmsync/sync.c: Fixed vmsync to build on 2.6.26
	(reported by Pavol Rusnak).

	* modules/linux/vsock/*: Landed the VMCI sockets interface module.

	* modules/linux/vmxnet/vmxnet.c, modules/linux/vmxnet/vmxnet2_def.h,
	modules/linux/vmxnet/vmxnetInt.h: Increased rx ring size for enhanced
	vmxnet2.

	* toolbox/*: Refactored pieces of GTK Toolbox and landed the command
	line Toolbox. Fixed mnemonic collisions in the GTK Toolbox.

	* vmware-user/copyPaste.c: Fixed several bugs with file copy paste
	behavior.

	* vmware-user/notify.c, vmware-user/vmware-user.c,
	vmware-user/vmwareuserInt.h: Added stubs for notification framework.

	* vmware-user/pointer.c: Reverted fix for bug with clipboard retry
	behavior.

	* vmware-user/vmware-user.c: Fixed build with gtk 1.2 (reported by
	Stephen Duncan). Added signal handlers for SIGUSR1/SIGUSR2 used by
	VMware Tools installer to reload vmware-user cleanly during a Tools
	upgrader. Reload vmware-user on a fatal X I/O error. Don't panic if
	run outside of a VM. Don't leave Unity mode on a Tools reset.
	
2008-07-01  Adar Dembo  <adar@vmware.com>
	* Resync with internal trunk (2008.06.30)

	* configure.ac, lib/guestApp/*, toolbox/Makefile.am,
	vmware-user/Makefile.am: Split lib/guestApp into two libraries, one
	with X11 functionality, and one without. Improved detection of
	gnome-open.

	* guestd/*, lib/netUtil/netUtilLinux.c: guestd now compiles for MacOS
	guests.
	
	* guestd/main.c, lib/include/system.h, lib/system/systemLinux.c:
	Refactored GuestdWritePidfile into System_Daemon.

	* guestd/toolsDaemon.c: Fixed a backwards time synchronization issue.
	Thanks to Eric Castan for reporting the bug.

	* lib/conf/conf.c, lib/include/conf.h: Removed obsolete configuration
	keys and values.

	* lib/file/*, lib/dict/*, lib/foundryMsg/*, lib/include/backdoor_def.h,
	lib/include/codeset.h, lib/include/config.h,
	lib/include/file_extensions.h, lib/include/fileInt.h,
	lib/include/loglevel_user.h, lib/include/msg.h, lib/include/msgid.h,
	lib/include/posix.h, lib/include/preference.h, lib/include/unity.h,
	lib/include/vixCommands.h, lib/include/vix.h,
	lib/include/vmbackup_def.h, lib/include/vmBackup.h,
	lib/include/vm_basic_defs.h, lib/include/vm_basic_types.h,
	lib/include/vm_product.h, lib/include/win32util.h,
	lib/include/x86cpuid.h, lib/misc/codeset.c, lib/misc/codesetOld.c,
	lib/misc/codesetOld.h, lib/misc/posixPosix.c, lib/strUtil/strutil.c,
	lib/user/hostinfoPosix.c, lib/user/util.c,
	lib/vmBackupLib/stateMachine.c, modules/*/vmxnet/net.h: Changes from
	work unrelated to open-vm-tools on the internal trunk.

	* lib/guestRpc/Makefile.am: Added comment about misuse of CFLAGS.

	* lib/hgfsServer/hgfsServer.c: Corrected pointer arithmetic so that
	new node and search allocation works consistently in 64-bit apps.

	* lib/hgfsServer/hgfsServerLinux.c, lib/include/hgfsProto.h: Added
	HGFS_ATTR_HIDDEN_FORCED and set it when returning hidden files.
	
	* lib/hgfsServer/*, lib/hgfsServerPolicy/hgfsServerPolicyGuest.c,
	lib/include/hgfsServerInt.h, lib/include/hgfsServerPolicy.h:
	Refactored and cleaned up some code.

	* lib/include/resolution.h, lib/resolution/*,
	vmware-user/vmware-user.c: Refactored some functions.

	* lib/include/vm_legal.h: Added another patent to the patent string.

	* lib/include/vm_tools_version.h: Added a pair of Tools version macros.

	* lib/include/vm_version.h: Bumped Tools product version.

	* lib/Makefile.am: Included a fix for compilation --without-x. Thanks to
	Mark Foster for reporting the issue.

	* lib/misc/Makefile.am, lib/misc/shared/Makefile.am: Realphabetized
	some sources and added missing source files.

	* lib/misc/posixWin32.c: Removed unneeded file from tree.

	* lib/procMgr/procMgrPosix.c: Made safe for -fPIC and for MacOS.

	* modules/*/*/*: Reflected changes from elsewhere.

	* modules/freebsd/vmhgfs/*: Added some code to handle codeset
	conversions between UTF-8 precomposed and decomposed strings.

	* modules/linux/vmhgfs/*: Refactored string escaping/unescaping code.

	* toolbox/*: Added mnemonics for some buttons.

	* vmware-user/pointer.c: Fixed bug in clipboard retry behavior.

	* vmware-user/vmware-user.c: Added handlers for SIGUSR1 and SIGUSR2
	to facilitate smooth vmware-user upgrades with respect to the vmblock
	kernel module.
	
2008-06-20  Elliot Lee  <elliot@vmware.com>

	* Resync with internal trunk (2008.06.13)

	* FreeBSD 7/8 fixes from Martin Blapp.

	* Fix getpwnam_r etc. on FreeBSD & Solaris.

	* configure.ac: Add --without-kernel-modules,
	--with-linux-release, and --with-linuxdir (gissa).

	* configure.ac, lib/guestRpc/*, lib/guestInfo/guestInfo.c,
	lib/guestInfo/guestInfoServer.c, lib/dynxdr/*,
	{vmware-user,guestd}/foreignVMToolsNetworking.c, guestd/Makefile.am,
	{vmware-user,guestd}/foundryToolsDaemon.c, lib/include/dynxdr.h,
	lib/include/guestInfo.h, lib/include/vmxrpc.h,
	lib/include/xdrutil.h, lib/Makefile.am, lib/netUtil/*,
	lib/vixTools/Makefile.am: Add support for XDR encoding of RPC
	values, including the NicInfoV2 structure.

	* guestd/stub.c, hgfsclient/Makefile.am, hgfsclient/stub.c,
	hgfsclient/stub-user-util.c, hgfsmounter/Makefile.am,
	hgfsmounter/stub.c, lib/stubs/*, libguestlib/Makefile.am,
	libguestlib/stubs.c, toolbox/Makefile.am, toolbox/stub.c,
	vmware-user/stub.c: Centralize stubs.

	* lib/guestInfo/guestInfoPerfMonLinux.c: Convert ioInRate and
	ioOutRate to be in terms of KB instead of pages.

	* lib/hgfsBd/hgfsBd.c, lib/hgfsServer/hgfsServer.c,
	lib/hgfsServer/hgfsServerLinux.c: Large packet support, and
	additional case-insensitivity fixes.

	* lib/include/hgfsBd.h, lib/include/hgfs.h,
	lib/include/hgfsProto.h: Add HGFS error code.
	
	* lib/hgfs/hgfsUtil.c, lib/guestInfo/Makefile.am,
	lib/guestInfo/guestInfoPosix.c, lib/guestApp/guestApp.c,
	lib/foundryMsg/foundryMsg.c, lib/file/fileLockPrimitive.c,
	lib/file/fileIOPosix.c, lib/file/fileLockPosix.c,
	guestd/toolsDaemon.c, guestd/debugStdio.c, guestd/main.c,
	lib/hgfsServerManagerGuest/hgfsServerManagerGuest.c,
	lib/include/codeset.h, lib/include/cpuid_info.h,
	lib/include/dnd.h, lib/include/file_extensions.h,
	lib/include/fileInt.h, lib/include/ghIntegration.h,
	lib/include/guestApp.h, lib/include/guestStats.h,
	lib/include/hgfsServerInt.h, lib/include/hgfsUtil.h,
	lib/include/hostinfo.h, lib/include/loglevel_user.h,
	lib/include/netutil.h, lib/include/panic.h, lib/include/posix.h,
	lib/include/unicode*.h, lib/include/util.h, lib/include/vix.h,
	lib/include/vixTools.h, lib/include/vm_app.h,
	lib/include/vm_basic_defs.h, lib/include/vm_product.h,
	lib/include/vm_tools_version.h, lib/include/vm_version.h,
	lib/include/x86cpuid.h, lib/misc/codeset.c, lib/misc/codesetOld.c,
	lib/misc/codesetOld.h, lib/misc/hashTable.c, lib/misc/hostname.c,
	lib/misc/timeutil.c, lib/panic/panic.c, lib/string/str.c,
	lib/sync/syncMutex.c, lib/system/systemLinux.c, lib/unicode/*.c,
	lib/unityStub/*, lib/user/hostinfo.c, lib/user/hostinfoPosix.c,
	lib/vixTools/*, modules/linux/vmxnet/*, toolbox/debugStdio.c,
	vmware-user/debugStdio.c, vmware-user/dnd.c, vmware-user/main.c:
	Bug fixes.

	* modules/linux/vmxnet/*: Remove unused BPF code. Add ethtool
	callbacks to get & set driver settings.

	* lib/user/util.c: Add function for getting backtraces.

	* lib/resolution/*, vmware-user/*, lib/Makefile.am, configure.ac:
	Move resolution-changing code into separate library.

	* guestd/main.c, lib/include/tools.h: Allow disabling tools
	version reporting to the host, via config file.

	* lib/rpcIn/*, lib/include/rpcin.h, guestd/toolsDaemon.c,
	toolbox/toolbox-gtk.c: Updated RPC API

	* lib/include/dndGuest.h: Helper API for DnD code

	* modules/freebsd/vmhgfs/*, modules/freebsd/vmmemctl/*,
	modules/freebsd/vmblock/*, modules/linux/vmhgfs/*,
	modules/linux/vmmemctl/*: Reflect changes from main source tree.

	* vmware-user/copyPaste.c: Copy/paste cleanup.

	* vmware-user/vmware-user.c: Updated locking code to use X11
	display instead of lockfiles.

2008-06-03  Adar Dembo  <adar@vmware.com>
	* Resync with internal trunk (2008.05.28).

	* configure.ac, Makefile.am, */Makefile.am: Added rudimentary
	`make install` support. Fixes Sourceforge bug 1839981.

	* configure.ac, Makefile.am, vmware-user-suid-wrapper/*: Added
	vmware-user-suid-wrapper to help autostart vmware-user. Added some
	informational tags to AC_DEFINE macros.

	* */debugStdio.c: Fixed a format string vulnerability
	in Debug. Allocate fd on the stack in DebugToFile.

	* lib/auth/authPosix.c, lib/dnd/dndCommon.c, lib/dnd/dndLinux.c
	lib/impersonate/impersonate.c: Add inclusion of vmware.h and refactor
	some include statements.

	* lib/file/file.c, lib/include/file.h: Added File_UnlinkNoFollow
	function.

	* lib/file/fileIO.c, lib/file/fileLockPrimitive.c,
	lib/include/fileIO.h: Added error case for ENAMETOOLONG to FileIO_Lock.
	Constified 'buf' in FileIO_Pwrite.

	* lib/file/fileIOPosix.c: Removed coalescing and decoalescing code.
	Consolidated some Unicode calls.

	* lib/file/filePosix.c: Reworked some error handling logic.

	* lib/foundryMsg/foundryMsg.c: Refactored buffer encoding and decoding
	logic into a single pair of functions.

	* lib/foundryMsg/foundryThreads.c, lib/include/foundryThreads.h
	lib/include/util.h, lib/misc/util_misc.c: Changed generic thread type
	from uintptr_t to Util_ThreadID.

	* lib/hgfsServer/*, lib/hgfs/hgfsProto.h, modules/linux/vmhgfs/*:
	Additional HGFSv3 fixes and refactoring.

	* lib/include/dbllnklst.h, lib/misc/dbllnklst.c: Constified argument to
	DblLnkLst_IsLinked.

	* lib/include/dnd.h: Added support for DnD of RTF.

	* lib/include/fileInt.h: Removed prototype of FileLockFileSize.

	* lib/include/hashTable.h, lib/misc/hashTable.c: Cosmetic changes.
	Added HashTable_ReplaceIfEqual.

	* lib/include/loglevel_user.h: Added hpet loglevel.

	* lib/include/msg.h: Removed prototype of MsgSetPostStderrBlock.

	* lib/include/posix.h: Removed certain includeCheck allowances.

	* lib/include/productState.h: Added VDM client product.

	* lib/include/unicode*, lib/unicode/*: Ongoing i18n work.

	* lib/include/vixCommands.h: Added command to set snapshot information.

	* lib/include/vix.h: Added more errors and a new flag.

	* lib/include/vixOpenSource.h: Reworked asserts and added VIX_ASSERT.

	* lib/include/vm_app.h: Added Tools tray app.

	* lib/include/vm_product.h: Reworked VMRC product definitions and added
	VDM client product definitions.

	* lib/include/vm_tools_version.h: Added WS65 Tools version.

	* lib/include/vm_version.h: Bumped Tools version. Added logic for VMRC
	product.

	* lib/include/x86cpuid.h: Modified a flag and trimmed an unneeded macro.

	* lib/misc/codesetOld.c: Implement UTF-16 codest conversion to UTF-8
	for CURRENT_IS_UTF8.

	* lib/misc/dynbuf.c: Modified dynbuf growing behavior.

	* lib/misc/posixDlopen.c, lib/misc/posixInt.h, lib/misc/posixPosix.h:
	Refactored codeset conversion code into PosixConvertToCurrent.

	* lib/misc/posixWin32.c: Added some path checks.

	* lib/misc/timeutil.c: Win32-wrappified TimeUtil_GetTimeFormat.

	* lib/misc/vmstdio.c: Reduce virtual memory usage and add '\r' as a line
	ending in StdIO_ReadNextLine.

	* lib/rpcout/rpcout.c: Added comments.

	* lib/str/str.c: Cosmetic changes.

	* lib/vixTools/vixTools.c: Added unlink(2) logic to avoid deleting
	symlink targets. Cosmetic changes.

	* modules/*/*/*: Reflect changes from elsewhere in the source tree.

	* modules/linux/vmhgfs/super.c: Fix vmhgfs to properly report the
	available space on the host (Sourceforge bug 1924246).

	* vmware-user/vmware-user.c: Add advisory locking code to help maintain
	only one vmware-user instance per X session.

	* xferlogs/xferlogs.c: Fix a formatted string vulnerability.

2008-05-12  Elliot Lee  <elliot@vmware.com>

	* Resync with internal trunk (2008.05.08).

	* configure.ac, **/Makefile.am: Use CPPFLAGS instead of
	CFLAGS to eliminate warning about proc/sysinfo.h.

	* guestd/foreignVMToolsNetworking.c,
	vmware-user/foreignVMToolsNetworking.c
	lib/hgfsServer/hgfsServerLinux.c, lib/include/hgfsServerInt.h,
	modules/linux/vmhgfs/bdhandler.c, modules/linux/vmhgfs/dir.c,
	modules/linux/vmhgfs/file.c, modules/linux/vmhgfs/filesystem.h,
	modules/linux/vmhgfs/fsutil.h, modules/linux/vmhgfs/inode.c,
	modules/linux/vmhgfs/link.c, modules/linux/vmhgfs/module.h,
	modules/linux/vmhgfs/page.c, modules/linux/vmhgfs/request.c,
	modules/linux/vmhgfs/request.h: Whitespace cleanups.

	* guestd/main.c: Removed "blessed app" code for starting
	vmware-user. Hooray!

	* lib/deployPkg/deployPkg.c: Remove unneeded Utf8 conversion for
	Windows.

	* lib/file/filePosix.c: Use new Posix_RealPath implementation.

	* lib/guestApp/guestApp.c, lib/include/guestApp.h: Remove/cleanup
	UTF-8 related RPC functions.

	* lib/guestInfo/guestInfoPerfMonLinux.c,
	lib/guestInfo/guestInfoPosix.c, lib/include/guestInfo.h,
	lib/include/guestInfoInt.h, lib/include/guestStats.h: Rename
	structures to GuestMemInfo, GuestNicInfo, and GuestDiskInfo.

	* lib/guestInfo/guestInfoServer.c, lib/include/guest_msg_def.h: As
	above, and also GUESTMSG_MAX_IN_SIZE moved to guest_msg_def.h, and
	misc locking updates. Also add GuestInfoServer_Main(), and cleanup
	whitespace.

	* lib/hgfsServer/hgfsServer.c: Cleanup UTF-8 handling.

	* lib/include/codeset.h: Update defines that indicate whether the
	current platform is using UTF-8.

	* lib/include/dnd.h: Add prototypes for a couple of string
	conversion functions.

	* lib/include/file_extensions.h: Add OVF and Archived OVF file extensions.

	* lib/include/file.h: C++ guard thingies. Update a couple of
	function prototypes to work on file descriptors instead of
	filenames.

	* lib/include/hashTable.h, lib/include/guest_os.h,
	lib/include/loglevel_defs.h, lib/include/stats_user_defs.h,
	lib/include/stats_user_setup.h, lib/include/str.h,
	lib/include/unicodeTypes.h, lib/include/util.h: Allow inclusion in
	kernel modules...

	* lib/include/loglevel_user.h: As above, and add a couple of
	loglevel variables.

	* lib/include/util.h, lib/misc/util_misc.c: Allow inclusion in
	kernel modules as above, and add some utility functions on Windows
	for manipulating canonical paths.

	* lib/include/hgfsProto.h, lib/include/hgfsUtil.h: Move
	request/reply payload macros to hgfsProto.h.

	* lib/include/hgfsServerPolicy.h: Add ShareList management
	prototypes and structure members.

	* lib/include/msg.h: Add function prototypes for creating and
	posting lists of messages.

	* lib/include/system.h: Add types & functions related to desktop
	switch monitoring on Windows.

	* lib/include/unicodeOperations.h: Add/update inline unicode operations.

	* lib/include/vixCommands.h: Add VIX requests and events.

	* lib/include/vmbackup_def.h, lib/vmBackupLib/stateMachine.c: Move
	backup status enum to public header.

	* lib/include/vm_basic_asm_x86_64.h: Div643232 now also works on MSC.

	* lib/include/vm_basic_defs.h: Add debug output macros for Windows drivers.

	* lib/include/vm_basic_types.h: Update the FMTPD macro, add
	SCANF_DECL macro for arg checking on scanf-like functions.

	* lib/include/x86cpuid.h: Defines for AMD L2/L3 cache separately, and CPUID for Nehalem.

	* lib/misc/codesetOld.c: Bug fixes and general unicode handling updates. 

	* lib/system/systemLinux.c: Use Posix_Getenv/Posix_Setenv impls.

	* lib/vixTools/vixTools.c, lib/vmBackupLib/scriptOps.c: Bug fixes.

	* modules/freebsd/*, modules/linux/*: Updates to correspond to
	updates of files in main tree.

	* modules/freebsd/vmhgfs/hgfs_kernel.h: Bug fixes.

	* modules/freebsd/vmxnet/vm_device_version: Add
	SCSI_IDE_HOSTED_CHANNEL define, update SCSI_MAX_CHANNELS.

	* modules/freebsd/vmxnet/vmnet.def: Add capabilities for IPv6
	checksumming and TSO, and large packet TSO.

	* lib/include/vmblock.h, modules/linux/vmblock/linux/control.c,
	modules/linux/vmblock/linux/vmblockInt.h: Use a macro to better
	abstract the vmblock mount point & device.

	* vmware-user/vmware-user.c: Add SIGPIPE to the list of signals
	that vmware-user handles.
	
2008-05-02  Adar Dembo  <adar@vmware.com>

	* Resync with internal trunk (2008.04.19).

	* configure.ac, guestd/Makefile.am, hgfsclient/Makefile.am,
	lib/misc/*/Makefile.am, lib/string/*/Makefile.am, toolbox/Makefile.am,
	vmware-user/Makefile.am, xferlogs/Makefile.am: Added libicu support for
	codeset conversions. This includes some makefile logic as well as
	autoconf arguments for controlling libicu behavior at compile-time.

	* */foreignVMToolsNetworking.c, lib/vixTools/vixTools.c: Unicode fixes.

	* */foundryToolsDaemon.c, lib/foundryMsg/vixTranslateErrOpenSource.c,
	lib/panic/panic.c, lib/printer/printer.c: Added calls to Win32 Unicode
	wrappers.

	* guestd/main.c: Cleaned up guestInfo server when guestd shuts down.

	* guestd/toolsDaemon.c, vmware-user/resolution.c: Disabled multi-mon
	advertisement for Win2k.

	* lib/auth/authPosix.c, lib/dnd/dndLinux.c, lib/file/*,
	lib/impersonate/impersonatePosix.c, lib/include/mntinfo.h,
	lib/sync/syncWaitQPosix.c, lib/user/hostinfoPosix.c, lib/user/util.c,
	lib/user/utilPosix.c, lib/wiper/wiperPosix.c: Added calls to POSIX
	Unicode wrappers. 

	* lib/file/*: Replaced calls to string functions with calls to
	the "safe" family of string functions.

	* lib/dict/dictll.c, lib/include/dictll.h: Detect and tolerate UTF-8
	dictionary files that contain the UTF-8 BOM.

	* lib/err/*, lib/include/err.h, lib/include/msgfmt.h,
	lib/include/msg.h: Added support for localization of error strings.

	* lib/foundryMsg/foundryThreads.c, lib/include/foundryThreads.h,
	lib/misc/util_misc.c: Added opaque type for threads/process IDs.

	* lib/guestInfo/guestInfoServer.c: Removed separate thread context.

	* lib/hgfsServer/*, lib/include/hgfs*.h: Additional HGFSv3 cleanup.

	* lib/hgfsServer/hgfsServerLinux.c: Added calls to POSIX Unicode
	wrappers. Fixed some alias detection code for MacOS.

	* lib/include/backdoor_def.h: Added backdoor call for debugging events.

	* lib/include/bsdfmt.h, lib/string/bsd_vsnprintf.c,
	lib/string/bsd_vsnprintfw.c: Replaced BSDFmt_WCSonv with
	BSDFmt_WChartoUTF8.

	* lib/include/codeset.h, lib/include/codesetOld.h, lib/misc/codeset.c,
	lib/misc/codesetOld.c, lib/string/convertutf.h: Implemented
	libicu-backed codeset layer. When building without libicu, fallback on
	codesetOld.

	* lib/include/guestApp.h: Added wide versions of dictionary functions.

	* lib/include/loglevel_user.h: Added two new loglevels.

	* lib/include/posix.h, lib/misc/posixPosix.c: Added new POSIX wrappers.

	* lib/include/str.h: Clarified the use of some functions.

	* lib/include/syncMutex.h, lib/include/syncWaitQ.h: Removed unneeded
	macros.

	* lib/include/unicode*.h, lib/unicode/*: Ongoing Unicode work.

	* lib/include/util.h: Added Util_FreeStringList, removed Util_FreeList.

	* lib/include/uuid.h: Added new UUID creation scheme.

	* lib/include/vix*.h: Tweaked some VIX commands, errors, and properties.

	* lib/include/vmBackup.h, lib/vmBackupLib/scriptOps.c,
	lib/vmBackupLib/stateMachine.c: Moved disabled targets logic from
	library to Windows VSS provider.

	* lib/include/vm_basic_asm_x86*.h: Allow emitted FX functions to
	modify main memory as a side effect.

	* lib/include/vm_tools_version.h: Bump Tools version.

	* lib/include/vm_version.h: Added several product versions.

	* modules/linux/vmhgfs/*: Additional cleanup for HGFSv3. Use new kthread
	wrapper when possible. Bump module version.

	* modules/linux/vmmemctl/*: Use new kthread wrapper when possible.
	Remove dead delayed work code. Bump module version.

	* modules/linux/*/compat_kthread.c: Added kthread wrapper implementation
	for modules that use kernel threads.

	* modules/*/*/*: Reflect header file changes from elsewhere in the
	source code tree.

	* vmware-user/copyPaste.c, vmware-user/pointer.c,
	vmware-user/vmwareuserInt.h: Stop wastefully polling for pointer
	updates if the VMX is new enough.

	* xferlogs/xferlogs.c: Fixed a warning in the call to fwrite.
	(Thanks to Denis Leroy for reporting this bug.)
	
	
2008-04-14  Elliot Lee  <elliot@vmware.com>

	* Resync with internal trunk (2008.04.01).

	* Fixed legal header on all LGPL-licensed files.

	* vmware-user/resolution.c: Normalize the display topology that
	comes in from the host, and report 'global_offset' capability.

	* toolbox/Makefile.am, vmware-user/Makefile.am,
	lib/misc/Makefile.am, lib/misc/atomic.c, lib/Makefile.am,
	lib/atomic/*, hgfsclient/Makefile.am: Move libAtomic stuff into libmisc

	* vmware-user/foundryToolsDaemon.c, lib/vixTools/vixTools.c,
	lib/include/hgfsServerInt.h, guestd/toolsDaemon.c,
	guestd/foundryToolsDaemon.c: Remove WIN9XCOMPAT, and some
	SOCKET_MGR code.

	* vmware-user/copyPaste.c: Copy/paste fixes for cross-platform
	operation.

	* modules/linux/vmxnet/vmnet_def.h: Add SG_SPAN_PAGES capability.

	* modules/linux/vmxnet/vm_device_version.h: Update some device limits.

	* modules/linux/*/compat_sched.h: Add TASK_COMM_LEN define.

	* modules/linux/*/compat_kernel.h,
	modules/linux/*/kernelStubsLinux.c: Add vsnprintf define.

	* modules/linux/*/x86cpuid.h: Add new CPUs.

	* modules/linux/vmhgfs/vmhgfs_version.h: Bump HGFS version.

	* modules/linux/*/vm_basic_asm_x86.h,
	modules/linux/*/vm_basic_asm_x86_64.h,
	lib/include/vm_basic_asm_x86.h, lib/include/vm_basic_asm_x86_64.h:
	Formatting fixes, and change asm directives used.

	* modules/linux/vmhgfs/module.h,
	modules/linux/vmhgfs/filesystem.c,
	modules/linux/vmhgfs/bdhandler.c,
	modules/linux/*/compat_kthread.h: compat_kthread fixes.

	* modules/freebsd/vmxnet/net_compat.h,
	modules/freebsd/vmxnet/if_vxn.c: Updates for FreeBSD 7.0.
	(Thanks to Martin Blapp for contributing to these changes.)

	* lib/misc/util_misc.c, lib/include/loglevel_user.h,
	lib/user/hostinfoPosix.c, lib/misc/hostname.c: Bugfix.

	* lib/unityStub/unityStub.c, lib/include/unity.h: Add stub and enums
	related to DnD support.

	* lib/unicode/unicodeSimpleTypes.c,
	lib/unicode/unicodeSimpleTransforms.c,
	lib/unicode/unicodeSimpleBase.c, lib/unicode/unicodeCommon.c,
	lib/include/unicodeTypes.h,
	lib/include/unicodeTransforms.h,
	lib/include/unicodeBase.h, lib/include/unicodeCommon.h: Add
	additional Unicode-related functions.

	* lib/sync/syncMutex.c, lib/include/syncMutex.h: Add TryLock method.

	* lib/strUtil/strutil.c: Add int64-related functions.

	* lib/string/str.c: Compile fix

	* lib/string/bsd_output_shared.c: Better handling of floating
	point on Windows.

	* lib/include/progMgr.h, lib/procMgr/procMgrPosix.c: Clarify that
	the strings are in UTF-8, do conversion as needed.

	* lib/include/posix.h, lib/misc/posixPosix.c,
	lib/misc/posixWin32.c, lib/file/filePosix.c: Add new Posix_
	function implementations, and unicodify existing ones.

	* lib/misc/hashTable.c, lib/include/hashTable.h: Add lock-less hash
	table functions.

	* lib/misc/util_misc.c, lib/include/w32util.h: Add a couple of
	Win32 utility functions.

	* lib/include/vm_version.h: Add WS5 config version.

	* lib/include/vm_atomic.h: Add typecasts to atomic operations to
	make compilers stop complaining, and expand the AtomicUseFence option.

	* lib/include/vm_app.h: Add a couple of HGFS-related options.

	* lib/include/vix.h: Update a few errors and other macros.

	* lib/include/vixCommands.h, lib/foundry/foundryMsg.c: Change a
	bunch of structure members from int32 to uint32, and add a parsing
	function.

	* lib/include/msgfmt.h, lib/include/msg.h: Additional
	message-handling prototypes.

	* lib/include/guestInfoInt.h, lib/include/guestInfo.h,
	lib/guestInfo/Makefile.am, lib/guestInfo/guestInfoServer.c,
	lib/guestInfo/guestInfoPosix.c,
	lib/guestInfo/guestInfoPerfMonLinux.c: Add IPv6 support, and the
	ability to read mem stats on Linux.

	* lib/include/fileIO.h, lib/file/fileIOPosix.c: Add MacOS function
	related to Time Machine.

	* lib/guestApp/guestApp.c: Use Posix_ variants of functions.

	* lib/ghIntegrationStub/ghIntegrationStub.c: Add GHI capabilities
	stubs.

	* lib/dnd/dndCommon.c, lib/file/file.c: Use new Unicode_Format()
	function, bugfix.

	* guestd/main.c: Fix a security bug.

	* configure.ac: Allow calling libdnet 'dumbnet' for Debian
	systems. Detect libprocps.

2008-03-19  Adar Dembo  <adar@vmware.com>

	* Resync with internal trunk (2008.03.13).

	* vm_version.h: Updated Tools version.

	* configure.ac: Added dynamic dnet detection and --without-dnet flag.

	* guestd/debugStdio.c, lib/include/system.h, lib/system/systemLinux.c:
	Modified debugging to file behavior to prepend debug strings with human
	readable timestamps.

	* guestd/main.c, guestd/toolsDaemon.c, lib/conf/conf.c,
	lib/guestApp/guestApp.c, lib/include/guestApp.h: Internationalized
	GuestApp_GetInstallPath and GuestApp_GetconfPath.

	* lib/auth/authPosix.c, lib/dnd/dndLinux.c, lib/file/*,
	lib/impersonate/impersonatePosix.c, lib/include/fileInt.h,
	lib/include/posix.h, lib/misc/posix*.c: Refactored, extended, and made
	use of the set of POSIX internationalization-safe function wrappers.

	* lib/dnd/dndCommon.c, lib/include/dnd.h, lib/include/dndInt.h,
	vmware-user/copyPaste.c, vmware-user/dnd.c: Replaced some duplicated
	UTF-8 formatting code with calls to lib/unicode.

	* lib/guestInfo/guestInfoPosix.c: Replaced the old syscall-based
	implementation of nicinfo with a simpler implementation that uses dnet.

	* lib/guestInfo/guestInfoServer.c, lib/include/guestInfo.h,
	lib/include/guestInfoInt.h: Added Win32 implementation of
	meminfo. POSIX implementation to follow.

	* lib/hgfsServer/hgfsServerLinux.c: Replaced a direct readlink(3) call
	with a call to the POSIX wrapper for readlink(3). Relax an overeager
	ASSERT in symlink checking when using the special empty share.

	* lib/include/codeset.h, lib/string/bsd_vsnprintf.c, lib/string/str.c,
	lib/unicode/unicodeSimpleOperations.c, lib/unicode/unicodeSimpleUTF16.h:
	Refactored ICU routines from unicodeSimpleUtf16.h to codeset.h, which
	is now licensed under the ICU license (BSD variant).

	* lib/include/file.h, lib/file/file.c: Added function File_StripSlashes.

	* lib/include/hgfsProto.h: Removed an A acute from a comment to allow
	the file to be built on Windows systems where the default language isn't
	English.

	* lib/include/hostinfo.h, lib/include/util.h, lib/user/hostinfoPosix.c,
	lib/user/util.c, lib/user/utilPosix.c: More conversions to
	lib/unicode. Added Util_ZeroFreeStringW function for Windows in util.h.

	* lib/include/msg.h: Removed obsolete NO_MSGFMT macro.

	* lib/include/unicodeBase.h, lib/unicode/unicodeCommon.c,
	lib/unicode/unicodeSimpleBase.c: Added some more encoding functions.

	* lib/include/vixCommands.h, lib/include/vixOpenSource.h: Added another
	user credential type, some command flags, some command layouts, some
	error codes, some properties, and tweaked existing commands.

	* lib/include/vixTools.h: Added VixToolsUserIsMemberOfAdministratorGroup
	function.

	* lib/include/vm_assert.h, lib/include/vm_basic_defs.h: Move IMPLIES to
	vm_basic_defs.h. Removed some vprobes definitions.

	* lib/include/vmBackup.h, lib/vmBackupLib/scriptOps.c,
	lib/vmBackupLib/stateMachine.c: Added infrastructure to disable
	quiescing targets from a config file.

	* lib/include/vm_basic_asm.h: Changed __GET_CPUID2 handling for Windows.

	* lib/include/vm_produt.h: Added VDM product.

	* lib/include/vm_tools_version.h: Bumped internal Tools version.

	* lib/include/win32util.h, lib/misc/hostname.c, lib/misc/util_misc:
	Refactored functions to separate set of Win32 wrappers (next to the
	POSIX wrappers mentioned earlier).

	* lib/misc/codeset.c: Made CodeSetGetCurrentCodeSet non-static.

	* lib/misc/*/Makefile.am: Added POSIX wrappers to build system.

	* lib/strUtil/strutil.c: Fixed bug in StrUtil_EndsWith function.

	* lib/include/unicodeTypes.h, lib/unicode/unicodeSimpleTypes.c: Removed
	ISO-8859-11 encoding. Added cross-reference of IANA character set
	names, windows code pages, and ICU encodings.

	* lib/vixTools/vixTools.c: Impersonation tweaks.

	* modules/*/*/*: Reflect header file changes from elsewhere in the
	source code tree.

2008-03-11  Adar Dembo  <adar@vmware.com>

	* vm_version.h: Updated Tools version.

	* modules/vmblock/linux/*: Make vmblock build under 2.6.25-rc2.
	The dentry and mount objects have been moved out of struct
	nameidata and into the new struct path. Also, path_release() is
	now path_put().

	* modules/vmsync/linux/*: Make vmsync build under 2.6.25-rc2.
	The same changes were needed here as in vmblock above.

2008-03-10  Adar Dembo  <adar@vmware.com>

	* vm_version.h: Updated Tools version.

	* modules/vmhgfs/linux/*: Make vmhgfs build under 2.6.25-rc1.
	The iget() function has been removed and filesystems are now
	expected to implement it themselves using iget_locked().

2008-02-27  Elliot Lee  <elliot@vmware.com>

	* configure.ac, guestd/Makefile.am, toolbox/Makefile.am,
	vmware-user/Makefile.am: Allow passing custom LDFLAGS in to
	build process (patch by Mike Auty).

	* Resync with internal trunk (2008.02.27).

	* guestd/foundryToolsDaemon.c, lib/vixTools/vixTools.c,
	vmware-user/foundryToolsDaemon.c: Win9x compat changes.

	* guestd/toolsDaemon.c: Style fixes.

	* hgfsmounter/hgfsmounter.c: Bug fixes.

	* lib/dnd/dndLinux.c, lib/dnd/dndCommon.c: Move some code to the
	platform-independant file, some DnDv3 support.

	* lib/include/dnd.h, lib/include/dndInt.h: DnDv3 support.

	* lib/file/file.c, lib/file/fileIO.c, lib/file/fileIOPosix.c,
	lib/file/fileLockPrimitive.c, lib/file/filePosix.c,
	lib/include/file_extensions.h, lib/include/fileInt.h,
	lib/include/fileIO.h: Move functions around, Unicode fixes, misc
	fixes.

	* lib/foundryMsg/foundryPropertyListCommon.c: Error handling fixes.

	* lib/hgfsServer/*.c, lib/include/hgfs*.h,
	modules/freebsd/vmhgfs/*, modules/linux/vmhgfs/*: HGFS v3 support,
	updates to improve code re-use between the FreeBSD and MacOS X
	ports, and updates to make the Linux port build on 2.6.25-rc1 (but
	not rc2, yet).

	* lib/include/auth.h, lib/include/codeset.h,
	lib/include/hostinfo.h, lib/include/str.h, lib/include/unicode*.h,
	lib/include/vm_basic_types.h, lib/misc/hostname.c,
	lib/unicode/*.c, lib/user/hostinfoPosix.c: Unicode fixes.

	* lib/include/backdoor_def.h: Add a new command for use by the
	BIOS in checking the GuestOS against Darwin.

	* lib/include/dynarray.h, lib/misc/dynarray.c,
	lib/misc/Makefile.am, lib/misc/shared/Makefile.am: Add Dynarray
	implementation.

	* lib/include/bsdfmt.h, lib/include/bsd_output_int.h,
	lib/string/bsd_output_shared.c, lib/string/bs_vsnprintf.c,
	lib/string/bsd_vsnwprintf.c, lib/string/str.c: Rework built-in
	printf implementation, esp. for Unicode fixes.

	* lib/include/ghIntegration.h: Shuffle types around.

	* lib/include/loglevel_user.h, lib/include/unity.h,
	lib/syncDriver/syncDriverPosix.c, lib/user/util.c,
	toolbox/toolbox-gtk.c: Misc fixes.

	* lib/include/vmBackup.h, lib/vmBackupLib/scriptOps.c,
	lib/vmBackupLib/stateMachine.c, lib/vmBackupLib/vmBackupInt.h:
	Rework scripts for freeze & thaw operations.

	* lib/include/vm_product.h, lib/include/vm_version.h: Add new
	product defs (VMRC).

	* lib/include/vm_tools_version.h: Add ESX 3.5U1 product.

	* lib/include/vixCommands.h, lib/include/vix.h: Add new VIX
	commands and error code.

	* lib/include/win32util.h: Add misc Win32 utilities.

	* modules/*/*/*: Reflect header file changes from elsewhere in the
	source code tree.

2008-02-13  Adar Dembo  <adar@vmware.com>

	* Resync with internal trunk (2008.02.12).

	* configure.ac, lib/unityStub/*, lib/ghIntegrationStub/*,
	lib/Makefile.am, vmware-user/Makefile.am, vmware-user/vmware-user.c:
	Added lib/unityStub and lib/ghIntegrationStub. Unity and guest-host
	integration features for X11 guests are on the way.

	* configure.ac, guestd/Makefile.am, lib/fileUtf8/*,
	lib/vixTools/vixTools.c, vmare-user/Makefile.am: lib/file is now fully
	internationalized. Removed unneeded lib/fileUtf8.

	* foundryToolsDaemon.c: Fixed a leak of the sync driver handle.

	* guestd/toolsDaemon.c: Send guestd's "config directory" to the VMX for
	publishing.

	* hgfsmounter/hgfsmounter.c: Port to MacOS.

	* lib/dnd/*, lib/err/err.c, lib/file/*, lib/include/dnd*,
	lib/include/file*, lib/include/unicode*, lib/include/util.h,
	lib/unicode/*, lib/user/utilPosix.c: More Unicodification.

	* lib/file/file.c, lib/include/file.h: Added File_EnsureDirectory.

	* lib/foundryMsg/foundryMsg.c, lib/guestInfo/guestInfoServer.c,
	lib/misc/codeset.c, lib/misc/vmstdio.c,
	lib/SLPv2Parser/SLPv2MsgAssembler.c, lib/user/util.c: Removed some
	unneeded casts.

	* lib/foundryMsg/foundryThreads.c, lib/include/foundryThreads.h: Added
	FoundryThreads_Free.

	* lib/guestInfo/*, lib/include/guest_os.h, lib/include/guestInfo.h:
	Refactored GetSystemBitness. Removed osNames.h.

	* lib/hgfsServer/hgfsServerLinux.c: Modified MacOS alias resolution code
	so as not to mount volumes. Made HGFS query volume code more resilient
	to failures.

	* lib/include/backdoor_def.h: Added commands for VAssert.

	* lib/include/escape.h, lib/misc/escape.c: Escape_Do is no longer
	declared inline.

	* lib/include/hashTable.h, lib/misc/hashTable.c, lib/misc/Makefile.am,
	lib/misc/shared/Makefile.am: Renamed from hash.[ch].

	* lib/include/iovector.h, lib/include/vm_basic_types.h: Added
	SectorType definition.

	* lib/include/loglevel_user.h: Added additional log levels.

	* lib/include/msgfmt.h: Modified for use in VMKERNEL. Added
	MsgFmt_GetArgswithBuf.

	* lib/include/msg.h: Added Msg_AppendVob for ESX.

	* lib/include/stats_user*: Modified some preprocessing steps. Added
	SETUP_WANT_GETVAL to retrieve named stat counter values.

	* lib/include/str.h: Modified behavior Str_* family of functions for
	Windows.

	* lib/include/strutil.h, lib/strUtil/strutil.c: Removed Split, Grep,
	GrepFd, and GrepFree. Added EndsWith and DecimalStrToUint.

	* lib/include/syncWaitQ.h, lib/sync/*: Modified SyncWaitQ_Add and
	SyncWaitQ_Remove to use PollDevHandle fd types instead of int fd types.

	* lib/include/timeutil.h, lib/misc/timeutil.c: Added
	TimeUtil_GetLocalWindowsTimeZoneIndex and some helper functions.

	* lib/include/util.h, lib/user/utilPosix.c: Added Util_BumpNoFds.

	* lib/include/vixCommands.h: Added commands for device hotplug and
	remote debugging.

	* lib/include/vix.h, lib/include/vixOpenSource.h: Added some new errors
	and properties. Added more VM manipulation functions.

	* lib/include/vm_atomic.h: Comment cleanup and added VMKERNEL-specific
	calls for fencing.

	* lib/include/vm_basic_asm_x86_64.h: Added inline routines to save and
	restore ES1.

	* lib/include/vm_basic_types.h: Added some types and cleaned up a bit.

	* lib/include/vm_legal.h: Updated COPYRIGHT_YEARS.

	* lib/include/vm_product.h: Added hostd service name.

	* lib/include/x86cpuid.h: Cleaned up the file and added some definitions
	for Penryn processors.

	* lib/misc/codeset.c: Added new UTF-16 --> UTF-8 conversion routine.

	* lib/misc/util_misc.c, lib/user/util.c: Moved Util_GetCurrentThreadId
	and friends to util_misc.c.

	* lib/procMgr/procMgrPosix.c: Cleaned up some code and reworked
	asynchronous process execution so as to properly track the grandchild's
	pid instead of the child's pid.

	* lib/string/bsd*: Reorganized BSD formatter.

	* lib/string/str.c: Updated unit tests. Added some Windows corner case
	behavior for Str_Vsnwprintf.

	* lib/strUtil/strutil.c: Fixed some corner cases in existing functions
	that call strtoul.

	* lib/vixTools/vixTools.c: Changed signature of VixToolsImpersonateUser.
	Changed error code handling in a few places.

	* modules/freebsd/vmhgfs/*: Refactored a lot of code so that it can be
	safely reused within the MacOS vmhgfs module.

	* modules/*/*/kernelStubs*: Removed dead System_Uptime function.

	* modules/linux/*/compat_wait.h: Reworked VMW_HAVE_EPOLL macro. Added
	waitqueue helper macros for older kernels.

	* modules/linux/vmhgfs/file.c, modules/linux/vmhgfs/fsutil.*,
	modules/linux/vmhgfs/inode.c: Added HgfsSetUidGid function and used it
	to preserve uid/gid after creating a directory.

	* modules/linux/vmhgfs/vmhgfs_version.h: Bumped driver version.

	* modules/linux/vmsync/compat_workqueue.h: Basic implementation of
	work queues and delayed work queues (using taskqueues and timers) for
	older kernels.

	* modules/linux/vmsync/sync.c: Modified internal state to use new
	compatible work queue implementation.

	* modules/linux/vmxnet/compat_ioport.h,
	modules/linux/vmxnet/compat_netdevice.h,
	modules/linux/vmxnet/compat_pci.h,
	modules/linux/vmxnet/compat_skbuff.h,
	modules/linux/vmxnet/vmxnetInt.h: Added and refactored
	compatibility macros for use in vmxnet3 and vmci sockets modules.

	* modules/linux/vmxnet/vmxnet.c: Hide some kernel functions behind
	compatibility macros.

2008-01-23  Adar Dembo  <adar@vmware.com>

	* Resync with internal trunk (2008.01.08).

	* configure.ac, guestd/Makefile.am, hgfsclient/Makefile.am,
	lib/Makefile.am, toolbox/Makefile.am, vmware-user/Makefile.am:
	integrated lib/unicode for internationalizing strings.

	* guestd/main.c: Stopped using pgrep for finding existing instances
	of guestd. Removed ancient bandwidth test code.

	* guestd/toolsDaemon.c: Moved initial send of the guest's uptime from
	when guestd sends its version to when guestd registers its
	capabilities.

	* lib/file/*, lib/include/file*.h : Massive overhaul of lib/file to
	integrate the new unicode strings that are i18n-safe. Quite a bit of
	cleanup and refactoring as well.

	* lib/file/file.c: Addition of File_PrependToPath function.

	* lib/file/fileIOPosix.c: Addition of FileIO_SetExcludedFromTimeMachine
	and FileIO_PrivilegedPosixOpen functions.

	* lib/fileUTF8/fileUTF8Linux.c, lib/include/fileUTF8.h: Removal of some
	casts and addition of FileUTF8_GetSize function.

	* lib/foundryMsg/foundryMsg.c, lib/misc/vmstdio.c,
	lib/SLPv2Parser/SLPv2MsgAssembler.c: Addition of some casts.

	* lib/foundryMsg/foundryPropertyListCommon.c: Robustified some error
	cases.

	* lib/foundryMsg/vixTranslateErrOpenSource.c,
	lib/include/vixOpenSource.h: Added VIX_E_OUT_OF_MEMORY error code.
	Added Vix_TranslateCOMError function. ADded VIX_DEBUG macro.

	* lib/guestInfo/guestInfoServer.c, lib/include/guestInfo.h: Added some
	casts and refactored some functions. Also fixed a crash that hinders
	backwards compatibility.

	* lib/hgfs/cpNameUtil.c, lib/hgfs/cpNameUtilLinux.c,
	lib/hgfsBd/hgfsBd.c, lib/include/cpName.h, lib/include/cpNameLite.h,
	lib/include/escBitvector.h, lib/include/hgfsUtil.h,
	lib/message/messageBackdoor.c, lib/message/message.c,
	lib/message/messageStub.c, lib/rpcout/rpcout.c,
	modules/freebsd/vmhgfs/kernelStubs.h: Made safe for inclusion in MacOS
	kernel module code.

	* lib/include/backdoor.h: Refactored some type definitions.

	* lib/include/bsd_output_int.h, lib/include/safetime.h,
	lib/string/bsd_output_shared.c: Made safe for Win64 builds.

	* lib/include/dynbuf.h: Added DynBuf_AppendString function.

	* lib/include/err.h: Assorted cleanup.

	* lib/include/escape.h, lib/misc/escape.c: Converted Escape_Do to be
	inline. Some cleanup.

	* lib/include/guest_os.h: Assorted cleanup.

	* lib/include/hash.h, lib/misc/hash.c, lib/misc/Makefile.am,
	lib/misc/shared/Makefile.am: Added basic hash table implementation.

	* lib/include/hostinfo.h, lib/user/hostinfoPosix.c: Refactored and
	added several timekeeping functions.

	* lib/include/localconfig.h, lib/include/util_shared.h: Modified
	statements for include check.

	* lib/include/log.h: Changed the value of some macros when debugging.

	* lib/include/loglevel_defs.h: Refactoed some code, added macros for
	use in the VMM.

	* lib/include/loglevel_user.h: Added loglevels for some new components.

	* lib/include/msgfmt.h: Added new functions.

	* lib/include/msg.h: Added new Msg_LocalizeList function.

	* lib/include/netutil.h: Modified prototypes for two Windows-only
	functions.

	* lib/include/preference.h: Added new Preference_GetInt64 and
	Preference_SetFromString functions.

	* lib/include/strutil.h, lib/strUtil/strutil.c: Cleaned up and added
	some new functions.

	* lib/include/su.h: Cleanup.

	* lib/include/syncMutex.h, lib/sync/syncMutex.c: Added NetWare
	implementation of some synchronization primitives.

	* lib/include/unicode*, lib/unicode/*: New library for handling
	Unicode-aware strings.

	* lib/include/util.h, lib/user/util.c: Assorted refactoring and
	addition of some new functions, one related to backtracing.

	* lib/include/vixCommands.h: New commands for vprobes, replay, message
	dialogs, and others, plus cleanup of some existing commands.

	* lib/include/vm_assert.h: Added IMPLIES macro.

	* lib/include/vm_atomic.h, lib/include/vm_basic_asm.h: Refactored for
	safe Win64 builds.

	* lib/include/vm_basic_defs.h: Added compatibility code for __va_copy.

	* lib/include/vm_basic_types.h: Added FMTH for printing the value of
	handles. Set a new #pragma to ignore size_t truncation warnings on
	Windows. Added several other macros, as well as a ssize_t definition
	for some versions of BSD.

	* lib/include/vm_legal.h: Added more patents to the patent string.

	* lib/include/vm_product.h: Added new macros for some products.

	* lib/include/vm_tools_version.h: Added macros for certain older Tools
	versions and for PRODUCT_BUILD_NUMBER refactoring.

	* lib/include/vm_version.h: Tweaked some product expiration dates and
	versions. Refactored many uses of BUILD_NUMBER to PRODUCT_BUILD_NUMBER.

	* lib/include/x86cpuid.h: Tweaked definition of RDTSCP flag. Refactored
	BIT_MASK macro to VMW_BIT_MASK.

	* lib/misc/base64.c: Modified calling contract for Base64_EasyEncode.

	* lib/misc/codeset.c: Tweaked casts and preprocessor conditioning.

	* lib/misc/idLinux.c: Added IdAuthCreateWithFork and reworked several
	other functions to work around a bug in Apple's detection of GUI
	processes.

	* lib/misc/util_misc.c: Moved W32Util_GetLongPathName and
	W32UTil_LookupSidForAccount elsewhere.

	* lib/rpcin/rpcin.c: Addition of a ping GuestRPC callback.

	* lib/string/str.c: Removed a comment.

	* lib/sync/syncWaitQPosix.c: Added code to disable a workaround for a
	MacOS bug when appropriate (it was fixed in Leopard).

	* lib/vixTools/vixTools.c: Refactored some code, added code to modify
	the guest's networking configuration, added some casts, and added
	code to prevent renaming a file to itself.

	* modules/freebsd/*/Makefile, modules/linux/*/Makefile.normal: Set a
	make variable so the module file will be build in the parent directory.
	Removed some unused rules.

	* modules/freebsd/vmhgfs/kernelStubsBSD.c,
	modules/linux/vmhgfs/kernelStubsLinux.c: Removed unused function.

	* modules/linux/*/include/driver-config.h: Added check to prevent
	uintptr_t from being declared twice.

	* modules/linux/vmblock/linux/filesystem.c,
	modules/linux/vmblock/Makefile.kernel: Added check for newer kernels
	where the slab allocator's constructor function expects three
	arguments. Makes it work with 2.6.25-rc1 (but not rc2, yet).

	* modules/linux/vmblock/linux/vmblock_version.h: Bumped module version.

	* modules/linux/vmhgfs/filesystem.c, modules/linux/vmhgfs/inode.c,
	modules/linux/vmhgfs/module.h, modules/linux/vmhgfs/page.c: Added
	support for writeback caching in conformant kernels.

	* modules/linux/vmhgfs/vmhgfs_version.h: Bumped module version.

	* modules/linux/vmxnet/vmxnetInt.h: Renamed a type and removed the
	inclusion of unnecessary headers. Pruned said headers from codebase.

2007-11-15  Elliot Lee  <elliot@vmware.com>

	* Bandsaw release (2007.11.15).

	* configure.ac: Handle building modules for multiple OS's. Improve
	X detection to allow building --without-x. Improve Gtk+
	detection. Detect libdnet on Solaris. Detect which -Wwarning flags
	the compiler can handle.

	* vmware-user/foreignVMToolsNetworking.c, lib/vixTools/vixTools.c,
	guestd/foreignVMToolsNetworking.c, lib/include/netutil.h,
	lib/include/guestInfo.h, lib/netUtil/netUtilLinux.c,
	lib/include/guestInfoInt.h, lib/guestInfo/guestInfoPosix.c,
	lib/guestInfo/guestInfoServer.c: Move to new NicInfo structures.

	* vmware-user/foundryToolsDaemon.c, guestd/foundryToolsDaemon.c:
	Make sure requestMsg is not NULL before looking inside it.

	* guestd/main.c: Cleanup of HGFS pserver and mounting code. Check
	for some type of signal when sending an RPC.

	* guestd/toolsDaemon.c, vmware-user/resolution.c: Have the guest
	tell the host whether screen resolution changes should be sent,
	instead of having the host guess it based on the OS type set in
	the .vmx file.  Better timeout checking to avoid problems when
	host & guest time diverge.

	* hgfsmounter/hgfsmounter.c: FreeBSD support. Fixes to compile on
	old systems.

	* lib/backdoor/backdoor.c: Tweak for FreeBSD kernel modules.

	* lib/include/mntinfo.h, lib/dnd/dndLinux.c,
	lib/wiper/wiperPosix.c, lib/syncDriver/syncDriverPosix.c: Fixes to
	compile on new systems w/gcc 4.2.

	* lib/err/err.c, lib/err/errPosix.c, lib/err/Makefile.am: Move
	Err_Errno2String function into POSIX-specific source file.

	* lib/file/fileIOPosix.c: Handle EDQUOT if applicable. Fixes to
	compile on new systems where SYS__llseek may not be
	available. Better reporting of errors, by translating errno into
	FILEIO_* error codes.

	* lib/file/fileLockPosix.c: Fixes to compile on old systems. Add a
	bunch of functions to the FileLock* API.

	* lib/file/fileLockPrimitive.c, lib/include/fileInt.h: Bunch of
	file locking cleanups and bug fixes.

	* lib/file/filePosix.c: Bunch of MacOS-related fixes. Add
	File_GetTimes(), FilePosixGetParent(), FilePosixGetBlockDevice(),
	etc.

	* lib/fileUtf8/fileUTF8Linux.c: Add FileUTF8_GetTimes() function.

	* lib/foundry/foundryMsg.c, lib/include/vixCommands.h: Add
	VIX_USER_CREDENTIAL_HOST_CONFIG_HASHED_SECRET credential type, and
	a bunch of VIX commands relating to record-replay.

	* lib/foundryMsg/vixTranslateErrOpenSource.c: Translate a couple
	more error codes.

	* lib/guestInfo/guestInfoPosix.c, lib/guestInfo/Makefile.am: Use
	libdnet on Solaris to retrieve networking info.

	* lib/hgfs/cpNameUtil.c, lib/hgfs/cpNameUtilInt.h,
	lib/hgfs/cpNameUtilLinux.c: Couple more CPName <-> UTF8 conversion
	routines. Some MacOS changes as well.

	* lib/hgfs/hgfsUtil.c, lib/include/hgfs.h,
	modules/linux/vmhgfs/fsutil.c: Handle ENAMETOOLONG.

	* lib/hgfs/staticEscape.c, lib/hgfs/hgfsBd.c: Handle FreeBSD as
	well.

	* lib/hgfsServer/hgfsServer.c: Tie in the cpNameUtil UTF8 changes
	on MacOS.

	* lib/hgfsServer/hgfsServerLinux.c: Make the getdents() wrapper
	work on a wider range of Linux systems. Add "alias" resolution on
	MacOS, and tie in the cpNameUtil UTF8 changes on MacOS.

	* lib/hgfsServer/hgfsServerPolicyGuest.c: Handle FreeBSD.

	* lib/include/backdoor_def.h: Add BDOOR_CMD_LAZYTIMEREMULATION and
	BDOOR_CMD_BIOSBBS.

	* lib/include/str.h, lib/include/bsd_output.h,
	lib/include/bsd_output_int.h: include compat_stdarg.h, change
	vsnwprintf prototype, add HAVE_BSD_WPRINTF define, other compat
	fixups.

	* lib/include/cpNameUtil.h, lib/include/codeset.h,
	lib/misc/codeset.c: Changes to correspond to cpNameUtil UTF8
	changes.

	* lib/include/compat/compat_stdarg.h: New header for doing stdarg
	easily across platforms.

	* lib/include/cpName.h: FreeBSD fixes.

	* lib/include/dnd.h: Add Dnd_SetClipboard and Dnd_GetFileList().

	* lib/include/escBitvector.h: FreeBSD fixes.

	* lib/include/file.h, lib/include/fileUTF8.h: Add new MacOS
	routines and File_GetTimes/FileUTF8_GetTimes.

	* lib/include/hgfsProto.h: Explanation of the whole cpNameUtil and
	codeset UTF8 changes and how they tie in with HGFS.

	* lib/include/hgfsUtil.h: Random compatibility changes.

	* lib/include/loglevel_user.h: Add a few LOGLEVEL_VAR definitions.

	* lib/include/msg.h: s/USE_MSGFMT/NO_MSGFMT/

	* lib/include/osNames.h: Add Windows 2003 Datacenter Edition, and
	user-visible 64bit suffix macro.

	* lib/misc/random.c, lib/include/random.h: Add Random_Quick() and
	Random_QuickSeed() routines.

	* lib/misc/idLinux.c, lib/include/su.h: Add Id_AuthGetLocal() and
	Id_GetAuthExternal() routines, and compat fixes.

	* lib/misc/timeutil.c, lib/include/timeutil.h: Add
	TimeUtil_UnixTimeToNtTime() routine.

	* lib/include/util.h: Add a couple of MacOS routines.

	* lib/include/vmBackup.h, lib/vmBackupLib/stateMachine.c: add a
	couple of structure elements for Windows backup fixes.

	* lib/include/vm_basic_asm.h: fixes for reading TSC on 64-bit
	platforms.

	* lib/include/vm_basic_defs.h: Add other va_copy macros.

	* lib/include/vm_basic_types.h: Fixes for compiling on a wide
	range of systems.

	* lib/include/vm_legal.h: Change the PATENTS_STRING

	* lib/include/vm_product.h: Add "License Infrastructure" product.

	* lib/include/vm_tools_version.h: Change tools versions listed for
	various upcoming product releases.

	* lib/include/vm_version.h: Update the versions.

	* lib/include/x86cpuid.h: Define more CPU flags & fields, add new
	CPU models. Fixes for fully writable TSC detection.

	* lib/message/message.c, lib/message/messageBackdoor.c: Fixes for
	FreeBSD.

	* lib/misc/util_misc.c: Handle MacOS.

	* lib/rpcIn/rpcin.c: Fail a badly-formed RPC instead of
	ASSERT()'ing into oblivion.

	* lib/string/bsd_vsnprintf.c: Various fixes to synchronize with
	bsd_vsnwprintf.c.

	* lib/string/Makefile.am, lib/string/shared/Makefile.am,
	lib/string/str.c lib/string/bsd_vsnwprintf.c: New file to
	implement vsnwprintf() for compat purposes.

	* lib/vixTools/vixTools.c: New FileUTF8 routines.

	* Makefile.am, modules/Makefile.am: --without-x fixes, add
	xferlogs, move kernel module building into separate Makefile.am

	* modules/freebsd/*: Add FreeBSD kernel modules (vmblock, vmhgfs,
	vmmemctl, vmxnet).

	* modules/linux/*/include/compat_*.h,
	modules/linux/*/autoconf/cachector.c,
	modules/linux/*/autoconf/cachecreate.c,
	modules/linux/*/backdoor.c, modules/linux/vmhgfs/filesystem.c,
	modules/linux/vmhgfs/hgfsBd.c, lib/procMgr/procMgrPosix.c,
	lib/rpcOut/rpcout.c, lib/user/util.c, lib/vmCheck/vmcheck.c,
	libguestlib/Makefile.am, lib/deployPkg/runDeployPkgPosix.c,
	lib/include/vm_atomic.h: Compat fixes.

	* modules/linux/*/kernelStubs.h: Update for FreeBSD.

	* modules/linux/*/include/*.h, modules/linux/*/backdoor_def.h,
	modules/linux/*/cpName.h, modules/linux/*/hgfs.h,
	modules/linux/*/hgfsProto.h, modules/linux/*/hgfsUtil.[ch],
	modules/linux/*/kernelStubsLinux.c,
	modules/linux/*/messageBackdoor.c, modules/linux/*/message.c,
	modules/linux/*/rpcout.c, modules/linux/*/rpcin.c,
	modules/linux/*/staticEscape.c, modules/linux/*/vm_basic_asm.h,
	modules/linux/*/vm_basic_defs.h, modules/linux/*/vm_basic_types.h,
	modules/linux/*/x86cpuid.h, modules/linux/*/compat_*.h: Pull in
	updated files from main source tree.

	* modules/linux/*/Makefile.kernel: Remove CC_WARNINGS/CC_OPTS
	gunk.

	* modules/linux/*/README, modules/linux/*/Makefile.normal: Build
	foo.o driver by default on systems with VM_KBUILD=no.

	* modules/linux/vmhgfs/vmhgfs_version.h: Updated VMHGFS driver
	version.

	* modules/linux/vmmemctl/os.[ch],
	modules/linux/vmmemctl/vmballoon.c: Implement and use os_yield()
	to deprioritize the Balloon_Deallocate operation.

	* modules/linux/vmsync/*: New sync driver to make VM snapshots
	consistent.

	* modules/linux/vmxnet/bpf_meta.h: New file.

	* modules/linux/vmxnet/net_dist.h: Update NET_MAX_IMPL_PKT_OVHD
	value.

	* modules/linux/vmxnet/vm_device_version.h: Mention VMXNET3

	* modules/linux/vmxnet/vmkapi_status.h: Updated VMK_ERR codes.

	* modules/linux/vmxnet/vmkapi_types.h: Add VMK_CONST64(U) macros.

	* modules/linux/vmxnet/vmxnet2_def.h,
	modules/linux/vmxnet/vmnet_def.h,
	modules/linux/vmxnet/vmxnet_def.h,
	modules/linux/vmxnet/vmxnetInt.h, modules/linux/vmxnet/vmxnet.c:
	Add (optional) BPF support.

	* modules/linux/vmxnet/vmxnetInt.h, modules/linux/vmxnet/vmxnet.c:
	Add vmxnet_link_check to propagate device link status to netdev.

	* common/vm-support: New script to gather support info from a VM.

	* scripts/*/*-default: New poweron/poweroff/suspend/resume scripts
	for a VM. Add support for dropping user-provided scripts into a
	subdirectory.

	* toolbox/toolboxAbout.c: Eliminate warnings about unused
	variables.

	* toolbox/toolboxShrink.c: Update wording of message.

	* toolbox/copyPaste.c: Try cutting & pasting UTF8 text if we can.

	* xferlogs/*: New log transfer utility.

2007-10-26  Elliot Lee  <elliot@vmware.com>

	* Initial import of 2007.09.04-56574 code ("Axe" release).

	* Import 2007.10.08 snapshot, which includes patches to fix the
	--without-x flag, and compilation with gcc 4.2.<|MERGE_RESOLUTION|>--- conflicted
+++ resolved
@@ -1,29 +1,3 @@
-<<<<<<< HEAD
-commit 0c740b5ffaacd814f402aba924e55dc8ea033b62
-Author: John Wolfe <jwolfe@vmware.com>
-Date:   Tue Nov 29 13:11:04 2022 -0800
-
-    Update the ReleaseNotes.md for the 12.1.5 open-vm-tools release.
-
-commit 8958c3e0fa4b1f5ed4cb0ee98a967ddd73cd03ff
-Author: John Wolfe <jwolfe@vmware.com>
-Date:   Tue Nov 29 13:07:17 2022 -0800
-
-    Prepare for the open-vm-tools 12.1.5 release.
-    - Update the tools version in the configure.ac.   Update the build numbers
-      buldNumber.h.
-
-commit 864ffc76c53e0523b08dad1d1a82a36f75e6f06c
-Author: John Wolfe <jwolfe@vmware.com>
-Date:   Thu Nov 10 12:10:55 2022 -0800
-
-    Update the ChangeLog file with the changes in the 12.1.5 open-vm-tools release.
-     - plus the ChangeLog update of Aug. 23, 2022
-
-commit a205236af862e732c774a5c2b77b700ccfc73f25
-Author: John Wolfe <jwolfe@vmware.com>
-Date:   Thu Nov 10 12:01:14 2022 -0800
-=======
 commit c589f06a759e902ffeb06845592c5fbc0cfaab2a
 Author: John Wolfe <jwolfe@vmware.com>
 Date:   Tue Mar 7 10:51:39 2023 -0800
@@ -508,17 +482,11 @@
 commit 3c7bcfc3a3ca1e8a4d80b2eded28cb36535717f0
 Author: John Wolfe <jwolfe@vmware.com>
 Date:   Fri Oct 21 11:39:49 2022 -0700
->>>>>>> e5b380ee
 
     Fix printf format type found by Coverity scan.
     
     printf format should be using %zu to print a size_t value.
 
-<<<<<<< HEAD
-commit 0a5d9821a6a82ab773d41b7ae9afe9dc8cccff30
-Author: John Wolfe <jwolfe@vmware.com>
-Date:   Thu Nov 10 12:01:14 2022 -0800
-=======
 commit f56f1573158d0d5c1962202fba4a4aa8d0bfa35e
 Author: John Wolfe <jwolfe@vmware.com>
 Date:   Fri Oct 21 11:39:49 2022 -0700
@@ -528,7 +496,6 @@
 commit 40c74575b37430a2e30dbdd149b5de8c45978949
 Author: John Wolfe <jwolfe@vmware.com>
 Date:   Fri Oct 21 11:39:49 2022 -0700
->>>>>>> e5b380ee
 
     Avoid a vmtoolsd service error message if not on a VMware hypervisor.
     
@@ -540,16 +507,247 @@
     
     This change removes the unwanted error message.
 
-<<<<<<< HEAD
-commit bb64ec6aa24c123bb25d1c48a4c126efa4fda5bf
-Author: John Wolfe <jwolfe@vmware.com>
-Date:   Thu Nov 10 12:01:14 2022 -0800
+commit c1ba736f18d35d5b1e149aa43a902cb2a69927f3
+Author: John Wolfe <jwolfe@vmware.com>
+Date:   Fri Oct 21 11:39:49 2022 -0700
+
+    Common header file change not applicable to open-vm-tools.
+
+commit 6224a7616e26fd816772a82e100674ffdd87cf9f
+Author: John Wolfe <jwolfe@vmware.com>
+Date:   Fri Oct 21 11:39:49 2022 -0700
+
+    Common header file change not applicable to open-vm-tools.
+
+commit 6ec06e4a6482872421a87367814849f340bfb1a8
+Author: John Wolfe <jwolfe@vmware.com>
+Date:   Wed Oct 12 13:21:25 2022 -0700
+
+    Update ChangeLog with the granular push of Oct 12, 2022.
+     - plus ChangeLog update of Sep 21, 2022.
+
+commit 7909b89d2d847f416257932e3c6ef96085a69ad4
+Author: John Wolfe <jwolfe@vmware.com>
+Date:   Wed Oct 12 13:04:00 2022 -0700
+
+    Add missed 2022 copyright change.
+
+commit cb762155088e5f56535d1f8990718d8880d165ff
+Author: John Wolfe <jwolfe@vmware.com>
+Date:   Wed Oct 12 12:40:37 2022 -0700
+
+    Common header file change not applicable to open-vm-tools.
+
+commit 51a5cca0c77ea4f246e5a411727221fcf70f240e
+Author: John Wolfe <jwolfe@vmware.com>
+Date:   Wed Oct 12 12:40:37 2022 -0700
+
+    Common header file change not applicable to open-vm-tools.
+
+commit 70a10365ba86e871710551d54e565ba6b8b3f4eb
+Author: John Wolfe <jwolfe@vmware.com>
+Date:   Wed Oct 12 12:40:37 2022 -0700
+
+    Common header file change not applicable to open-vm-tools.
+
+commit 7645e6cd7e3e8f13a862ce3489ea04bad3a26bf2
+Author: John Wolfe <jwolfe@vmware.com>
+Date:   Wed Oct 12 12:40:37 2022 -0700
+
+    Update the guestOps to handle some edge cases.
+    
+    When File_GetSize() fails or returns a -1 indicating the user does not
+    have access permissions:
+     1) Skip the file in the output of the ListFiles() request.
+     2) Fail an InitiateFileTransferFromGuest operation.
+    
+    Properly handle the hostd request offset value returned in a ListFiles()
+    guest operation when the results are truncated.
+
+commit 2f759e610c5ceabe420df9f678d23474dd423df4
+Author: John Wolfe <jwolfe@vmware.com>
+Date:   Wed Oct 12 12:40:37 2022 -0700
+
+    Move deployPkgFormat.h to lib/include/deployPkg.
+
+commit 90445a78a9d34da3b651fcc9ca7e967d8c397fda
+Author: John Wolfe <jwolfe@vmware.com>
+Date:   Wed Oct 12 12:40:37 2022 -0700
+
+    Changes to common header files not applicable to open-vm-tools.
+
+commit 7ac0e26580dcc2e2e1311ab16fb937da2a2e4e72
+Author: John Wolfe <jwolfe@vmware.com>
+Date:   Wed Oct 12 12:40:36 2022 -0700
+
+    Inclusive terminology - "rule of thumb"
+    
+    Update bora/lib/public/fileIO.h to use "general rule" instead
+    of "rule of thumb".
+
+commit 521eecf6eb591c7ef6106f9f44eee728c14a5795
+Author: John Wolfe <jwolfe@vmware.com>
+Date:   Wed Oct 12 12:40:36 2022 -0700
+
+    Common header file change not applicable to open-vm-tools.
+
+commit 83e3f82592ae15cc2d213591693d5684a8c88b5f
+Author: John Wolfe <jwolfe@vmware.com>
+Date:   Wed Oct 12 12:40:36 2022 -0700
+
+    Common header file change not applicable to open-vm-tools.
+
+commit 2a7556c850fae76f830a1805f4dfbdf9f49e3899
+Author: John Wolfe <jwolfe@vmware.com>
+Date:   Wed Sep 21 11:18:00 2022 -0700
+
+    Update ChangeLog with the granular push of Sep 21, 2022.
+     - plus ChangeLog update of Sep 13, 2022.
+
+commit ce6d6d1abd652c766de597120b5a19c65a9a2f3f
+Author: John Wolfe <jwolfe@vmware.com>
+Date:   Wed Sep 21 10:53:28 2022 -0700
+
+    Common header file change not applicable to open-vm-tools.
+
+commit c0002b9761a0fc18e363d1e414f9330d1acab950
+Author: John Wolfe <jwolfe@vmware.com>
+Date:   Wed Sep 21 10:53:28 2022 -0700
 
     Add an example of a new deployPkg/wait-cloudinit-timeout setting to tools.conf.
 
-commit cd995a58b07a91d7804d9fdec5545a5fe11e9db9
-Author: John Wolfe <jwolfe@vmware.com>
-Date:   Thu Nov 10 12:01:14 2022 -0800
+commit e210b4f0b28f7411ea2e45d4304725d0679481d2
+Author: John Wolfe <jwolfe@vmware.com>
+Date:   Wed Sep 21 10:53:28 2022 -0700
+
+    Inclusive terminology - "suffer"
+    
+    Update bora/public/backdoor_def.h to not use "suffer".
+
+commit 045cc568c053096ca2d5e142787ab039c03ba654
+Author: John Wolfe <jwolfe@vmware.com>
+Date:   Wed Sep 21 10:53:28 2022 -0700
+
+    Change to common header file not applicable to open-vm-tools.
+
+commit 1d13616f84f10e836cb589a1bab62d8ae3331c7d
+Author: John Wolfe <jwolfe@vmware.com>
+Date:   Wed Sep 21 10:53:28 2022 -0700
+
+    Change to common header file not applicable to open-vm-tools.
+
+commit 7d4360383274807b488fcdf16ca6844ad27891a8
+Author: John Wolfe <jwolfe@vmware.com>
+Date:   Wed Sep 21 10:53:28 2022 -0700
+
+    Change to common header file not applicable to open-vm-tools.
+
+commit 7ec8864176d51356ea5bdb6713496d1770aff2ba
+Author: John Wolfe <jwolfe@vmware.com>
+Date:   Wed Sep 21 10:53:28 2022 -0700
+
+    Common header file change not applicable to open-vm-tools.
+
+commit e49ffc8d24257a4c1568e3a36d1f001a16b9d4cc
+Author: John Wolfe <jwolfe@vmware.com>
+Date:   Wed Sep 21 10:53:28 2022 -0700
+
+    Change to common header file not applicable to open-vm-tools.
+
+commit e873df9b63d4b16239f15dd0a4abfc7c1375e936
+Author: John Wolfe <jwolfe@vmware.com>
+Date:   Wed Sep 21 10:53:28 2022 -0700
+
+    Change to common source file not applicable to open-vm-tools.
+
+commit b5329468f4c2115d57ccfff54d0b4e9c703df33e
+Author: John Wolfe <jwolfe@vmware.com>
+Date:   Tue Sep 13 11:04:06 2022 -0700
+
+    Update ChangeLog with the granular push of Sep 13, 2022.
+     - plus ChangeLog update of Sep 8, 2022.
+
+commit ab5b5fa4453fd1e1998d8571cab30b2b590053ba
+Author: John Wolfe <jwolfe@vmware.com>
+Date:   Tue Sep 13 10:54:06 2022 -0700
+
+    Add missed 2022 copyright.
+
+commit 7de3c1c208596a6dfaa967d9bb3b58d7f77c8671
+Author: John Wolfe <jwolfe@vmware.com>
+Date:   Tue Sep 13 10:31:15 2022 -0700
+
+    Record the usage of open-vm-tools version 12.1.5.
+    
+    Update bora/public/vm_tools_version.h with an entry that associates
+    version 12.1.5 with the tag TOOLS_VERSION_MITER_SAW_UPDATE1.
+
+commit abd63f3785f8e4ec5384f55021b070be22c7cf8f
+Author: John Wolfe <jwolfe@vmware.com>
+Date:   Tue Sep 13 10:31:15 2022 -0700
+
+    Add a null undo function to the vmbackup null provider.
+    
+    If a snapshot operation times out, vmbackup can attempt
+    to undo quiescing.  Since no quiescing is done for the null
+    backup provider, no undo function was provided.  If vmbackup
+    attempts to call the undo function, it dereferences a garbage
+    pointer resulting in a segfault.
+    
+    Rather than add null backup provider specific checks to vmbackup,
+    this change adds a null undo function to provide vmbackup with a
+    valid function pointer it can call.  The new undo function updates
+    the vmbackup state machine state with a new currentOpName, but
+    has no other effect.  currentOpName is set to the calling
+    function name, e.g. __FUNCTION__.
+
+commit 42437c1131ee990737986d3fd5248bd17ec3e5ff
+Author: John Wolfe <jwolfe@vmware.com>
+Date:   Tue Sep 13 10:31:15 2022 -0700
+
+    Change to common header file not applicable to open-vm-tools.
+
+commit f1e30c3cb3b698a91de4966206350df2e08be128
+Author: John Wolfe <jwolfe@vmware.com>
+Date:   Tue Sep 13 10:31:15 2022 -0700
+
+    Changes to common source files not applicable to open-vm-tools.
+
+commit 484ab8d8443ac6dd42f2ba7aabae4a7b44eda2e3
+Author: John Wolfe <jwolfe@vmware.com>
+Date:   Tue Sep 13 10:31:15 2022 -0700
+
+    Common header file change not applicable to open-vm-tools.
+
+commit 8b98bd41def988342c16a870a4e7e880885dc81d
+Author: John Wolfe <jwolfe@vmware.com>
+Date:   Tue Sep 13 10:31:15 2022 -0700
+
+    Common header file change not applicable to open-vm-tools.
+
+commit 6d0cf2442fb9ec26be9528952e871c35019a1854
+Author: John Wolfe <jwolfe@vmware.com>
+Date:   Tue Sep 13 10:31:15 2022 -0700
+
+    Common header file change not applicable to open-vm-tools.
+
+commit 064033a0ea74599d93f2a9988e0331efbe8f981f
+Author: John Wolfe <jwolfe@vmware.com>
+Date:   Tue Sep 13 10:31:14 2022 -0700
+
+    [deployPkg] Increase the maximum timeout for cloud-init execution to complete.
+
+commit f3979ace5779c481073004968d6d9787d24c1096
+Author: John Wolfe <jwolfe@vmware.com>
+Date:   Tue Sep 13 10:31:14 2022 -0700
+
+    Record the use of VMware Tools version 10.3.26 in vm_tools_version.h
+    
+    Tracking the use of 10.3.26 for TOOLS_VERSION_JACKHAMMER_PATCH13.
+
+commit 22f7f76e19c906890f5cd35bde1a43ae90e77f79
+Author: John Wolfe <jwolfe@vmware.com>
+Date:   Tue Sep 13 10:31:14 2022 -0700
 
     Make Linux perl based customization work with the cloud-init workflow.
     
@@ -562,318 +760,6 @@
     
     This change is solely in the deployPkg plugin side, so a user can get
     this change by upgrading their open-vm-tools in the guest/template.
-    Crossport of change 10318445 and 10330918 from main to vmtools-prod-cpd.
-
-commit f7009c53afdab9a9507257c77bfeb30d8baaac8c
-Author: John Wolfe <jwolfe@vmware.com>
-Date:   Thu Nov 10 12:01:14 2022 -0800
-=======
-commit c1ba736f18d35d5b1e149aa43a902cb2a69927f3
-Author: John Wolfe <jwolfe@vmware.com>
-Date:   Fri Oct 21 11:39:49 2022 -0700
-
-    Common header file change not applicable to open-vm-tools.
-
-commit 6224a7616e26fd816772a82e100674ffdd87cf9f
-Author: John Wolfe <jwolfe@vmware.com>
-Date:   Fri Oct 21 11:39:49 2022 -0700
-
-    Common header file change not applicable to open-vm-tools.
-
-commit 6ec06e4a6482872421a87367814849f340bfb1a8
-Author: John Wolfe <jwolfe@vmware.com>
-Date:   Wed Oct 12 13:21:25 2022 -0700
-
-    Update ChangeLog with the granular push of Oct 12, 2022.
-     - plus ChangeLog update of Sep 21, 2022.
-
-commit 7909b89d2d847f416257932e3c6ef96085a69ad4
-Author: John Wolfe <jwolfe@vmware.com>
-Date:   Wed Oct 12 13:04:00 2022 -0700
-
-    Add missed 2022 copyright change.
-
-commit cb762155088e5f56535d1f8990718d8880d165ff
-Author: John Wolfe <jwolfe@vmware.com>
-Date:   Wed Oct 12 12:40:37 2022 -0700
-
-    Common header file change not applicable to open-vm-tools.
-
-commit 51a5cca0c77ea4f246e5a411727221fcf70f240e
-Author: John Wolfe <jwolfe@vmware.com>
-Date:   Wed Oct 12 12:40:37 2022 -0700
-
-    Common header file change not applicable to open-vm-tools.
-
-commit 70a10365ba86e871710551d54e565ba6b8b3f4eb
-Author: John Wolfe <jwolfe@vmware.com>
-Date:   Wed Oct 12 12:40:37 2022 -0700
-
-    Common header file change not applicable to open-vm-tools.
-
-commit 7645e6cd7e3e8f13a862ce3489ea04bad3a26bf2
-Author: John Wolfe <jwolfe@vmware.com>
-Date:   Wed Oct 12 12:40:37 2022 -0700
-
-    Update the guestOps to handle some edge cases.
-    
-    When File_GetSize() fails or returns a -1 indicating the user does not
-    have access permissions:
-     1) Skip the file in the output of the ListFiles() request.
-     2) Fail an InitiateFileTransferFromGuest operation.
-    
-    Properly handle the hostd request offset value returned in a ListFiles()
-    guest operation when the results are truncated.
-
-commit 2f759e610c5ceabe420df9f678d23474dd423df4
-Author: John Wolfe <jwolfe@vmware.com>
-Date:   Wed Oct 12 12:40:37 2022 -0700
-
-    Move deployPkgFormat.h to lib/include/deployPkg.
-
-commit 90445a78a9d34da3b651fcc9ca7e967d8c397fda
-Author: John Wolfe <jwolfe@vmware.com>
-Date:   Wed Oct 12 12:40:37 2022 -0700
-
-    Changes to common header files not applicable to open-vm-tools.
-
-commit 7ac0e26580dcc2e2e1311ab16fb937da2a2e4e72
-Author: John Wolfe <jwolfe@vmware.com>
-Date:   Wed Oct 12 12:40:36 2022 -0700
-
-    Inclusive terminology - "rule of thumb"
-    
-    Update bora/lib/public/fileIO.h to use "general rule" instead
-    of "rule of thumb".
-
-commit 521eecf6eb591c7ef6106f9f44eee728c14a5795
-Author: John Wolfe <jwolfe@vmware.com>
-Date:   Wed Oct 12 12:40:36 2022 -0700
-
-    Common header file change not applicable to open-vm-tools.
-
-commit 83e3f82592ae15cc2d213591693d5684a8c88b5f
-Author: John Wolfe <jwolfe@vmware.com>
-Date:   Wed Oct 12 12:40:36 2022 -0700
-
-    Common header file change not applicable to open-vm-tools.
-
-commit 2a7556c850fae76f830a1805f4dfbdf9f49e3899
-Author: John Wolfe <jwolfe@vmware.com>
-Date:   Wed Sep 21 11:18:00 2022 -0700
-
-    Update ChangeLog with the granular push of Sep 21, 2022.
-     - plus ChangeLog update of Sep 13, 2022.
-
-commit ce6d6d1abd652c766de597120b5a19c65a9a2f3f
-Author: John Wolfe <jwolfe@vmware.com>
-Date:   Wed Sep 21 10:53:28 2022 -0700
-
-    Common header file change not applicable to open-vm-tools.
-
-commit c0002b9761a0fc18e363d1e414f9330d1acab950
-Author: John Wolfe <jwolfe@vmware.com>
-Date:   Wed Sep 21 10:53:28 2022 -0700
-
-    Add an example of a new deployPkg/wait-cloudinit-timeout setting to tools.conf.
-
-commit e210b4f0b28f7411ea2e45d4304725d0679481d2
-Author: John Wolfe <jwolfe@vmware.com>
-Date:   Wed Sep 21 10:53:28 2022 -0700
-
-    Inclusive terminology - "suffer"
-    
-    Update bora/public/backdoor_def.h to not use "suffer".
-
-commit 045cc568c053096ca2d5e142787ab039c03ba654
-Author: John Wolfe <jwolfe@vmware.com>
-Date:   Wed Sep 21 10:53:28 2022 -0700
-
-    Change to common header file not applicable to open-vm-tools.
-
-commit 1d13616f84f10e836cb589a1bab62d8ae3331c7d
-Author: John Wolfe <jwolfe@vmware.com>
-Date:   Wed Sep 21 10:53:28 2022 -0700
-
-    Change to common header file not applicable to open-vm-tools.
-
-commit 7d4360383274807b488fcdf16ca6844ad27891a8
-Author: John Wolfe <jwolfe@vmware.com>
-Date:   Wed Sep 21 10:53:28 2022 -0700
-
-    Change to common header file not applicable to open-vm-tools.
-
-commit 7ec8864176d51356ea5bdb6713496d1770aff2ba
-Author: John Wolfe <jwolfe@vmware.com>
-Date:   Wed Sep 21 10:53:28 2022 -0700
-
-    Common header file change not applicable to open-vm-tools.
-
-commit e49ffc8d24257a4c1568e3a36d1f001a16b9d4cc
-Author: John Wolfe <jwolfe@vmware.com>
-Date:   Wed Sep 21 10:53:28 2022 -0700
-
-    Change to common header file not applicable to open-vm-tools.
-
-commit e873df9b63d4b16239f15dd0a4abfc7c1375e936
-Author: John Wolfe <jwolfe@vmware.com>
-Date:   Wed Sep 21 10:53:28 2022 -0700
-
-    Change to common source file not applicable to open-vm-tools.
-
-commit b5329468f4c2115d57ccfff54d0b4e9c703df33e
-Author: John Wolfe <jwolfe@vmware.com>
-Date:   Tue Sep 13 11:04:06 2022 -0700
-
-    Update ChangeLog with the granular push of Sep 13, 2022.
-     - plus ChangeLog update of Sep 8, 2022.
-
-commit ab5b5fa4453fd1e1998d8571cab30b2b590053ba
-Author: John Wolfe <jwolfe@vmware.com>
-Date:   Tue Sep 13 10:54:06 2022 -0700
-
-    Add missed 2022 copyright.
-
-commit 7de3c1c208596a6dfaa967d9bb3b58d7f77c8671
-Author: John Wolfe <jwolfe@vmware.com>
-Date:   Tue Sep 13 10:31:15 2022 -0700
-
-    Record the usage of open-vm-tools version 12.1.5.
-    
-    Update bora/public/vm_tools_version.h with an entry that associates
-    version 12.1.5 with the tag TOOLS_VERSION_MITER_SAW_UPDATE1.
-
-commit abd63f3785f8e4ec5384f55021b070be22c7cf8f
-Author: John Wolfe <jwolfe@vmware.com>
-Date:   Tue Sep 13 10:31:15 2022 -0700
->>>>>>> e5b380ee
-
-    Add a null undo function to the vmbackup null provider.
-    
-    If a snapshot operation times out, vmbackup can attempt
-    to undo quiescing.  Since no quiescing is done for the null
-    backup provider, no undo function was provided.  If vmbackup
-    attempts to call the undo function, it dereferences a garbage
-    pointer resulting in a segfault.
-    
-    Rather than add null backup provider specific checks to vmbackup,
-    this change adds a null undo function to provide vmbackup with a
-    valid function pointer it can call.  The new undo function updates
-    the vmbackup state machine state with a new currentOpName, but
-    has no other effect.  currentOpName is set to the calling
-    function name, e.g. __FUNCTION__.
-
-<<<<<<< HEAD
-commit db9cb277841ddd56e2665fd29e3ee8c6f37fe233
-Author: John Wolfe <jwolfe@vmware.com>
-Date:   Thu Nov 10 12:01:14 2022 -0800
-
-    Prepare tools builds on vmtools-prod-cpd for the 12.1.5 update release.
-    
-    - Bump the tools version to 12.1.5.
-
-commit 6f5e4b13647b40a45c196dad76b1cb39cc6690b9
-Author: John Wolfe <jwolfe@vmware.com>
-Date:   Tue Aug 23 14:59:44 2022 -0700
-
-    Update of the ChangeLog with the "open-vm-tools 12.1.0" release point marker.
-
-commit 196eee046dc54358275ee5130cd189cd686efb27
-Author: John Wolfe <jwolfe@vmware.com>
-Date:   Tue Aug 23 14:52:28 2022 -0700
-
-      =================================================
-        open-vm-tools 12.1.0 released at this point.
-      =================================================
-    Update of the ChangeLog with the final changes in preparation for
-    the open-vm-tools 12.1.0 release.
-
-commit 296bffe04df602705d223d78633877ddd2f2cb9c
-Author: John Wolfe <jwolfe@vmware.com>
-Date:   Tue Aug 23 12:44:30 2022 -0700
-
-    Open-vm-tools 12.1.0 Release Notes
-
-commit 6914f15d59bd917dfa0dad04a6cc26632c03f5ba
-Author: John Wolfe <jwolfe@vmware.com>
-Date:   Mon Aug 22 09:16:36 2022 -0700
-
-    Preparing for the open-vm-tools 12.1.0 release.
-    
-    Syncing the tools version, build number and product build number with
-    the internal official build of VMware Tools / open-vm-tools 12.1.0.
-
-commit 8825496ceca35e28cc74721b9e25f094f1ae5f2b
-Author: John Wolfe <jwolfe@vmware.com>
-Date:   Sun Aug 21 13:16:01 2022 -0700
-
-    Update of the ChangeLog with granular push from the 12.1.0 tools product branch.
-
-commit 4a41aee3900ddec7d84b919e26e85e9a9b623cd5
-Author: John Wolfe <jwolfe@vmware.com>
-Date:   Sun Aug 21 13:00:18 2022 -0700
-
-    VMTools 12.1.0 L10n drop.
-=======
-commit 42437c1131ee990737986d3fd5248bd17ec3e5ff
-Author: John Wolfe <jwolfe@vmware.com>
-Date:   Tue Sep 13 10:31:15 2022 -0700
-
-    Change to common header file not applicable to open-vm-tools.
-
-commit f1e30c3cb3b698a91de4966206350df2e08be128
-Author: John Wolfe <jwolfe@vmware.com>
-Date:   Tue Sep 13 10:31:15 2022 -0700
-
-    Changes to common source files not applicable to open-vm-tools.
-
-commit 484ab8d8443ac6dd42f2ba7aabae4a7b44eda2e3
-Author: John Wolfe <jwolfe@vmware.com>
-Date:   Tue Sep 13 10:31:15 2022 -0700
-
-    Common header file change not applicable to open-vm-tools.
-
-commit 8b98bd41def988342c16a870a4e7e880885dc81d
-Author: John Wolfe <jwolfe@vmware.com>
-Date:   Tue Sep 13 10:31:15 2022 -0700
-
-    Common header file change not applicable to open-vm-tools.
-
-commit 6d0cf2442fb9ec26be9528952e871c35019a1854
-Author: John Wolfe <jwolfe@vmware.com>
-Date:   Tue Sep 13 10:31:15 2022 -0700
-
-    Common header file change not applicable to open-vm-tools.
-
-commit 064033a0ea74599d93f2a9988e0331efbe8f981f
-Author: John Wolfe <jwolfe@vmware.com>
-Date:   Tue Sep 13 10:31:14 2022 -0700
-
-    [deployPkg] Increase the maximum timeout for cloud-init execution to complete.
-
-commit f3979ace5779c481073004968d6d9787d24c1096
-Author: John Wolfe <jwolfe@vmware.com>
-Date:   Tue Sep 13 10:31:14 2022 -0700
-
-    Record the use of VMware Tools version 10.3.26 in vm_tools_version.h
-    
-    Tracking the use of 10.3.26 for TOOLS_VERSION_JACKHAMMER_PATCH13.
-
-commit 22f7f76e19c906890f5cd35bde1a43ae90e77f79
-Author: John Wolfe <jwolfe@vmware.com>
-Date:   Tue Sep 13 10:31:14 2022 -0700
-
-    Make Linux perl based customization work with the cloud-init workflow.
-    
-    To resolve issues seen where users want to set a vm's networking
-    and apply cloud-init userdata together before the vm is booted, the
-    deployPkg plugin has been modified to wait for cloud-init
-    execution to finish.  This allows cloud-init to finish execution
-    completely before the customization process triggers a reboot
-    of the guest.
-    
-    This change is solely in the deployPkg plugin side, so a user can get
-    this change by upgrading their open-vm-tools in the guest/template.
 
 commit 15e8c9828bcef3eb41e7655b0f18c575dc495b25
 Author: John Wolfe <jwolfe@vmware.com>
@@ -1070,7 +956,6 @@
 Date:   Thu Sep 8 14:51:39 2022 -0700
 
     Common source file changes not applicable to open-vm-tools.
->>>>>>> e5b380ee
 
 commit 732bb7a3287ebdb2be079f364da4b0ea6a4c08bd
 Author: John Wolfe <jwolfe@vmware.com>
