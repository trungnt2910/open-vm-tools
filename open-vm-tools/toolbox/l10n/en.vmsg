##########################################################
<<<<<<< HEAD
# Copyright (C) 2010-2017,2020 VMware, Inc. All rights reserved.
=======
# Copyright (C) 2010-2017,2020-2021 VMware, Inc. All rights reserved.
>>>>>>> 472d7c69
#
# This program is free software; you can redistribute it and/or modify it
# under the terms of the GNU Lesser General Public License as published
# by the Free Software Foundation version 2.1 and no later version.
#
# This program is distributed in the hope that it will be useful, but
# WITHOUT ANY WARRANTY; without even the implied warranty of MERCHANTABILITY
# or FITNESS FOR A PARTICULAR PURPOSE.  See the Lesser GNU General Public
# License for more details.
#
# You should have received a copy of the GNU Lesser General Public License
# along with this program; if not, write to the Free Software Foundation, Inc.,
# 51 Franklin St, Fifth Floor, Boston, MA  02110-1301 USA.
#
##########################################################

arg.command = "command"

arg.config.key = "config key"

arg.config.operation = "config operation"

arg.config.section = "config section"

arg.config.value = "config value"

arg.devicename = "device name"

arg.info.class = "info infoclass"

arg.info.subcommand = "info operation"

arg.logging.level = "logging level"

arg.logging.service = "logging servicename"

arg.logging.subcommand = "logging operation"

arg.mountpoint = "mount point"

arg.scriptpath = "script path"

arg.scripttype = "script type"

arg.subcommand = "subcommand"

device.connect.error = "Unable to connect device %1$s.\n"

device.disconnect.error = "Unable to disconnect device %1$s.\n"

device.notfound = "Error fetching interface information: device not found.\n"

disk.shrink.canceled = "Disk shrink canceled.\n"

disk.shrink.complete = "Disk shrinking complete.\n"

disk.shrink.conflict = "Error, The Toolbox believes disk shrinking is enabled while the host believes it is disabled.\n\n Please close and reopen the Toolbox to synchronize it with the host.\n"

disk.shrink.disabled = "Shrink disk is disabled for this virtual machine.\n\nShrinking is disabled for linked clones, parents of linked clones, \npre-allocated disks, snapshots, or due to other factors. \nSee the User's manual for more information.\n"

disk.shrink.error = "Error while shrinking: %1$s\n"

disk.shrink.incomplete = "Shrinking not completed.\n"

disk.shrink.partition.error = "Unable to collect partition data.\n"

disk.shrink.partition.notfound = "Unable to find partition %1$s\n"

disk.shrink.partition.unsupported = "Partition %1$s is not shrinkable\n"

disk.shrink.unavailable = "The shrink feature is not available,\n\neither because you are running an old version of a VMware product, or because too many communication channels are open.\n\nIf you are running an old version of a VMware product, you should consider upgrading.\n\nIf too many communication channels are open, you should power off your virtual machine and then power it back on.\n"

disk.shrink.ignoreFreeSpaceWarnings = "Please disregard any warnings about disk space for the duration of shrink process.\n"

disk.wipe.ignoreFreeSpaceWarnings = "Please disregard any warnings about disk space for the duration of wipe process.\n"

disk.wiper.file.error = "Error, Unable to create wiper file.\n"

disk.wiper.progress = "\rProgress: %1$d"

error.message = "Error: %1$s\n"

error.missing = "%1$s: Missing %2$s\n"

error.noadmin.posix = "%1$s: You must be root to perform %2$s operations.\n"

error.noadmin.win = "%1$s: Administrator permissions are needed to perform %2$s operations.\nUse an administrator command prompt to complete these tasks.\n"

error.novirtual = "%1$s must be run inside a virtual machine.\n"

error.unknown = "%1$s: Unknown %2$s '%3$s'\n"

help.config = "%1$s: modify Tools configuration\nUsage: %2$s %3$s <subcommand>\n\nSubcommands:\n   get <section> <key>: display current value for <key>\n   NOTE: If the <key> is not present in tools.conf, its\n   value from the global configuration is returned if present\n   set <section> <key> <value>: set <key> to <value>\n\n   remove <section> <key>: remove <key>\n\n<section> can be any supported section, such as logging, guestoperations or guestinfo.\n<key> can be any configuration key.\n<value> can be any value.\n"

help.device = "%1$s: functions related to the virtual machine's hardware devices\nUsage: %2$s %3$s <subcommand> [args]\ndev is the name of the device.\n\nSubcommands:\n   enable <dev>: enable the device dev\n   disable <dev>: disable the device dev\n   list: list all available devices\n   status <dev>: print the status of a device\n"

help.disk = "%1$s: perform disk shrink operations\nUsage: %2$s %3$s <subcommand> [args]\n\nSubcommands:\n   list: list available locations\n   shrink <location>: wipes and shrinks a file system at the given location\n   shrinkonly: shrinks all disks\n   wipe <location>: wipes a file system at the given location\n"

<<<<<<< HEAD
help.globalconf = "%1$s: Manage global configuration downloads from the GuestStore\nUsage: %2$s %3$s <subcommand>\n\nESX guests only subcommands:\n   enable: Enable the global configuration module. (Tools service is restarted)\n   disable: Disable the global configuration module (Tools service is restarted)\n   refresh: Trigger a new download of the global configuration from the GuestStore\n   status: Print the status of the global configuration module\n"
=======
help.globalconf = "%1$s: Manage global configuration downloads from the GuestStore\nUsage: %2$s %3$s <subcommand>\n\nESX guests only subcommands:\n   enable: Enable the global configuration module\n   disable: Disable the global configuration module\n   refresh: Trigger a new download of the global configuration from the GuestStore\n   status: Print the status of the global configuration module\n"
>>>>>>> 472d7c69

help.gueststore = "%1$s: get resource content from GuestStore\nUsage: %2$s %3$s <subcommand>\n\nESX guests only subcommands:\n   getcontent <resource path> <output file>: get resource content from GuestStore and save to output file.\n\n<resource path> starts with / and represents a unique resource in GuestStore. If it ends with /, defaults to retrieve the underlying 'metadata.json' resource.\n<output file> is the path of a file to save resource content to.\n"

help.hint = "Try '%1$s %2$s%3$s%4$s' for more information.\n"

help.info = "%1$s: update guest information on the host\nUsage: %2$s %3$s update <infoclass>\n\nSubcommands:\n   update <infoclass>: update information identified by <infoclass>\n<infoclass> can be 'network'\n"

help.logging = "%1$s: modify tools logging\nUsage: %2$s %3$s level <subcommand> <servicename> <level>\n\nSubcommands:\n   get <servicename>: display current level\n   NOTE: If the level is not present in tools.conf, its\n   value from the global configuration is returned if present\n   set <servicename> <level>: set current level\n\n<servicename> can be any supported service, such as vmsvc or vmusr\n<level> can be one of error, critical, warning, info, message, debug\n   default is %4$s\n"

help.main = "Usage: %1$s <command> [options] [subcommand]\nType '%2$s %3$s <command>' for help on a specific command.\nType '%4$s -v' to see the VMware Tools version.\nUse '-q' option to suppress stdout output.\nMost commands take a subcommand.\n\nAvailable commands:\n   config\n   device\n   disk (not available on all operating systems)\n   globalconf (not available on all operating systems)\n   gueststore (not available on all operating systems)\n   info\n   logging\n   script\n   stat\n   timesync\n   upgrade (not available on all operating systems)\n"

help.script = "%1$s: control the scripts run in response to power operations\nUsage: %2$s %3$s <power|resume|suspend|shutdown> <subcommand> [args]\n\nSubcommands:\n   enable: enable the given script and restore its path to the default\n   disable: disable the given script\n   set <full_path>: set the given script to the given path\n   default: print the default path of the given script\n   current: print the current path of the given script\n   NOTE: If the path is not present in tools.conf, its\n   value from the global configuration is returned if present\n"

help.stat = "%1$s: print useful guest and host information\nUsage: %2$s %3$s <subcommand>\n\nSubcommands:\n   hosttime: print the host time\n   speed: print the CPU speed in MHz\nESX guests only subcommands:\n   sessionid: print the current session id\n   balloon: print memory ballooning information\n   swap: print memory swapping information\n   memlimit: print memory limit information\n   memres: print memory reservation information\n   cpures: print CPU reservation information\n   cpulimit: print CPU limit information\n   raw [<encoding> <stat name>]: print raw stat information\n      <encoding> can be one of 'text', 'json', 'xml', 'yaml'.\n      <stat name> includes session, host, resources, vscsi and\n      vnet (Some stats like vscsi are two words, e.g. 'vscsi scsi0:0').\n      Prints the available stats if <encoding> and <stat name>\n      arguments are not specified.\n"

help.timesync = "%1$s: functions for controlling time synchronization on the guest OS\nUsage: %2$s %3$s <subcommand>\n\nSubcommands:\n   enable: enable time synchronization\n   disable: disable time synchronization\n   status: print the time synchronization status\n"

help.upgrade = "%1$s: functions related to upgrading VMware Tools.\nUsage: %2$s %3$s <subcommand> [args]\nSubcommands:\n   status: check the VMware Tools upgrade status.\n   start: initiate an auto-upgrade of VMware Tools.\n\nFor upgrades to work, the VMware Tools service needs to be running.\n"

globalconf.refresh.failed  = "'%1$s' failed, since globalconf module is disabled.\n"

globalconf.start_vmtools = "%1$s: Starting the %2$s service.\n"

globalconf.status = "The status of globalconf module is '%1$s'\n"

globalconf.stop_vmtools = "%1$s: Stopping the %2$s service.\n"

globalconf.update_config = "%1$s: Updating the Configuration.\n"

gueststore.content_size = "Content size in bytes: "

gueststore.error.client_lib = "'%1$s' failed, GuestStore client library error: %2$s.\n"

gueststore.progress = "\rProgress: %1$d%%"

option.disabled = "Disabled"

option.enabled = "Enabled"

result.error.failed = "'%1$s' failed, check %2$s log for more information.\n"

result.succeeded = "'%1$s' succeeded.\n"

script.notfound = "%1$s doesn't exist.\n"

script.operation = "operation"

script.unknownop = "No script for operation %1$s.\n"

script.write.error = "Error writing config: %1$s\n"

stat.balloon.failed = "Failed to get ballooned memory: %1$s\n"

stat.cpumax.failed = "Failed to get CPU limit: %1$s\n"

stat.cpumin.failed = "Failed to get CPU minimum: %1$s\n"

stat.formattime.failed = "Unable to format host time.\n"

stat.get.failed = "Failed to get stat: %1$s\n"

stat.getsession.failed = "Failed to get session ID: %1$s\n"

stat.getspeed.failed = "Unable to get processor speed.\n"

stat.gettime.failed = "Unable to get host time.\n"

stat.maxmem.failed = "Failed to get memory limit: %1$s\n"

stat.memres.failed = "Failed to get memory reservation: %1$s\n"

stat.memswap.failed = "Failed to get swapped memory: %1$s\n"

stat.openhandle.failed = "OpenHandle failed: %1$s\n"

stat.update.failed = "UpdateInfo failed: %1$s\n"

stat.processorSpeed.info = "%1$u MHz\n"

stat.memoryBalloon.info = "%1$u MB\n"

stat.memoryReservation.info = "%1$u MB\n"

stat.memorySwapped.info = "%1$u MB\n"

stat.memoryLimit.info = "%1$u MB\n"

stat.cpuReservation.info = "%1$u MHz\n"

stat.cpuLimit.info = "%1$u MHz\n"

upgrade.available = "A new version of VMware Tools is available.\n"

upgrade.error.check_error = "Error checking upgrade availability.\n"

upgrade.error.error = "Error starting VMware Tools upgrade.\n"

upgrade.error.not_supported = "The host does not support auto upgrade of VMware Tools.\n"

upgrade.error.unknown_reply = "Unexpected host reply: %1$s\n"

upgrade.started = "The upgrade has started.\n"

upgrade.uptodate = "VMware Tools are up-to-date.\n"
<|MERGE_RESOLUTION|>--- conflicted
+++ resolved
@@ -1,9 +1,5 @@
 ##########################################################
-<<<<<<< HEAD
-# Copyright (C) 2010-2017,2020 VMware, Inc. All rights reserved.
-=======
 # Copyright (C) 2010-2017,2020-2021 VMware, Inc. All rights reserved.
->>>>>>> 472d7c69
 #
 # This program is free software; you can redistribute it and/or modify it
 # under the terms of the GNU Lesser General Public License as published
@@ -102,11 +98,7 @@
 
 help.disk = "%1$s: perform disk shrink operations\nUsage: %2$s %3$s <subcommand> [args]\n\nSubcommands:\n   list: list available locations\n   shrink <location>: wipes and shrinks a file system at the given location\n   shrinkonly: shrinks all disks\n   wipe <location>: wipes a file system at the given location\n"
 
-<<<<<<< HEAD
-help.globalconf = "%1$s: Manage global configuration downloads from the GuestStore\nUsage: %2$s %3$s <subcommand>\n\nESX guests only subcommands:\n   enable: Enable the global configuration module. (Tools service is restarted)\n   disable: Disable the global configuration module (Tools service is restarted)\n   refresh: Trigger a new download of the global configuration from the GuestStore\n   status: Print the status of the global configuration module\n"
-=======
 help.globalconf = "%1$s: Manage global configuration downloads from the GuestStore\nUsage: %2$s %3$s <subcommand>\n\nESX guests only subcommands:\n   enable: Enable the global configuration module\n   disable: Disable the global configuration module\n   refresh: Trigger a new download of the global configuration from the GuestStore\n   status: Print the status of the global configuration module\n"
->>>>>>> 472d7c69
 
 help.gueststore = "%1$s: get resource content from GuestStore\nUsage: %2$s %3$s <subcommand>\n\nESX guests only subcommands:\n   getcontent <resource path> <output file>: get resource content from GuestStore and save to output file.\n\n<resource path> starts with / and represents a unique resource in GuestStore. If it ends with /, defaults to retrieve the underlying 'metadata.json' resource.\n<output file> is the path of a file to save resource content to.\n"
 
