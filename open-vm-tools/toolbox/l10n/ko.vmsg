##########################################################
<<<<<<< HEAD
# Copyright (C) 2010-2017,2020 VMware, Inc. All rights reserved.
=======
# Copyright (C) 2010-2017,2020-2021 VMware, Inc. All rights reserved.
>>>>>>> 472d7c69
#
# This program is free software; you can redistribute it and/or modify it
# under the terms of the GNU Lesser General Public License as published
# by the Free Software Foundation version 2.1 and no later version.
#
# This program is distributed in the hope that it will be useful, but
# WITHOUT ANY WARRANTY; without even the implied warranty of MERCHANTABILITY
# or FITNESS FOR A PARTICULAR PURPOSE.  See the Lesser GNU General Public
# License for more details.
#
# You should have received a copy of the GNU Lesser General Public License
# along with this program; if not, write to the Free Software Foundation, Inc.,
# 51 Franklin St, Fifth Floor, Boston, MA  02110-1301 USA.
#
##########################################################

arg.command = "명령"

arg.config.key = "구성 키"

arg.config.operation = "구성 작업"

arg.config.section = "구성 섹션"

arg.config.value = "구성 값"

arg.devicename = "디바이스 이름"

arg.info.class = "정보 정보 클래스"

arg.info.subcommand = "정보 작업"

arg.logging.level = "로깅 수준"

arg.logging.service = "로깅 서비스 이름"

arg.logging.subcommand = "로깅 작업"

arg.mountpoint = "마운트 지점"

arg.scriptpath = "스크립트 경로"

arg.scripttype = "스크립트 유형"

arg.subcommand = "하위 명령"

device.connect.error = "디바이스 %1$s에 연결할 수 없습니다.\n"

device.disconnect.error = "디바이스 %1$s의 연결을 끊을 수 없습니다.\n"

device.notfound = "인터페이스 정보 가져오기 오류: 디바이스를 찾을 수 없습니다.\n"

disk.shrink.canceled = "디스크 축소가 취소되었습니다.\n"

disk.shrink.complete = "디스크 축소가 완료되었습니다.\n"

disk.shrink.conflict = "오류. 도구 상자에서는 디스크 축소를 사용한다고 간주하는 반면 호스트에서는 디스크 축소를 사용하지 않는다고 간주합니다.\n\n도구 상자를 닫았다가 다시 열어 이 설정을 호스트와 동기화하십시오.\n"

disk.shrink.disabled = "이 가상 시스템에 대해 디스크 축소가 사용되지 않습니다.\n\n링크드 클론, 링크드 클론의 상위, 미리 할당된 디스크, 스냅샷에 대해 \n축소가 사용되지 않거나 다른 원인 때문일 수 있습니다. \n자세한 내용은 사용 설명서를 참조하십시오.\n"

disk.shrink.error = "축소하는 동안 오류 발생: %1$s\n"

disk.shrink.incomplete = "축소가 완료되지 않았습니다.\n"

disk.shrink.partition.error = "파티션 데이터를 수집할 수 없습니다.\n"

disk.shrink.partition.notfound = "파티션 %1$s을(를) 찾을 수 없음\n"

disk.shrink.partition.unsupported = "파티션 %1$s 축소 불가능\n"

disk.shrink.unavailable = "축소 기능을 사용할 수 없습니다.\n\n이전 버전의 VMware 제품을 실행하고 있거나 통신 채널이 너무 많이 열려 있기 때문입니다.\n\n이전 버전의 VMware 제품을 실행하고 있는 경우에는 업그레이드를 고려해 보십시오.\n너무 많은 통신 채널이 열려 있는 경우에는 가상 시스템의 전원을 껐다가 다시 켜야 합니다.\n"

disk.shrink.ignoreFreeSpaceWarnings = "축소 프로세스가 실행되는 동안에는 디스크 공간에 대한 주의를 무시하십시오.\n"

disk.wipe.ignoreFreeSpaceWarnings = "지우기 프로세스가 실행되는 동안에는 디스크 공간에 대한 주의를 무시하십시오.\n"

disk.wiper.file.error = "오류. 와이퍼 파일을 생성할 수 없습니다.\n"

disk.wiper.progress = "\r진행률: %1$d"

error.message = "오류: %1$s\n"

error.missing = "%1$s: %2$s이(가) 없음\n"

error.noadmin.posix = "%1$s: %2$s 작업은 루트 사용자만 수행할 수 있습니다.\n"

error.noadmin.win = "%1$s: %2$s 작업을 수행하려면 관리자 권한이 필요합니다.\n이러한 작업을 완료하려면 관리자 명령 프롬프트를 사용하십시오.\n"

error.novirtual = "%1$s은(는) 가상 시스템 내부에서 실행해야 합니다.\n"

error.unknown = "%1$s: 알 수 없는 %2$s '%3$s'\n"

help.config = "%1$s: 도구 구성 수정\n사용법: %2$s %3$s <하위 명령>\n\n하위 명령:\n <섹션> <키> 획득: <키>에 대한 현재 값 표시\n 참고: <키>이(가) tools.conf에 없으면\n전역 구성의 값이 반환됩니다(있을 경우).\n<섹션> <키> <값> 설정: <키>을(를) <값>(으)로 설정\n\n<섹션> <키> 제거: <키> 제거\n\n<섹션>은(는) 어떤 섹션(예: logging, guestoperations 또는 guestinfo)이라도 될 수 있습니다.\n<키>은(는) 어떤 구성 키라도 될 수 있습니다.\n<값>은(는) 어떤 값이라도 될 수 있습니다.\n"

help.device = "%1$s: 가상 시스템의 하드웨어 디바이스와 관련된 기능\n사용법: %2$s %3$s <하위 명령> [인수]\ndev는 디바이스 이름입니다.\n\n하위 명령:\n   enable <dev>: 디바이스 dev가 사용되도록 설정합니다.\n   disable <dev>: 디바이스 dev가 사용되지 않도록 설정합니다.\n   list: 사용 가능한 모든 디바이스를 나열합니다.\n   status <dev>: 디바이스의 상태를 출력합니다.\n"

help.disk = "%1$s: 디스크 축소 작업을 수행합니다.\n사용법: %2$s %3$s <하위명령> [인수]\n\n하위 명령:\n   list: 사용 가능한 위치를 나열합니다.\n   shrink <위치>: 지정된 위치에서 파일 시스템을 지우고 축소합니다.\n   shrinkonly: 모든 디스크를 축소합니다.\n   wipe <위치>: 지정된 위치에서 파일 시스템을 지웁니다.\n"

<<<<<<< HEAD
help.globalconf = "%1$s: GuestStore에서의 전역 구성 다운로드 관리\n사용법: %2$s %3$s <하위 명령>\n\nESX 게스트 전용 하위 명령:\n사용: 전역 구성 모듈을 사용하도록 설정합니다.(Tools 서비스가 다시 시작됨)\n 사용 안 함: 전역 구성 모듈을 사용하지 않도록 설정합니다.(Tools 서비스가 다시 시작됨)\n 새로 고침: GuestStore에서의 전역 구성 새 다운로드를 트리거합니다.\n 상태: 전역 구성 모듈의 상태를 인쇄합니다.\n"
=======
help.globalconf = "%1$s: GuestStore에서의 전역 구성 다운로드를 관리합니다.\n사용법: %2$s %3$s <하위 명령>\n\nESX 게스트 전용 하위 명령:\n사용: 전역 구성 모듈을 사용하도록 설정합니다.\n 사용 안 함: 전역 구성 모듈을 사용하지 않도록 설정합니다.\n 새로 고침: GuestStore에서의 전역 구성 새 다운로드를 트리거합니다.\n 상태: 전역 구성 모듈의 상태를 인쇄합니다.\n"
>>>>>>> 472d7c69

help.gueststore = "%1$s: GuestStore에서 리소스 콘텐츠 가져오기\사용법: %2$s %3$s <하위 명령>\n\nESX 게스트 전용 하위 명령:\n <리소스 경로> <출력 파일> 콘텐츠 가져오기: GuestStore에서 리소스 콘텐츠를 가져온 후 출력 파일에 저장합니다.\n\n<리소스 경로>은(는) /로 시작하고 GuestStore의 고유한 리소스를 나타냅니다. /로 끝나는 경우 기본 'metadata. json' 리소스를 검색합니다.\n<파일 출력>은(는) 리소스 콘텐츠를 저장할 파일의 경로입니다.\n"

help.hint = "자세한 내용을 보려면 '%1$s %2$s%3$s%4$s'을(를) 시도해 보십시오.\n"

help.info = "%1$s: 호스트에서 게스트 정보 업데이트\n사용법: %2$s %3$s 업데이트 <정보 클래스>\n\n하위 명령:\n   update <정보 클래스>: <정보 클래스>에서 식별한 정보 업데이트\n<정보 클래스>는 '네트워크'일 수 있음\n"

help.logging = "%1$s: 도구 로깅 수정\n사용법: %2$s %3$s 수준 <하위 명령> <서비스 이름> <수준>\n\n하위 명령:\n <서비스 이름> 가져오기: 현재 수준 표시\n 참고: 도구 구성에 수준이 없으면\n전역 구성의 값이 반환됩니다(있을 경우).\n <서비스 이름> <수준> 설정: 현재 수준 설정\n\n<서비스 이름>은(는) vmsvc 또는 vmusr과 같은 지원 서비스일 수 있습니다.\n<수준>은(는) 오류, 중요, 경고, 정보, 메시지, 디버그 중 하나일 수 있습니다.\n 기본값은 %4$s입니다.\n"

help.main = "사용법: %1$s <명령> [옵션] [하위 명령]\n특정 명령에 대한 도움말을 보려면 '%2$s %3$s <명령>'을(를) 입력합니다.\nVMware Tools 버전을 확인하려면 '%4$s -v'를 입력합니다.\nstdout 출력을 표시하지 않으려면 '-q' 옵션을 사용합니다.\n대부분의 명령에 하위 명령이 사용됩니다.\n\n사용 가능한 명령:\n config\n device\n disk(일부 운영 체제에서만 사용할 수 있음)\n globalconf(일부 운영 체제에서만 사용할 수 있음)\n gueststore(일부 운영 체제에서만 사용할 수 있음)\n info\n logging\n script\n stat\n timesync\n upgrade(일부 운영 체제에서만 사용할 수 있음)\n"

help.script = "%1$s: 전원 작업에 대한 응답으로 실행되는 스크립트를 제어합니다.\n사용법: %2$s %3$s <power|resume|suspend|shutdown> <하위 명령> [인수]\n\n하위 명령:\n 사용: 지정된 스크립트가 사용되도록 설정하고 해당 경로를 기본값으로 복원합니다.\n 사용 안 함: 지정된 스크립트가 사용되지 않도록 설정합니다.\n <전체_경로> 설정: 지정된 스크립트를 지정된 경로로 설정합니다.\n 기본값: 지정된 스크립트의 기본 경로를 출력합니다.\n 현재: 지정된 스크립트의 현재 경로를 출력합니다.\n 참고: 경로가 tools.conf에 없는 경우\n 전역 구성의 값이 반환됩니다(있는 경우)\n"

help.stat = "%1$s: 유용한 게스트 및 호스트 정보 인쇄\n사용법: %2$s %3$s <하위 명령>\n\n하위 명령:\n   hosttime: 호스트 시간 인쇄\n   speed: CPU 속도(MHz) 인쇄\nESX 게스트 전용 하위 명령:\n   sessionid: 현재 세션 ID 인쇄\n   balloon: 메모리 벌루닝 정보 인쇄\n   swap: 메모리 스와핑 정보 인쇄\n   memlimit: 메모리 제한 정보 인쇄\n   memres: 메모리 예약 정보 인쇄\n   cpures: CPU 예약 정보 인쇄\n   cpulimit: CPU 제한 정보 인쇄\n   raw [<인코딩> <통계 이름>]: 원시 통계 정보 인쇄\n      <인코딩>은 'text', 'json', 'xml', 'yaml' 중 하나일 수 있습니다.\n      <통계 이름>은 세션, 호스트, 리소스, vscsi 및\n      vnet을 포함합니다(vscsi와 같은 일부 통계는 'vscsi scsi0:0'과 같이 2개의 단어로 구성됨).\n      <인코딩> 및 <통계 이름>\n      인수가 지정되지 않은 경우 사용 가능한 통계를 인쇄합니다.\n"

help.timesync = "%1$s: 게스트 OS의 시간 동기화 제어 기능\n사용법: %2$s %3$s <하위 명령>\n\n하위 명령:\n   enable: 시간 동기화 사용\n   disable: 시간 동기화 사용 안 함\n   status: 시간 동기화 상태 인쇄\n"

help.upgrade = "%1$s: VMware Tools 업그레이드와 관련된 기능입니다.\n사용법: %2$s %3$s <하위 명령> [인수]\n하위 명령:\n   status: VMware Tools 업그레이드 상태를 확인합니다.\n   start: VMware Tools의 자동 업그레이드를 시작합니다.\n\n업그레이드가 수행되려면 VMware Tools 서비스가 실행되어야 합니다.\n"

globalconf.refresh.failed  = "전역 구성 모듈을 사용하지 않도록 설정했으므로 '%1$s'이(가) 실패했습니다.\n"

globalconf.start_vmtools = "%1$s: %2$s 서비스를 시작하는 중입니다.\n"

globalconf.status = "전역 구성 모듈의 상태는 '%1$s'입니다.\n"

globalconf.stop_vmtools = "%1$s: %2$s 서비스를 중지하는 중입니다.\n"

globalconf.update_config = "%1$s: 구성을 업데이트하는 중입니다.\n"

gueststore.content_size = "콘텐츠 크기(바이트): "

gueststore.error.client_lib = "'%1$s'이(가) 실패했습니다. GuestStore 클라이언트 라이브러리 오류: %2$s.\n"

gueststore.progress = "\r진행: %1$d%%"

option.disabled = "사용 안 함"

option.enabled = "사용"

result.error.failed = "'%1$s'이(가) 실패했습니다. 자세한 내용은 %2$s 로그를 확인하십시오.\n"

result.succeeded = "'%1$s'이(가) 성공했습니다.\n"

script.notfound = "%1$s이(가) 없습니다.\n"

script.operation = "작업"

script.unknownop = "작업 %1$s에 대한 스크립트가 없습니다.\n"

script.write.error = "구성을 쓰는 동안 오류 발생: %1$s\n"

stat.balloon.failed = "풍선 메모리를 가져오지 못했습니다. %1$s\n"

stat.cpumax.failed = "CPU 제한을 가져오지 못했습니다. %1$s\n"

stat.cpumin.failed = "CPU 최소값을 가져오지 못했습니다. %1$s\n"

stat.formattime.failed = "호스트 시간의 형식을 지정할 수 없습니다.\n"

stat.get.failed = "통계를 가져오지 못했습니다. %1$s\n"

stat.getsession.failed = "세션 ID를 가져오지 못했습니다. %1$s\n"

stat.getspeed.failed = "프로세서 속도를 가져올 수 없습니다.\n"

stat.gettime.failed = "호스트 시간을 가져올 수 없습니다.\n"

stat.maxmem.failed = "메모리 제한을 가져오지 못했습니다. %1$s\n"

stat.memres.failed = "메모리 예약을 가져오지 못했습니다. %1$s\n"

stat.memswap.failed = "스와핑된 메모리를 가져오지 못했습니다. %1$s\n"

stat.openhandle.failed = "OpenHandle 실패: %1$s\n"

stat.update.failed = "UpdateInfo 실패: %1$s\n"

stat.processorSpeed.info = "%1$uMHz\n"

stat.memoryBalloon.info = "%1$uMB\n"

stat.memoryReservation.info = "%1$uMB\n"

stat.memorySwapped.info = "%1$uMB\n"

stat.memoryLimit.info = "%1$uMB\n"

stat.cpuReservation.info = "%1$uMHz\n"

stat.cpuLimit.info = "%1$uMHz\n"

upgrade.available = "VMware Tools의 새 버전을 사용할 수 있습니다.\n"

upgrade.error.check_error = "업그레이드 제공 여부를 확인하는 동안 오류가 발생했습니다.\n"

upgrade.error.error = "VMware Tools 업그레이드를 시작하는 동안 오류가 발생했습니다.\n"

upgrade.error.not_supported = "호스트에서 VMware Tools의 자동 업그레이드를 지원하지 않습니다.\n"

upgrade.error.unknown_reply = "예기치 않은 호스트 응답: %1$s\n"

upgrade.started = "업그레이드가 시작되었습니다.\n"

upgrade.uptodate = "VMware Tools가 최신 버전입니다.\n"
<|MERGE_RESOLUTION|>--- conflicted
+++ resolved
@@ -1,9 +1,5 @@
 ##########################################################
-<<<<<<< HEAD
-# Copyright (C) 2010-2017,2020 VMware, Inc. All rights reserved.
-=======
 # Copyright (C) 2010-2017,2020-2021 VMware, Inc. All rights reserved.
->>>>>>> 472d7c69
 #
 # This program is free software; you can redistribute it and/or modify it
 # under the terms of the GNU Lesser General Public License as published
@@ -102,11 +98,7 @@
 
 help.disk = "%1$s: 디스크 축소 작업을 수행합니다.\n사용법: %2$s %3$s <하위명령> [인수]\n\n하위 명령:\n   list: 사용 가능한 위치를 나열합니다.\n   shrink <위치>: 지정된 위치에서 파일 시스템을 지우고 축소합니다.\n   shrinkonly: 모든 디스크를 축소합니다.\n   wipe <위치>: 지정된 위치에서 파일 시스템을 지웁니다.\n"
 
-<<<<<<< HEAD
-help.globalconf = "%1$s: GuestStore에서의 전역 구성 다운로드 관리\n사용법: %2$s %3$s <하위 명령>\n\nESX 게스트 전용 하위 명령:\n사용: 전역 구성 모듈을 사용하도록 설정합니다.(Tools 서비스가 다시 시작됨)\n 사용 안 함: 전역 구성 모듈을 사용하지 않도록 설정합니다.(Tools 서비스가 다시 시작됨)\n 새로 고침: GuestStore에서의 전역 구성 새 다운로드를 트리거합니다.\n 상태: 전역 구성 모듈의 상태를 인쇄합니다.\n"
-=======
 help.globalconf = "%1$s: GuestStore에서의 전역 구성 다운로드를 관리합니다.\n사용법: %2$s %3$s <하위 명령>\n\nESX 게스트 전용 하위 명령:\n사용: 전역 구성 모듈을 사용하도록 설정합니다.\n 사용 안 함: 전역 구성 모듈을 사용하지 않도록 설정합니다.\n 새로 고침: GuestStore에서의 전역 구성 새 다운로드를 트리거합니다.\n 상태: 전역 구성 모듈의 상태를 인쇄합니다.\n"
->>>>>>> 472d7c69
 
 help.gueststore = "%1$s: GuestStore에서 리소스 콘텐츠 가져오기\사용법: %2$s %3$s <하위 명령>\n\nESX 게스트 전용 하위 명령:\n <리소스 경로> <출력 파일> 콘텐츠 가져오기: GuestStore에서 리소스 콘텐츠를 가져온 후 출력 파일에 저장합니다.\n\n<리소스 경로>은(는) /로 시작하고 GuestStore의 고유한 리소스를 나타냅니다. /로 끝나는 경우 기본 'metadata. json' 리소스를 검색합니다.\n<파일 출력>은(는) 리소스 콘텐츠를 저장할 파일의 경로입니다.\n"
 
