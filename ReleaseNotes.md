<<<<<<< HEAD
t's in the Release Notes

The release notes cover the following topics:

* [Before You Begin](#beforeyoubegin)
* [Internationalization](#i18n)
* [Compatibility Notes](#compatibility)
* [Guest Operating System Customization Support](#guestop)
* [Interoperability Matrix](#interop)
* [Installation and Upgrades for This Release](#installupgrade)
* [Resolved Issues](#resolvedissues)
* [Known Issues](#knownissues)

## Before You Begin

**Important note about upgrading to ESXi 6.0 or later**

Resolution on incompatibility and general guidelines: While upgrading ESXi hosts to ESXi 6.0 or later, and using older versions of Horizon View Agent, refer to the knowledge base articles:

* [Connecting to View desktops with Horizon View Agent 5.3.5 or earlier hosted on ESXi 6.0 or later fails with a black screen.](http://kb.vmware.com/kb/2144438)
* [Connecting to View desktops with Horizon View Agent 6.0.x or 6.1.x hosted on ESXi 6.0 or later fails with a black screen.](http://kb.vmware.com/kb/2144518)
* [Connecting to View desktops with Horizon View Agent 6.1.x hosted on ESXi 6.0 or later fails with a black screen.](http://kb.vmware.com/kb/2144453)

## Internationalization

VMware Tools 11.0.5 is available in the following languages:

* English
* French
* German
* Spanish
* Italian
* Japanese
* Korean
* Simplified Chinese
* Traditional Chinese

## Compatibility Notes

* Starting with VMware Tools version 10.2.0, Perl script-based VMware Tools installation for FreeBSD has been discontinued. FreeBSD systems are supported only through the open-vm-tools packages directly available from FreeBSD package repositories. FreeBSD packages for open-vm-tools 10.1.0 and later are available from FreeBSD package repositories.

## Guest Operating System Customization Support

The [Guest OS Customization Support Matrix](http://partnerweb.vmware.com/programs/guestOS/guest-os-customization-matrix.pdf) provides details about the guest operating systems supported for customization.

## Interoperability Matrix

The [VMware Product Interoperability Matrix](http://partnerweb.vmware.com/comp_guide2/sim/interop_matrix.php) provides details about the compatibility of current and earlier versions of VMware Products. The [VMware Product Interoperability Matrix](http://partnerweb.vmware.com/comp_guide2/sim/interop_matrix.php) of VMware Tools 11.0.0 can be applied to VMware Tools 11.0.5.

## Installation and Upgrades for this release

VMware Tools can be downloaded from the [Product Download](https://my.vmware.com/web/vmware/details?downloadGroup=VMTOOLS1105&productId=742) page.

The steps to install VMware Tools vary depending on your VMware product and the guest operating system you have installed. For general steps to install VMware Tools in most VMware products, see [General VMware Tools installation instructions (1014294)](http://kb.vmware.com/selfservice/search.do?cmd=displayKC&docType=kc&docTypeID=DT_KB_1_1&externalId=1014294).To set up productLocker to point to the shared datastore, see [KB 2004018](https://kb.vmware.com/kb/2004018).<br>
<br>
For specific instructions to install, upgrade, and configure VMware Tools, see the VMware Tools [Documentation](https://www.vmware.com/support/pubs/vmware-tools-pubs.html) page.

## Resolved Issues

* **DNS server is reported incorrectly as '127.0.0.53' when using systemd-resolved.** DNS server is reported incorrectly in GuestInfo as '127.0.0.53' , when the OS uses systemd-resolved. This issue is fixed in this release.

## Known Issues

* **In Linux guests, when /tmp is mounted with "noexec" option, any solution that depends on running a program or script stored under /tmp inside the guest using VMware Tools fails.** In Linux guests, when is mounted with "noexec" option, any solution that depends on running a program or script stored under inside the guest using VMware Tools fails.
 Workaround: Override TMPDIR environment variable for service to a different path with executable permissions. However, this workaround is lost due to guest OS or VMware Tools upgrade. In this version of VMware Tools, can be used to override the environment variables for instances as following: Note: Environment settings are applied when starts up. So, vmtoolsd needs restart for new settings to take effect.
* **Drag functionality fails to work in Ubuntu.** Drag functionality fails to work in Ubuntu 16.04.4 32-bit virtual machine installed using easy install. Also, failure of copy and paste functionality is observed in the same system. Note: This issue is applicable for VMware Tools running on Workstation and Fusion. Workaround:
  - Add the linux kernel boot option.
  - To gain access to larger resolutions, remove option from the file.
* **Shared Folders mount is unavailable on Linux VM.** If the **Shared Folders** feature is enabled on a Linux VM while it is powered off, shared folders mount is not available on restart. Note: This issue is applicable for VMware Tools running on Workstation and Fusion. Workaround: If the VM is powered on, disable and enable the **Shared Folders** feature from the interface.<br>
For resolving the issue permanently, edit **/etc/fstab** and add an entry to mount the Shared Folders automatically on boot.<br>
For example, add the line:

  vmhgfs-fuse   /mnt/hgfs    fuse    defaults,allow_other    0    0
=======
#open-vm-tools 11.1.0 Release Notes

**Updated on: 07 MAY 2020**

VMware Tools | 07 MAY 2020 | Build 16036546

Check for additions and updates to these release notes.

What's in the Release Notes
---------------------------

The release notes cover the following topics:

*   [What's New](#whatsnew)
*   [Product Support Notice](#productsupport)
*   [End of Feature Support Notice](#endoffeaturesupport)
*   [Compatibility Notes](#compatibility)
*   [Known Issues](#knownissues)

What's New
----------

*   open-vm-tools 11.1.0 includes a new 'Service Discovery' plugin, which connects with the vRealize Operations Manager product. Refer to the following links for more information on this feature:
    [https://marketplace.vmware.com/vsx/solutions/vrealize-operations-service-discovery-management-pack?ref=search](https://marketplace.vmware.com/vsx/solutions/vrealize-operations-service-discovery-management-pack?ref=search)
    [https://www.vmware.com/products/vrealize-operations.html](https://www.vmware.com/products/vrealize-operations.html)

    The 'Service Discovery' plugin is installed and enabled by default in a Windows VM.
    For information on open-vm-tools for Linux, refer to [https://github.com/vmware/open-vm-tools/blob/master/README.md](https://github.com/vmware/open-vm-tools/blob/master/README.md).
    For more details on configuring this plugin, refer to [Configuring Service Discovery](https://docs.vmware.com/en/VMware-Tools/11.0.0/com.vmware.vsphere.vmwaretools.doc/GUID-ADC00685-CB08-4BE6-B815-6E87D5D3A379.html).
*   In this release, a new tools.conf switch is added to enable and disable the guest customization in the guest virtual machine. By default, the guest customization is enabled. For more details, refer [KB 78903](https://kb.vmware.com/s/article/78903).

End of Feature Support Notice
-----------------------------

*   The tar tools (linux.iso) and OSPs shipped with VMware Tools 10.3.5 release will continue to be supported. However, releases after VMware Tools 10.3.5 will only include critical and security fixes and no new feature support in these types of VMware Tools (tar tools and OSP's). It is recommended that customers use open-vm-tools for those operating systems that support open-vm-tools. For more information on different types of VMware Tools, see [https://blogs.vmware.com/vsphere/2016/02/understanding-the-three-types-of-vm-tools.html](https://blogs.vmware.com/vsphere/2016/02/understanding-the-three-types-of-vm-tools.html)

Known Issues
------------

*   **Drag functionality fails to work in Ubuntu.**

    Drag functionality fails to work in Ubuntu 16.04.4 32-bit virtual machine installed using easy install. Also, failure of copy and paste functionality is observed in the same system.

    Note: This issue is applicable for open-vm-tools running on Workstation and Fusion.

    Workaround:

    *   Add the modprobe.blacklist=vmwgfx linux kernel boot option.
    *   To gain access to larger resolutions, remove svga.guestBackedPrimaryAware = "TRUE" option from the VMX file.

*   **Shared Folders mount is unavailable on Linux VM.**

    If the **Shared Folders** feature is enabled on a Linux VM while it is powered off, shared folders mount is not available on restart.

    Note: This issue is applicable for open-vm-tools running on Workstation and Fusion.

    Workaround:

    If the VM is powered on, disable and enable the **Shared Folders** feature from the interface.
    For resolving the issue permanently, edit **/etc/fstab** and add an entry to mount the Shared Folders automatically on boot.
    For example, add the line:
    vmhgfs-fuse   /mnt/hgfs    fuse    defaults,allow\_other    0    0
>>>>>>> fbae0b82
<|MERGE_RESOLUTION|>--- conflicted
+++ resolved
@@ -1,78 +1,3 @@
-<<<<<<< HEAD
-t's in the Release Notes
-
-The release notes cover the following topics:
-
-* [Before You Begin](#beforeyoubegin)
-* [Internationalization](#i18n)
-* [Compatibility Notes](#compatibility)
-* [Guest Operating System Customization Support](#guestop)
-* [Interoperability Matrix](#interop)
-* [Installation and Upgrades for This Release](#installupgrade)
-* [Resolved Issues](#resolvedissues)
-* [Known Issues](#knownissues)
-
-## Before You Begin
-
-**Important note about upgrading to ESXi 6.0 or later**
-
-Resolution on incompatibility and general guidelines: While upgrading ESXi hosts to ESXi 6.0 or later, and using older versions of Horizon View Agent, refer to the knowledge base articles:
-
-* [Connecting to View desktops with Horizon View Agent 5.3.5 or earlier hosted on ESXi 6.0 or later fails with a black screen.](http://kb.vmware.com/kb/2144438)
-* [Connecting to View desktops with Horizon View Agent 6.0.x or 6.1.x hosted on ESXi 6.0 or later fails with a black screen.](http://kb.vmware.com/kb/2144518)
-* [Connecting to View desktops with Horizon View Agent 6.1.x hosted on ESXi 6.0 or later fails with a black screen.](http://kb.vmware.com/kb/2144453)
-
-## Internationalization
-
-VMware Tools 11.0.5 is available in the following languages:
-
-* English
-* French
-* German
-* Spanish
-* Italian
-* Japanese
-* Korean
-* Simplified Chinese
-* Traditional Chinese
-
-## Compatibility Notes
-
-* Starting with VMware Tools version 10.2.0, Perl script-based VMware Tools installation for FreeBSD has been discontinued. FreeBSD systems are supported only through the open-vm-tools packages directly available from FreeBSD package repositories. FreeBSD packages for open-vm-tools 10.1.0 and later are available from FreeBSD package repositories.
-
-## Guest Operating System Customization Support
-
-The [Guest OS Customization Support Matrix](http://partnerweb.vmware.com/programs/guestOS/guest-os-customization-matrix.pdf) provides details about the guest operating systems supported for customization.
-
-## Interoperability Matrix
-
-The [VMware Product Interoperability Matrix](http://partnerweb.vmware.com/comp_guide2/sim/interop_matrix.php) provides details about the compatibility of current and earlier versions of VMware Products. The [VMware Product Interoperability Matrix](http://partnerweb.vmware.com/comp_guide2/sim/interop_matrix.php) of VMware Tools 11.0.0 can be applied to VMware Tools 11.0.5.
-
-## Installation and Upgrades for this release
-
-VMware Tools can be downloaded from the [Product Download](https://my.vmware.com/web/vmware/details?downloadGroup=VMTOOLS1105&productId=742) page.
-
-The steps to install VMware Tools vary depending on your VMware product and the guest operating system you have installed. For general steps to install VMware Tools in most VMware products, see [General VMware Tools installation instructions (1014294)](http://kb.vmware.com/selfservice/search.do?cmd=displayKC&docType=kc&docTypeID=DT_KB_1_1&externalId=1014294).To set up productLocker to point to the shared datastore, see [KB 2004018](https://kb.vmware.com/kb/2004018).<br>
-<br>
-For specific instructions to install, upgrade, and configure VMware Tools, see the VMware Tools [Documentation](https://www.vmware.com/support/pubs/vmware-tools-pubs.html) page.
-
-## Resolved Issues
-
-* **DNS server is reported incorrectly as '127.0.0.53' when using systemd-resolved.** DNS server is reported incorrectly in GuestInfo as '127.0.0.53' , when the OS uses systemd-resolved. This issue is fixed in this release.
-
-## Known Issues
-
-* **In Linux guests, when /tmp is mounted with "noexec" option, any solution that depends on running a program or script stored under /tmp inside the guest using VMware Tools fails.** In Linux guests, when is mounted with "noexec" option, any solution that depends on running a program or script stored under inside the guest using VMware Tools fails.
- Workaround: Override TMPDIR environment variable for service to a different path with executable permissions. However, this workaround is lost due to guest OS or VMware Tools upgrade. In this version of VMware Tools, can be used to override the environment variables for instances as following: Note: Environment settings are applied when starts up. So, vmtoolsd needs restart for new settings to take effect.
-* **Drag functionality fails to work in Ubuntu.** Drag functionality fails to work in Ubuntu 16.04.4 32-bit virtual machine installed using easy install. Also, failure of copy and paste functionality is observed in the same system. Note: This issue is applicable for VMware Tools running on Workstation and Fusion. Workaround:
-  - Add the linux kernel boot option.
-  - To gain access to larger resolutions, remove option from the file.
-* **Shared Folders mount is unavailable on Linux VM.** If the **Shared Folders** feature is enabled on a Linux VM while it is powered off, shared folders mount is not available on restart. Note: This issue is applicable for VMware Tools running on Workstation and Fusion. Workaround: If the VM is powered on, disable and enable the **Shared Folders** feature from the interface.<br>
-For resolving the issue permanently, edit **/etc/fstab** and add an entry to mount the Shared Folders automatically on boot.<br>
-For example, add the line:
-
-  vmhgfs-fuse   /mnt/hgfs    fuse    defaults,allow_other    0    0
-=======
 #open-vm-tools 11.1.0 Release Notes
 
 **Updated on: 07 MAY 2020**
@@ -134,5 +59,4 @@
     If the VM is powered on, disable and enable the **Shared Folders** feature from the interface.
     For resolving the issue permanently, edit **/etc/fstab** and add an entry to mount the Shared Folders automatically on boot.
     For example, add the line:
-    vmhgfs-fuse   /mnt/hgfs    fuse    defaults,allow\_other    0    0
->>>>>>> fbae0b82
+    vmhgfs-fuse   /mnt/hgfs    fuse    defaults,allow\_other    0    0